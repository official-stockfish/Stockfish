/*
  Stockfish, a UCI chess playing engine derived from Glaurung 2.1
  Copyright (C) 2004-2024 The Stockfish developers (see AUTHORS file)

  Stockfish is free software: you can redistribute it and/or modify
  it under the terms of the GNU General Public License as published by
  the Free Software Foundation, either version 3 of the License, or
  (at your option) any later version.

  Stockfish is distributed in the hope that it will be useful,
  but WITHOUT ANY WARRANTY; without even the implied warranty of
  MERCHANTABILITY or FITNESS FOR A PARTICULAR PURPOSE.  See the
  GNU General Public License for more details.

  You should have received a copy of the GNU General Public License
  along with this program.  If not, see <http://www.gnu.org/licenses/>.
*/

#ifndef PERFT_H_INCLUDED
#define PERFT_H_INCLUDED

#include <cstdint>

#include "cluster.h"
#include "movegen.h"
#include "position.h"
#include "types.h"
#include "uci.h"

namespace Stockfish::Benchmark {

// Utility to verify move generation. All the leaf nodes up
// to the given depth are generated and counted, and the sum is returned.
template<bool Root>
uint64_t perft(Position& pos, Depth depth) {

    StateInfo st;
    ASSERT_ALIGNED(&st, Eval::NNUE::CacheLineSize);

    uint64_t   cnt, nodes = 0;
    const bool leaf = (depth == 2);

    for (const auto& m : MoveList<LEGAL>(pos))
    {
        if (Root && depth <= 1)
            cnt = 1, nodes++;
        else
        {
            pos.do_move(m, st);
            cnt = leaf ? MoveList<LEGAL>(pos).size() : perft<false>(pos, depth - 1);
            nodes += cnt;
            pos.undo_move(m);
        }
        if (Root && Cluster::is_root())
            sync_cout << UCIEngine::move(m, pos.is_chess960()) << ": " << cnt << sync_endl;
    }
    return nodes;
}

inline uint64_t perft(const std::string& fen, Depth depth, bool isChess960) {
    StateListPtr states(new std::deque<StateInfo>(1));
    Position     p;
    p.set(fen, isChess960, &states->back());

<<<<<<< HEAD
    uint64_t nodes = perft<true>(p, depth);
    if (Cluster::is_root())
        sync_cout << "\nNodes searched: " << nodes << "\n" << sync_endl;
=======
    return perft<true>(p, depth);
>>>>>>> ddd250b9
}
}

#endif  // PERFT_H_INCLUDED<|MERGE_RESOLUTION|>--- conflicted
+++ resolved
@@ -62,13 +62,7 @@
     Position     p;
     p.set(fen, isChess960, &states->back());
 
-<<<<<<< HEAD
-    uint64_t nodes = perft<true>(p, depth);
-    if (Cluster::is_root())
-        sync_cout << "\nNodes searched: " << nodes << "\n" << sync_endl;
-=======
     return perft<true>(p, depth);
->>>>>>> ddd250b9
 }
 }
 
