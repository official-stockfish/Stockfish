﻿// header used in NNUE evaluation function

#ifndef NNUE_EVALUATE_NNUE_H_INCLUDED
#define NNUE_EVALUATE_NNUE_H_INCLUDED

#include "nnue_feature_transformer.h"
#include "nnue_architecture.h"
#include "../misc.h"

#include <memory>

namespace Eval::NNUE {

  // hash value of evaluation function structure
  constexpr std::uint32_t kHashValue =
      FeatureTransformer::GetHashValue() ^ Network::GetHashValue();

  // Deleter for automating release of memory area
  template <typename T>
  struct AlignedDeleter {
    void operator()(T* ptr) const {
      ptr->~T();
<<<<<<< HEAD
      _mm_free(ptr);
=======
      std_aligned_free(ptr);
>>>>>>> a6c614da
    }
  };

  template <typename T>
  using AlignedPtr = std::unique_ptr<T, AlignedDeleter<T>>;

  // Input feature converter
  extern AlignedPtr<FeatureTransformer> feature_transformer;

  // Evaluation function
  extern AlignedPtr<Network> network;

  // Evaluation function file name
  extern std::string fileName;

  // Get a string that represents the structure of the evaluation function
  std::string GetArchitectureString();

  // read the header
  bool ReadHeader(std::istream& stream,
      std::uint32_t* hash_value, std::string* architecture);

  // read evaluation function parameters
  bool ReadParameters(std::istream& stream);

}  // namespace Eval::NNUE

#endif // #ifndef NNUE_EVALUATE_NNUE_H_INCLUDED<|MERGE_RESOLUTION|>--- conflicted
+++ resolved
@@ -20,11 +20,7 @@
   struct AlignedDeleter {
     void operator()(T* ptr) const {
       ptr->~T();
-<<<<<<< HEAD
-      _mm_free(ptr);
-=======
-      std_aligned_free(ptr);
->>>>>>> a6c614da
+      std::free(ptr);
     }
   };
 
