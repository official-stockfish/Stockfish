--- conflicted
+++ resolved
@@ -216,10 +216,7 @@
                 {
                     Square   from    = pop_lsb(bb);
                     Bitboard attacks = (attacks_bb(pt, from, occupied)) &occupied;
-<<<<<<< HEAD
-=======
-
->>>>>>> ef0b02ea
+
                     while (attacks)
                     {
                         Square    to       = pop_lsb(attacks);
