--- conflicted
+++ resolved
@@ -47,26 +47,6 @@
 
 namespace {
 
-<<<<<<< HEAD
-template<Color                                     Perspective,
-         IncUpdateDirection                        Direction = FORWARD,
-         IndexType                                 TransformedFeatureDimensions,
-         Accumulator<TransformedFeatureDimensions> AccumulatorState::* accPtr>
-void update_accumulator_incremental(
-  const FeatureTransformer<TransformedFeatureDimensions, accPtr>& featureTransformer,
-  const Square                                                    ksq,
-  AccumulatorState&                                               target_state,
-  const AccumulatorState&                                         computed);
-
-template<Color                   Perspective,
-         IndexType               Dimensions,
-         Accumulator<Dimensions> AccumulatorState::* accPtr>
-void update_accumulator_refresh_cache(
-  const FeatureTransformer<Dimensions, accPtr>& featureTransformer,
-  const Position&                               pos,
-  AccumulatorState&                             accumulatorState,
-  AccumulatorCaches::Cache<Dimensions>&         cache);
-=======
 template<Color Perspective, bool Forward, IndexType TransformedFeatureDimensions>
 void update_accumulator_incremental(
   const FeatureTransformer<TransformedFeatureDimensions>& featureTransformer,
@@ -79,7 +59,6 @@
                                       const Position&                       pos,
                                       AccumulatorState&                     accumulatorState,
                                       AccumulatorCaches::Cache<Dimensions>& cache);
->>>>>>> 44efbadd
 
 }
 
@@ -124,36 +103,19 @@
     m_current_idx--;
 }
 
-<<<<<<< HEAD
-template<IndexType Dimensions, Accumulator<Dimensions> AccumulatorState::* accPtr>
-void AccumulatorStack::evaluate(const Position&                               pos,
-                                const FeatureTransformer<Dimensions, accPtr>& featureTransformer,
-                                AccumulatorCaches::Cache<Dimensions>&         cache) noexcept {
-=======
 template<IndexType Dimensions>
 void AccumulatorStack::evaluate(const Position&                       pos,
                                 const FeatureTransformer<Dimensions>& featureTransformer,
                                 AccumulatorCaches::Cache<Dimensions>& cache) noexcept {
->>>>>>> 44efbadd
 
     evaluate_side<WHITE>(pos, featureTransformer, cache);
     evaluate_side<BLACK>(pos, featureTransformer, cache);
 }
 
-<<<<<<< HEAD
-template<Color                   Perspective,
-         IndexType               Dimensions,
-         Accumulator<Dimensions> AccumulatorState::* accPtr>
-void AccumulatorStack::evaluate_side(
-  const Position&                               pos,
-  const FeatureTransformer<Dimensions, accPtr>& featureTransformer,
-  AccumulatorCaches::Cache<Dimensions>&         cache) noexcept {
-=======
 template<Color Perspective, IndexType Dimensions>
 void AccumulatorStack::evaluate_side(const Position&                       pos,
                                      const FeatureTransformer<Dimensions>& featureTransformer,
                                      AccumulatorCaches::Cache<Dimensions>& cache) noexcept {
->>>>>>> 44efbadd
 
     const auto last_usable_accum = find_last_usable_accumulator<Perspective, Dimensions>();
 
@@ -169,13 +131,7 @@
 
 // Find the earliest usable accumulator, this can either be a computed accumulator or the accumulator
 // state just before a change that requires full refresh.
-<<<<<<< HEAD
-template<Color                   Perspective,
-         IndexType               Dimensions,
-         Accumulator<Dimensions> AccumulatorState::* accPtr>
-=======
-template<Color Perspective, IndexType Dimensions>
->>>>>>> 44efbadd
+template<Color Perspective, IndexType Dimensions>
 std::size_t AccumulatorStack::find_last_usable_accumulator() const noexcept {
 
     for (std::size_t curr_idx = m_current_idx - 1; curr_idx > 0; curr_idx--)
@@ -190,13 +146,7 @@
     return 0;
 }
 
-<<<<<<< HEAD
-template<Color                   Perspective,
-         IndexType               Dimensions,
-         Accumulator<Dimensions> AccumulatorState::* accPtr>
-=======
-template<Color Perspective, IndexType Dimensions>
->>>>>>> 44efbadd
+template<Color Perspective, IndexType Dimensions>
 void AccumulatorStack::forward_update_incremental(
   const Position&                       pos,
   const FeatureTransformer<Dimensions>& featureTransformer,
@@ -214,13 +164,7 @@
     assert((latest().acc<Dimensions>()).computed[Perspective]);
 }
 
-<<<<<<< HEAD
-template<Color                   Perspective,
-         IndexType               Dimensions,
-         Accumulator<Dimensions> AccumulatorState::* accPtr>
-=======
-template<Color Perspective, IndexType Dimensions>
->>>>>>> 44efbadd
+template<Color Perspective, IndexType Dimensions>
 void AccumulatorStack::backward_update_incremental(
   const Position&                       pos,
   const FeatureTransformer<Dimensions>& featureTransformer,
@@ -269,13 +213,7 @@
           vecIn[i], reinterpret_cast<const typename VectorWrapper::type*>(rows)[i]...);
 }
 
-<<<<<<< HEAD
-template<Color                   Perspective,
-         IndexType               Dimensions,
-         Accumulator<Dimensions> AccumulatorState::* accPtr>
-=======
-template<Color Perspective, IndexType Dimensions>
->>>>>>> 44efbadd
+template<Color Perspective, IndexType Dimensions>
 struct AccumulatorUpdateContext {
     const FeatureTransformer<Dimensions>& featureTransformer;
     const AccumulatorState&               from;
@@ -310,23 +248,6 @@
     }
 };
 
-<<<<<<< HEAD
-template<Color                   Perspective,
-         IndexType               Dimensions,
-         Accumulator<Dimensions> AccumulatorState::* accPtr>
-auto make_accumulator_update_context(
-  const FeatureTransformer<Dimensions, accPtr>& featureTransformer,
-  const AccumulatorState&                       accumulatorFrom,
-  AccumulatorState&                             accumulatorTo) noexcept {
-    return AccumulatorUpdateContext<Perspective, Dimensions, accPtr>{
-      featureTransformer, accumulatorFrom, accumulatorTo};
-}
-
-template<Color                                     Perspective,
-         IncUpdateDirection                        Direction,
-         IndexType                                 TransformedFeatureDimensions,
-         Accumulator<TransformedFeatureDimensions> AccumulatorState::* accPtr>
-=======
 template<Color Perspective, IndexType Dimensions>
 auto make_accumulator_update_context(const FeatureTransformer<Dimensions>& featureTransformer,
                                      const AccumulatorState&               accumulatorFrom,
@@ -336,7 +257,6 @@
 }
 
 template<Color Perspective, bool Forward, IndexType TransformedFeatureDimensions>
->>>>>>> 44efbadd
 void update_accumulator_incremental(
   const FeatureTransformer<TransformedFeatureDimensions>& featureTransformer,
   const Square                                            ksq,
@@ -398,22 +318,11 @@
     (target_state.acc<TransformedFeatureDimensions>()).computed[Perspective] = true;
 }
 
-<<<<<<< HEAD
-template<Color                   Perspective,
-         IndexType               Dimensions,
-         Accumulator<Dimensions> AccumulatorState::* accPtr>
-void update_accumulator_refresh_cache(
-  const FeatureTransformer<Dimensions, accPtr>& featureTransformer,
-  const Position&                               pos,
-  AccumulatorState&                             accumulatorState,
-  AccumulatorCaches::Cache<Dimensions>&         cache) {
-=======
 template<Color Perspective, IndexType Dimensions>
 void update_accumulator_refresh_cache(const FeatureTransformer<Dimensions>& featureTransformer,
                                       const Position&                       pos,
                                       AccumulatorState&                     accumulatorState,
                                       AccumulatorCaches::Cache<Dimensions>& cache) {
->>>>>>> 44efbadd
     using Tiling [[maybe_unused]] = SIMDTiling<Dimensions, Dimensions>;
 
     const Square          ksq   = pos.square<KING>(Perspective);
