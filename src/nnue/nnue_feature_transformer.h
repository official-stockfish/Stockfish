--- conflicted
+++ resolved
@@ -293,11 +293,7 @@
 
 // Input feature converter
 template<IndexType                                 TransformedFeatureDimensions,
-<<<<<<< HEAD
-         Accumulator<TransformedFeatureDimensions> StateInfo::* accPtr>
-=======
-         Accumulator<TransformedFeatureDimensions> AccumulatorState::*accPtr>
->>>>>>> d942e133
+         Accumulator<TransformedFeatureDimensions> AccumulatorState::* accPtr>
 class FeatureTransformer {
 
     // Number of output dimensions for one side
