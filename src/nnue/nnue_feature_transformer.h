--- conflicted
+++ resolved
@@ -296,12 +296,7 @@
 
 
 // Input feature converter
-<<<<<<< HEAD
-template<IndexType                                 TransformedFeatureDimensions,
-         Accumulator<TransformedFeatureDimensions> AccumulatorState::* accPtr>
-=======
 template<IndexType TransformedFeatureDimensions>
->>>>>>> 44efbadd
 class FeatureTransformer {
 
     // Number of output dimensions for one side
