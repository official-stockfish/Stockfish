--- conflicted
+++ resolved
@@ -1485,12 +1485,8 @@
         }
     }
 
-<<<<<<< HEAD
     if (Cluster::is_root())
-        sync_cout << "info string Found " << TBTables.size() << " tablebases" << sync_endl;
-=======
-    TBTables.info();
->>>>>>> 60351b9d
+        TBTables.info();
 }
 
 // Probe the WDL table for a particular position.
