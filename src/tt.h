/*
  Stockfish, a UCI chess playing engine derived from Glaurung 2.1
  Copyright (C) 2004-2024 The Stockfish developers (see AUTHORS file)

  Stockfish is free software: you can redistribute it and/or modify
  it under the terms of the GNU General Public License as published by
  the Free Software Foundation, either version 3 of the License, or
  (at your option) any later version.

  Stockfish is distributed in the hope that it will be useful,
  but WITHOUT ANY WARRANTY; without even the implied warranty of
  MERCHANTABILITY or FITNESS FOR A PARTICULAR PURPOSE.  See the
  GNU General Public License for more details.

  You should have received a copy of the GNU General Public License
  along with this program.  If not, see <http://www.gnu.org/licenses/>.
*/

#ifndef TT_H_INCLUDED
#define TT_H_INCLUDED

#include <cstddef>
#include <cstdint>

#include "misc.h"
#include "types.h"

namespace Stockfish {

<<<<<<< HEAD
namespace Cluster {
void init();
}

/// TTEntry struct is the 10 bytes transposition table entry, defined as below:
///
/// key        16 bit
/// depth       8 bit
/// generation  5 bit
/// pv node     1 bit
/// bound type  2 bit
/// move       16 bit
/// value      16 bit
/// eval value 16 bit

=======
// TTEntry struct is the 10 bytes transposition table entry, defined as below:
//
// key        16 bit
// depth       8 bit
// generation  5 bit
// pv node     1 bit
// bound type  2 bit
// move       16 bit
// value      16 bit
// eval value 16 bit
//
// These fields are in the same order as accessed by TT::probe(), since memory is fastest sequentially.
// Equally, the store order in save() matches this order.
>>>>>>> ed79745b
struct TTEntry {

    Move  move() const { return Move(move16); }
    Value value() const { return Value(value16); }
    Value eval() const { return Value(eval16); }
    Depth depth() const { return Depth(depth8 + DEPTH_ENTRY_OFFSET); }
    bool  is_pv() const { return bool(genBound8 & 0x4); }
    Bound bound() const { return Bound(genBound8 & 0x3); }
    void  save(Key k, Value v, bool pv, Bound b, Depth d, Move m, Value ev, uint8_t generation8);
    // The returned age is a multiple of TranspositionTable::GENERATION_DELTA
    uint8_t relative_age(const uint8_t generation8) const;

   private:
    friend class TranspositionTable;
    friend void Cluster::init();


    uint16_t key16;
    uint8_t  depth8;
    uint8_t  genBound8;
    Move     move16;
    int16_t  value16;
    int16_t  eval16;
};


// A TranspositionTable is an array of Cluster, of size clusterCount. Each
// cluster consists of ClusterSize number of TTEntry. Each non-empty TTEntry
// contains information on exactly one position. The size of a Cluster should
// divide the size of a cache line for best performance, as the cacheline is
// prefetched when possible.
class TranspositionTable {

    friend void Cluster::init();

    static constexpr int ClusterSize = 3;

    struct Cluster {
        TTEntry entry[ClusterSize];
        char    padding[2];  // Pad to 32 bytes
    };

    static_assert(sizeof(Cluster) == 32, "Unexpected Cluster size");

    // Constants used to refresh the hash table periodically

    // We have 8 bits available where the lowest 3 bits are
    // reserved for other things.
    static constexpr unsigned GENERATION_BITS = 3;
    // increment for generation field
    static constexpr int GENERATION_DELTA = (1 << GENERATION_BITS);
    // cycle length
    static constexpr int GENERATION_CYCLE = 255 + GENERATION_DELTA;
    // mask to pull out generation number
    static constexpr int GENERATION_MASK = (0xFF << GENERATION_BITS) & 0xFF;

   public:
    ~TranspositionTable() { aligned_large_pages_free(table); }

    void new_search() {
        // increment by delta to keep lower bits as is
        generation8 += GENERATION_DELTA;
    }

    TTEntry* probe(const Key key, bool& found) const;
    int      hashfull() const;
    void     resize(size_t mbSize, int threadCount);
    void     clear(size_t threadCount);

    TTEntry* first_entry(const Key key) const {
        return &table[mul_hi64(key, clusterCount)].entry[0];
    }

    uint8_t generation() const { return generation8; }

   private:
    friend struct TTEntry;

    size_t   clusterCount;
    Cluster* table       = nullptr;
    uint8_t  generation8 = 0;  // Size must be not bigger than TTEntry::genBound8
};

}  // namespace Stockfish

#endif  // #ifndef TT_H_INCLUDED<|MERGE_RESOLUTION|>--- conflicted
+++ resolved
@@ -27,7 +27,6 @@
 
 namespace Stockfish {
 
-<<<<<<< HEAD
 namespace Cluster {
 void init();
 }
@@ -42,22 +41,9 @@
 /// move       16 bit
 /// value      16 bit
 /// eval value 16 bit
-
-=======
-// TTEntry struct is the 10 bytes transposition table entry, defined as below:
-//
-// key        16 bit
-// depth       8 bit
-// generation  5 bit
-// pv node     1 bit
-// bound type  2 bit
-// move       16 bit
-// value      16 bit
-// eval value 16 bit
 //
 // These fields are in the same order as accessed by TT::probe(), since memory is fastest sequentially.
 // Equally, the store order in save() matches this order.
->>>>>>> ed79745b
 struct TTEntry {
 
     Move  move() const { return Move(move16); }
