/*
  Stockfish, a UCI chess playing engine derived from Glaurung 2.1
  Copyright (C) 2004-2024 The Stockfish developers (see AUTHORS file)

  Stockfish is free software: you can redistribute it and/or modify
  it under the terms of the GNU General Public License as published by
  the Free Software Foundation, either version 3 of the License, or
  (at your option) any later version.

  Stockfish is distributed in the hope that it will be useful,
  but WITHOUT ANY WARRANTY; without even the implied warranty of
  MERCHANTABILITY or FITNESS FOR A PARTICULAR PURPOSE.  See the
  GNU General Public License for more details.

  You should have received a copy of the GNU General Public License
  along with this program.  If not, see <http://www.gnu.org/licenses/>.
*/

#ifndef TT_H_INCLUDED
#define TT_H_INCLUDED

#include <cstddef>
#include <cstdint>
#include <tuple>

#include "memory.h"
#include "types.h"

namespace Stockfish {

<<<<<<< HEAD
namespace Cluster {
void init();
}

/// TTEntry struct is the 10 bytes transposition table entry, defined as below:
///
/// key        16 bit
/// depth       8 bit
/// generation  5 bit
/// pv node     1 bit
/// bound type  2 bit
/// move       16 bit
/// value      16 bit
/// eval value 16 bit

struct TTEntry {

    Move  move() const { return Move(move16); }
    Value value() const { return Value(value16); }
    Value eval() const { return Value(eval16); }
    Depth depth() const { return Depth(depth8 + DEPTH_OFFSET); }
    bool  is_pv() const { return bool(genBound8 & 0x4); }
    Bound bound() const { return Bound(genBound8 & 0x3); }
    void  save(Key k, Value v, bool pv, Bound b, Depth d, Move m, Value ev, uint8_t generation8);
    // The returned age is a multiple of TranspositionTable::GENERATION_DELTA
    uint8_t relative_age(const uint8_t generation8) const;

   private:
    friend class TranspositionTable;
    friend void Cluster::init();


    uint16_t key16;
    uint8_t  depth8;
    uint8_t  genBound8;
    Move     move16;
    int16_t  value16;
    int16_t  eval16;
=======
class ThreadPool;
struct TTEntry;
struct Cluster;

// There is only one global hash table for the engine and all its threads. For chess in particular, we even allow racy
// updates between threads to and from the TT, as taking the time to synchronize access would cost thinking time and
// thus elo. As a hash table, collisions are possible and may cause chess playing issues (bizarre blunders, faulty mate
// reports, etc). Fixing these also loses elo; however such risk decreases quickly with larger TT size.
//
// `probe` is the primary method: given a board position, we lookup its entry in the table, and return a tuple of:
//   1) whether the entry already has this position
//   2) a copy of the prior data (if any) (may be inconsistent due to read races)
//   3) a writer object to this entry
// The copied data and the writer are separated to maintain clear boundaries between local vs global objects.


// A copy of the data already in the entry (possibly collided). `probe` may be racy, resulting in inconsistent data.
struct TTData {
    Move  move;
    Value value, eval;
    Depth depth;
    Bound bound;
    bool  is_pv;
};


// This is used to make racy writes to the global TT.
struct TTWriter {
   public:
    void write(Key k, Value v, bool pv, Bound b, Depth d, Move m, Value ev, uint8_t generation8);

   private:
    friend class TranspositionTable;
    TTEntry* entry;
    TTWriter(TTEntry* tte);
>>>>>>> 60351b9d
};


class TranspositionTable {

<<<<<<< HEAD
    friend void Cluster::init();

    static constexpr int ClusterSize = 3;

    struct Cluster {
        TTEntry entry[ClusterSize];
        char    padding[2];  // Pad to 32 bytes
    };

    static_assert(sizeof(Cluster) == 32, "Unexpected Cluster size");

    // Constants used to refresh the hash table periodically

    // We have 8 bits available where the lowest 3 bits are
    // reserved for other things.
    static constexpr unsigned GENERATION_BITS = 3;
    // increment for generation field
    static constexpr int GENERATION_DELTA = (1 << GENERATION_BITS);
    // cycle length
    static constexpr int GENERATION_CYCLE = 255 + GENERATION_DELTA;
    // mask to pull out generation number
    static constexpr int GENERATION_MASK = (0xFF << GENERATION_BITS) & 0xFF;

=======
>>>>>>> 60351b9d
   public:
    ~TranspositionTable() { aligned_large_pages_free(table); }

    void resize(size_t mbSize, ThreadPool& threads);  // Set TT size
    void clear(ThreadPool& threads);                  // Re-initialize memory, multithreaded
    int  hashfull()
      const;  // Approximate what fraction of entries (permille) have been written to during this root search

    void
    new_search();  // This must be called at the beginning of each root search to track entry aging
    uint8_t generation() const;  // The current age, used when writing new data to the TT
    std::tuple<bool, TTData, TTWriter>
    probe(const Key key) const;  // The main method, whose retvals separate local vs global objects
    TTEntry* first_entry(const Key key)
      const;  // This is the hash function; its only external use is memory prefetching.

   private:
    friend struct TTEntry;

    size_t   clusterCount;
    Cluster* table = nullptr;

    uint8_t generation8 = 0;  // Size must be not bigger than TTEntry::genBound8
};

}  // namespace Stockfish

#endif  // #ifndef TT_H_INCLUDED<|MERGE_RESOLUTION|>--- conflicted
+++ resolved
@@ -28,49 +28,34 @@
 
 namespace Stockfish {
 
-<<<<<<< HEAD
+
+class ThreadPool;
+struct TTEntry;
+struct ClusterTT;
+class TranspositionTable;
+struct TTWriter;
+
+namespace Search {
+class Worker;
+}
+
+
 namespace Cluster {
 void init();
+void save(TranspositionTable&,
+          ThreadPool&,
+          Search::Worker*,
+          TTWriter& ttw,
+          Key       k,
+          Value     v,
+          bool      PvHit,
+          Bound     b,
+          Depth     d,
+          Move      m,
+          Value     ev,
+          uint8_t   generation8);
 }
 
-/// TTEntry struct is the 10 bytes transposition table entry, defined as below:
-///
-/// key        16 bit
-/// depth       8 bit
-/// generation  5 bit
-/// pv node     1 bit
-/// bound type  2 bit
-/// move       16 bit
-/// value      16 bit
-/// eval value 16 bit
-
-struct TTEntry {
-
-    Move  move() const { return Move(move16); }
-    Value value() const { return Value(value16); }
-    Value eval() const { return Value(eval16); }
-    Depth depth() const { return Depth(depth8 + DEPTH_OFFSET); }
-    bool  is_pv() const { return bool(genBound8 & 0x4); }
-    Bound bound() const { return Bound(genBound8 & 0x3); }
-    void  save(Key k, Value v, bool pv, Bound b, Depth d, Move m, Value ev, uint8_t generation8);
-    // The returned age is a multiple of TranspositionTable::GENERATION_DELTA
-    uint8_t relative_age(const uint8_t generation8) const;
-
-   private:
-    friend class TranspositionTable;
-    friend void Cluster::init();
-
-
-    uint16_t key16;
-    uint8_t  depth8;
-    uint8_t  genBound8;
-    Move     move16;
-    int16_t  value16;
-    int16_t  eval16;
-=======
-class ThreadPool;
-struct TTEntry;
-struct Cluster;
 
 // There is only one global hash table for the engine and all its threads. For chess in particular, we even allow racy
 // updates between threads to and from the TT, as taking the time to synchronize access would cost thinking time and
@@ -93,6 +78,31 @@
     bool  is_pv;
 };
 
+struct TTEntry {
+
+    // Convert internal bitfields to external types
+    TTData read() const {
+        return TTData{Move(move16),           Value(value16),
+                      Value(eval16),          Depth(depth8 + DEPTH_ENTRY_OFFSET),
+                      Bound(genBound8 & 0x3), bool(genBound8 & 0x4)};
+    }
+
+    bool is_occupied() const;
+    void save(Key k, Value v, bool pv, Bound b, Depth d, Move m, Value ev, uint8_t generation8);
+    // The returned age is a multiple of TranspositionTable::GENERATION_DELTA
+    uint8_t relative_age(const uint8_t generation8) const;
+
+   private:
+    friend class TranspositionTable;
+    friend void Cluster::init();
+
+    uint16_t key16;
+    uint8_t  depth8;
+    uint8_t  genBound8;
+    Move     move16;
+    int16_t  value16;
+    int16_t  eval16;
+};
 
 // This is used to make racy writes to the global TT.
 struct TTWriter {
@@ -101,40 +111,27 @@
 
    private:
     friend class TranspositionTable;
-    TTEntry* entry;
+    friend void Cluster::save(TranspositionTable&,
+                              ThreadPool&,
+                              Search::Worker*,
+                              TTWriter& ttw,
+                              Key       k,
+                              Value     v,
+                              bool      PvHit,
+                              Bound     b,
+                              Depth     d,
+                              Move      m,
+                              Value     ev,
+                              uint8_t   generation8);
+    TTEntry*    entry;
     TTWriter(TTEntry* tte);
->>>>>>> 60351b9d
 };
 
 
 class TranspositionTable {
 
-<<<<<<< HEAD
     friend void Cluster::init();
 
-    static constexpr int ClusterSize = 3;
-
-    struct Cluster {
-        TTEntry entry[ClusterSize];
-        char    padding[2];  // Pad to 32 bytes
-    };
-
-    static_assert(sizeof(Cluster) == 32, "Unexpected Cluster size");
-
-    // Constants used to refresh the hash table periodically
-
-    // We have 8 bits available where the lowest 3 bits are
-    // reserved for other things.
-    static constexpr unsigned GENERATION_BITS = 3;
-    // increment for generation field
-    static constexpr int GENERATION_DELTA = (1 << GENERATION_BITS);
-    // cycle length
-    static constexpr int GENERATION_CYCLE = 255 + GENERATION_DELTA;
-    // mask to pull out generation number
-    static constexpr int GENERATION_MASK = (0xFF << GENERATION_BITS) & 0xFF;
-
-=======
->>>>>>> 60351b9d
    public:
     ~TranspositionTable() { aligned_large_pages_free(table); }
 
@@ -154,8 +151,8 @@
    private:
     friend struct TTEntry;
 
-    size_t   clusterCount;
-    Cluster* table = nullptr;
+    size_t     clusterCount;
+    ClusterTT* table = nullptr;
 
     uint8_t generation8 = 0;  // Size must be not bigger than TTEntry::genBound8
 };
