--- conflicted
+++ resolved
@@ -28,22 +28,10 @@
 
 namespace Stockfish {
 
-<<<<<<< HEAD
-namespace Cluster {
+namespace Distributed {
 void init();
 }
 
-/// TTEntry struct is the 10 bytes transposition table entry, defined as below:
-///
-/// key        16 bit
-/// depth       8 bit
-/// generation  5 bit
-/// pv node     1 bit
-/// bound type  2 bit
-/// move       16 bit
-/// value      16 bit
-/// eval value 16 bit
-=======
 class ThreadPool;
 struct TTEntry;
 struct Cluster;
@@ -52,7 +40,6 @@
 // updates between threads to and from the TT, as taking the time to synchronize access would cost thinking time and
 // thus elo. As a hash table, collisions are possible and may cause chess playing issues (bizarre blunders, faulty mate
 // reports, etc). Fixing these also loses elo; however such risk decreases quickly with larger TT size.
->>>>>>> c8213ba0
 //
 // `probe` is the primary method: given a board position, we lookup its entry in the table, and return a tuple of:
 //   1) whether the entry already has this position
@@ -78,51 +65,17 @@
 
    private:
     friend class TranspositionTable;
-<<<<<<< HEAD
-    friend void Cluster::init();
+    friend void Distributed::init();
 
-
-    uint16_t key16;
-    uint8_t  depth8;
-    uint8_t  genBound8;
-    Move     move16;
-    int16_t  value16;
-    int16_t  eval16;
-=======
     TTEntry* entry;
     TTWriter(TTEntry* tte);
->>>>>>> c8213ba0
 };
 
 
 class TranspositionTable {
 
-<<<<<<< HEAD
-    friend void Cluster::init();
+    friend void Distributed::init();
 
-    static constexpr int ClusterSize = 3;
-
-    struct Cluster {
-        TTEntry entry[ClusterSize];
-        char    padding[2];  // Pad to 32 bytes
-    };
-
-    static_assert(sizeof(Cluster) == 32, "Unexpected Cluster size");
-
-    // Constants used to refresh the hash table periodically
-
-    // We have 8 bits available where the lowest 3 bits are
-    // reserved for other things.
-    static constexpr unsigned GENERATION_BITS = 3;
-    // increment for generation field
-    static constexpr int GENERATION_DELTA = (1 << GENERATION_BITS);
-    // cycle length
-    static constexpr int GENERATION_CYCLE = 255 + GENERATION_DELTA;
-    // mask to pull out generation number
-    static constexpr int GENERATION_MASK = (0xFF << GENERATION_BITS) & 0xFF;
-
-=======
->>>>>>> c8213ba0
    public:
     ~TranspositionTable() { aligned_large_pages_free(table); }
 
