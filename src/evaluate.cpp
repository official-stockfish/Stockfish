/*
  Stockfish, a UCI chess playing engine derived from Glaurung 2.1
  Copyright (C) 2004-2008 Tord Romstad (Glaurung author)
  Copyright (C) 2008-2015 Marco Costalba, Joona Kiiski, Tord Romstad
  Copyright (C) 2015-2018 Marco Costalba, Joona Kiiski, Gary Linscott, Tord Romstad

  Stockfish is free software: you can redistribute it and/or modify
  it under the terms of the GNU General Public License as published by
  the Free Software Foundation, either version 3 of the License, or
  (at your option) any later version.

  Stockfish is distributed in the hope that it will be useful,
  but WITHOUT ANY WARRANTY; without even the implied warranty of
  MERCHANTABILITY or FITNESS FOR A PARTICULAR PURPOSE.  See the
  GNU General Public License for more details.

  You should have received a copy of the GNU General Public License
  along with this program.  If not, see <http://www.gnu.org/licenses/>.
*/

#include <algorithm>
#include <cassert>
#include <cstring>   // For std::memset
#include <iomanip>
#include <sstream>

#include "bitboard.h"
#include "evaluate.h"
#include "material.h"
#include "pawns.h"

std::atomic<Score> Eval::Contempt;

namespace Trace {

  enum Tracing { NO_TRACE, TRACE };

  enum Term { // The first 8 entries are reserved for PieceType
    MATERIAL = 8, IMBALANCE, MOBILITY, THREAT, PASSED, SPACE, INITIATIVE, TOTAL, TERM_NB
  };

  Score scores[TERM_NB][COLOR_NB];

  double to_cp(Value v) { return double(v) / PawnValueEg; }

  void add(int idx, Color c, Score s) {
    scores[idx][c] = s;
  }

  void add(int idx, Score w, Score b = SCORE_ZERO) {
    scores[idx][WHITE] = w;
    scores[idx][BLACK] = b;
  }

  std::ostream& operator<<(std::ostream& os, Score s) {
    os << std::setw(5) << to_cp(mg_value(s)) << " "
       << std::setw(5) << to_cp(eg_value(s));
    return os;
  }

  std::ostream& operator<<(std::ostream& os, Term t) {

    if (t == MATERIAL || t == IMBALANCE || t == INITIATIVE || t == TOTAL)
        os << " ----  ----"    << " | " << " ----  ----";
    else
        os << scores[t][WHITE] << " | " << scores[t][BLACK];

    os << " | " << scores[t][WHITE] - scores[t][BLACK] << "\n";
    return os;
  }
}

using namespace Trace;

namespace {

  const Bitboard QueenSide   = FileABB | FileBBB | FileCBB | FileDBB;
  const Bitboard CenterFiles = FileCBB | FileDBB | FileEBB | FileFBB;
  const Bitboard KingSide    = FileEBB | FileFBB | FileGBB | FileHBB;
  const Bitboard Center      = (FileDBB | FileEBB) & (Rank4BB | Rank5BB);

  const Bitboard KingFlank[FILE_NB] = {
    QueenSide,   QueenSide, QueenSide,
    CenterFiles, CenterFiles,
    KingSide,    KingSide,  KingSide
  };

  // Threshold for lazy and space evaluation
  const Value LazyThreshold  = Value(1500);
  const Value SpaceThreshold = Value(12222);

  // KingAttackWeights[PieceType] contains king attack weights by piece type
  const int KingAttackWeights[PIECE_TYPE_NB] = { 0, 0, 78, 56, 45, 11 };

  // Penalties for enemy's safe checks
  const int QueenSafeCheck  = 780;
  const int RookSafeCheck   = 880;
  const int BishopSafeCheck = 435;
  const int KnightSafeCheck = 790;

#define S(mg, eg) make_score(mg, eg)

  // MobilityBonus[PieceType-2][attacked] contains bonuses for middle and end game,
  // indexed by piece type and number of attacked squares in the mobility area.
  const Score MobilityBonus[][32] = {
    { S(-75,-76), S(-57,-54), S( -9,-28), S( -2,-10), S(  6,  5), S( 14, 12), // Knights
      S( 22, 26), S( 29, 29), S( 36, 29) },
    { S(-48,-59), S(-20,-23), S( 16, -3), S( 26, 13), S( 38, 24), S( 51, 42), // Bishops
      S( 55, 54), S( 63, 57), S( 63, 65), S( 68, 73), S( 81, 78), S( 81, 86),
      S( 91, 88), S( 98, 97) },
    { S(-58,-76), S(-27,-18), S(-15, 28), S(-10, 55), S( -5, 69), S( -2, 82), // Rooks
      S(  9,112), S( 16,118), S( 30,132), S( 29,142), S( 32,155), S( 38,165),
      S( 46,166), S( 48,169), S( 58,171) },
    { S(-39,-36), S(-21,-15), S(  3,  8), S(  3, 18), S( 14, 34), S( 22, 54), // Queens
      S( 28, 61), S( 41, 73), S( 43, 79), S( 48, 92), S( 56, 94), S( 60,104),
      S( 60,113), S( 66,120), S( 67,123), S( 70,126), S( 71,133), S( 73,136),
      S( 79,140), S( 88,143), S( 88,148), S( 99,166), S(102,170), S(102,175),
      S(106,184), S(109,191), S(113,206), S(116,212) }
  };

  // Outpost[knight/bishop][supported by pawn] contains bonuses for minor
  // pieces if they occupy or can reach an outpost square, bigger if that
  // square is supported by a pawn.
  const Score Outpost[][2] = {
    { S(22, 6), S(36,12) }, // Knight
    { S( 9, 2), S(15, 5) }  // Bishop
  };

  // RookOnFile[semiopen/open] contains bonuses for each rook when there is
  // no (friendly) pawn on the rook file.
  const Score RookOnFile[] = { S(20, 7), S(45, 20) };

  // ThreatByMinor/ByRook[attacked PieceType] contains bonuses according to
  // which piece type attacks which one. Attacks on lesser pieces which are
  // pawn-defended are not considered.
  const Score ThreatByMinor[PIECE_TYPE_NB] = {
    S(0, 0), S(0, 31), S(39, 42), S(57, 44), S(68, 112), S(47, 120)
  };

  const Score ThreatByRook[PIECE_TYPE_NB] = {
    S(0, 0), S(0, 24), S(38, 71), S(38, 61), S(0, 38), S(36, 38)
  };

  // ThreatByKing[on one/on many] contains bonuses for king attacks on
  // pawns or pieces which are not pawn-defended.
  const Score ThreatByKing[] = { S(3, 65), S(9, 145) };

  // PassedRank[Rank] contains a bonus according to the rank of a passed pawn
  const Score PassedRank[RANK_NB] = {
    S(0, 0), S(5, 7), S(5, 13), S(32, 42), S(70, 70), S(172, 170), S(217, 269)
  };

  // PassedFile[File] contains a bonus according to the file of a passed pawn
  const Score PassedFile[FILE_NB] = {
    S(  9, 10), S(2, 10), S(1, -8), S(-20,-12),
    S(-20,-12), S(1, -8), S(2, 10), S(  9, 10)
  };

  // PassedDanger[Rank] contains a term to weight the passed score
  const int PassedDanger[RANK_NB] = { 0, 0, 0, 2, 7, 12, 19 };

  // KingProtector[PieceType-2] contains a penalty according to distance from king
  const Score KingProtector[] = { S(3, 5), S(4, 3), S(3, 0), S(1, -1) };

  // Assorted bonuses and penalties
  const Score BishopPawns       = S(  8, 12);
  const Score CloseEnemies      = S(  7,  0);
  const Score Hanging           = S( 52, 30);
  const Score HinderPassedPawn  = S(  8,  1);
  const Score LongRangedBishop  = S( 22,  0);
  const Score MinorBehindPawn   = S( 16,  0);
  const Score PawnlessFlank     = S( 20, 80);
  const Score RookOnPawn        = S(  8, 24);
  const Score ThreatByPawnPush  = S( 47, 26);
  const Score ThreatByRank      = S( 16,  3);
  const Score ThreatBySafePawn  = S(175,168);
  const Score ThreatOnQueen     = S( 42, 21);
  const Score TrappedBishopA1H1 = S( 50, 50);
  const Score TrappedRook       = S( 92,  0);
  const Score WeakQueen         = S( 50, 10);
  const Score WeakUnopposedPawn = S(  5, 25);

#undef S

  // Evaluation class computes and stores attacks tables and other working data
  template<Tracing T>
  class Evaluation {

  public:
    Evaluation() = delete;
    explicit Evaluation(const Position& p) : pos(p) {}
    Evaluation& operator=(const Evaluation&) = delete;
    Value value();

  private:
    template<Color Us> void initialize();
    template<Color Us, PieceType Pt> Score pieces();
    template<Color Us> Score king() const;
    template<Color Us> Score threats() const;
    template<Color Us> Score passed() const;
    template<Color Us> Score space() const;
    ScaleFactor scale_factor(Value eg) const;
    Score initiative(Value eg) const;

    const Position& pos;
    Material::Entry* me;
    Pawns::Entry* pe;
    Bitboard mobilityArea[COLOR_NB];
    Score mobility[COLOR_NB] = { SCORE_ZERO, SCORE_ZERO };

    // attackedBy[color][piece type] is a bitboard representing all squares
    // attacked by a given color and piece type. Special "piece types" which
    // are also calculated are QUEEN_DIAGONAL and ALL_PIECES.
    Bitboard attackedBy[COLOR_NB][PIECE_TYPE_NB];

    // attackedBy2[color] are the squares attacked by 2 pieces of a given color,
    // possibly via x-ray or by one pawn and one piece. Diagonal x-ray through
    // pawn or squares attacked by 2 pawns are not explicitly added.
    Bitboard attackedBy2[COLOR_NB];

    // kingRing[color] are the squares adjacent to the king, plus (only for a
    // king on its first rank) the squares two ranks in front. For instance,
    // if black's king is on g8, kingRing[BLACK] is f8, h8, f7, g7, h7, f6, g6
    // and h6. It is set to 0 when king safety evaluation is skipped.
    Bitboard kingRing[COLOR_NB];

    // kingAttackersCount[color] is the number of pieces of the given color
    // which attack a square in the kingRing of the enemy king.
    int kingAttackersCount[COLOR_NB];

    // kingAttackersWeight[color] is the sum of the "weights" of the pieces of the
    // given color which attack a square in the kingRing of the enemy king. The
    // weights of the individual piece types are given by the elements in the
    // KingAttackWeights array.
    int kingAttackersWeight[COLOR_NB];

    // kingAdjacentZoneAttacksCount[color] is the number of attacks by the given
    // color to squares directly adjacent to the enemy king. Pieces which attack
    // more than one square are counted multiple times. For instance, if there is
    // a white knight on g5 and black's king is on g8, this white knight adds 2
    // to kingAdjacentZoneAttacksCount[WHITE].
    int kingAdjacentZoneAttacksCount[COLOR_NB];
  };


  // Evaluation::initialize() computes king and pawn attacks, and the king ring
  // bitboard for a given color. This is done at the beginning of the evaluation.
  template<Tracing T> template<Color Us>
  void Evaluation<T>::initialize() {

    const Color     Them = (Us == WHITE ? BLACK : WHITE);
    const Direction Up   = (Us == WHITE ? NORTH : SOUTH);
    const Direction Down = (Us == WHITE ? SOUTH : NORTH);
    const Bitboard LowRanks = (Us == WHITE ? Rank2BB | Rank3BB: Rank7BB | Rank6BB);

    // Find our pawns that are blocked or on the first two ranks
    Bitboard b = pos.pieces(Us, PAWN) & (shift<Down>(pos.pieces()) | LowRanks);

    // Squares occupied by those pawns, by our king, or controlled by enemy pawns
    // are excluded from the mobility area.
    mobilityArea[Us] = ~(b | pos.square<KING>(Us) | pe->pawn_attacks(Them));

    // Initialise attackedBy bitboards for kings and pawns
    attackedBy[Us][KING] = pos.attacks_from<KING>(pos.square<KING>(Us));
    attackedBy[Us][PAWN] = pe->pawn_attacks(Us);
    attackedBy[Us][ALL_PIECES] = attackedBy[Us][KING] | attackedBy[Us][PAWN];
    attackedBy2[Us]            = attackedBy[Us][KING] & attackedBy[Us][PAWN];

    // Init our king safety tables only if we are going to use them
    if (pos.non_pawn_material(Them) >= RookValueMg + KnightValueMg)
    {
        kingRing[Us] = attackedBy[Us][KING];
        if (relative_rank(Us, pos.square<KING>(Us)) == RANK_1)
            kingRing[Us] |= shift<Up>(kingRing[Us]);

        kingAttackersCount[Them] = popcount(attackedBy[Us][KING] & pe->pawn_attacks(Them));
        kingAdjacentZoneAttacksCount[Them] = kingAttackersWeight[Them] = 0;
    }
    else
        kingRing[Us] = kingAttackersCount[Them] = 0;
  }


  // Evaluation::pieces() scores pieces of a given color and type
  template<Tracing T> template<Color Us, PieceType Pt>
  Score Evaluation<T>::pieces() {

    const Color Them = (Us == WHITE ? BLACK : WHITE);
    const Bitboard OutpostRanks = (Us == WHITE ? Rank4BB | Rank5BB | Rank6BB
                                               : Rank5BB | Rank4BB | Rank3BB);
    const Square* pl = pos.squares<Pt>(Us);

    Bitboard b, bb;
    Square s;
    Score score = SCORE_ZERO;

    attackedBy[Us][Pt] = 0;

    if (Pt == QUEEN)
        attackedBy[Us][QUEEN_DIAGONAL] = 0;

    while ((s = *pl++) != SQ_NONE)
    {
        // Find attacked squares, including x-ray attacks for bishops and rooks
        b = Pt == BISHOP ? attacks_bb<BISHOP>(s, pos.pieces() ^ pos.pieces(QUEEN))
          : Pt ==   ROOK ? attacks_bb<  ROOK>(s, pos.pieces() ^ pos.pieces(QUEEN) ^ pos.pieces(Us, ROOK))
                         : pos.attacks_from<Pt>(s);

        if (pos.pinned_pieces(Us) & s)
            b &= LineBB[pos.square<KING>(Us)][s];

        attackedBy2[Us] |= attackedBy[Us][ALL_PIECES] & b;
        attackedBy[Us][Pt] |= b;
        attackedBy[Us][ALL_PIECES] |= b;

        if (Pt == QUEEN)
            attackedBy[Us][QUEEN_DIAGONAL] |= b & PseudoAttacks[BISHOP][s];

        if (b & kingRing[Them])
        {
            kingAttackersCount[Us]++;
            kingAttackersWeight[Us] += KingAttackWeights[Pt];
            kingAdjacentZoneAttacksCount[Us] += popcount(b & attackedBy[Them][KING]);
        }

        int mob = popcount(b & mobilityArea[Us]);

        mobility[Us] += MobilityBonus[Pt - 2][mob];

        // Penalty if the piece is far from the king
        score -= KingProtector[Pt - 2] * distance(s, pos.square<KING>(Us));

        if (Pt == BISHOP || Pt == KNIGHT)
        {
            // Bonus if piece is on an outpost square or can reach one
            bb = OutpostRanks & ~pe->pawn_attacks_span(Them);
            if (bb & s)
                score += Outpost[Pt == BISHOP][bool(attackedBy[Us][PAWN] & s)] * 2;

            else if (bb &= b & ~pos.pieces(Us))
                score += Outpost[Pt == BISHOP][bool(attackedBy[Us][PAWN] & bb)];

            // Bonus when behind a pawn
            if (    relative_rank(Us, s) < RANK_5
                && (pos.pieces(PAWN) & (s + pawn_push(Us))))
                score += MinorBehindPawn;

            if (Pt == BISHOP)
            {
                // Penalty according to number of pawns on the same color square as the bishop
                score -= BishopPawns * pe->pawns_on_same_color_squares(Us, s);

                // Bonus for bishop on a long diagonal which can "see" both center squares
                if (more_than_one(Center & (attacks_bb<BISHOP>(s, pos.pieces(PAWN)) | s)))
                    score += LongRangedBishop;
            }

            // An important Chess960 pattern: A cornered bishop blocked by a friendly
            // pawn diagonally in front of it is a very serious problem, especially
            // when that pawn is also blocked.
            if (   Pt == BISHOP
                && pos.is_chess960()
                && (s == relative_square(Us, SQ_A1) || s == relative_square(Us, SQ_H1)))
            {
                Direction d = pawn_push(Us) + (file_of(s) == FILE_A ? EAST : WEST);
                if (pos.piece_on(s + d) == make_piece(Us, PAWN))
                    score -= !pos.empty(s + d + pawn_push(Us))                ? TrappedBishopA1H1 * 4
                            : pos.piece_on(s + d + d) == make_piece(Us, PAWN) ? TrappedBishopA1H1 * 2
                                                                              : TrappedBishopA1H1;
            }
        }

        if (Pt == ROOK)
        {
            // Bonus for aligning rook with with enemy pawns on the same rank/file
            if (relative_rank(Us, s) >= RANK_5)
                score += RookOnPawn * popcount(pos.pieces(Them, PAWN) & PseudoAttacks[ROOK][s]);

            // Bonus for rook on an open or semi-open file
            if (pe->semiopen_file(Us, file_of(s)))
                score += RookOnFile[bool(pe->semiopen_file(Them, file_of(s)))];

            // Penalty when trapped by the king, even more if the king cannot castle
            else if (mob <= 3)
            {
                File kf = file_of(pos.square<KING>(Us));
                if ((kf < FILE_E) == (file_of(s) < kf))
                    score -= (TrappedRook - make_score(mob * 22, 0)) * (1 + !pos.can_castle(Us));
            }
        }

        if (Pt == QUEEN)
        {
            // Penalty if any relative pin or discovered attack against the queen
            Bitboard pinners;
            if (pos.slider_blockers(pos.pieces(Them, ROOK, BISHOP), s, pinners))
                score -= WeakQueen;
        }
    }
    if (T)
        Trace::add(Pt, Us, score);

    return score;
  }


  // Evaluation::king() assigns bonuses and penalties to a king of a given color
  template<Tracing T> template<Color Us>
  Score Evaluation<T>::king() const {

    const Color    Them = (Us == WHITE ? BLACK : WHITE);
    const Bitboard Camp = (Us == WHITE ? AllSquares ^ Rank6BB ^ Rank7BB ^ Rank8BB
                                       : AllSquares ^ Rank1BB ^ Rank2BB ^ Rank3BB);

    const Square ksq = pos.square<KING>(Us);
    Bitboard weak, b, b1, b2, safe, unsafeChecks;

    // King shelter and enemy pawns storm
    Score score = pe->king_safety<Us>(pos, ksq);

    // Main king safety evaluation
    if (kingAttackersCount[Them] > 1 - pos.count<QUEEN>(Them))
    {
        int kingDanger = unsafeChecks = 0;

        // Attacked squares defended at most once by our queen or king
        weak =  attackedBy[Them][ALL_PIECES]
              & ~attackedBy2[Us]
              & (~attackedBy[Us][ALL_PIECES] | attackedBy[Us][KING] | attackedBy[Us][QUEEN]);

        // Analyse the safe enemy's checks which are possible on next move
        safe  = ~pos.pieces(Them);
        safe &= ~attackedBy[Us][ALL_PIECES] | (weak & attackedBy2[Them]);

        b1 = attacks_bb<ROOK  >(ksq, pos.pieces() ^ pos.pieces(Us, QUEEN));
        b2 = attacks_bb<BISHOP>(ksq, pos.pieces() ^ pos.pieces(Us, QUEEN));

        // Enemy queen safe checks
        if ((b1 | b2) & attackedBy[Them][QUEEN] & safe & ~attackedBy[Us][QUEEN])
            kingDanger += QueenSafeCheck;

        b1 &= attackedBy[Them][ROOK];
        b2 &= attackedBy[Them][BISHOP];

        // Enemy rooks checks
        if (b1 & safe)
            kingDanger += RookSafeCheck;
        else
            unsafeChecks |= b1;

        // Enemy bishops checks
        if (b2 & safe)
            kingDanger += BishopSafeCheck;
        else
            unsafeChecks |= b2;

        // Enemy knights checks
        b = pos.attacks_from<KNIGHT>(ksq) & attackedBy[Them][KNIGHT];
        if (b & safe)
            kingDanger += KnightSafeCheck;
        else
            unsafeChecks |= b;

        // Unsafe or occupied checking squares will also be considered, as long as
        // the square is in the attacker's mobility area.
        unsafeChecks &= mobilityArea[Them];

        kingDanger +=        kingAttackersCount[Them] * kingAttackersWeight[Them]
                     + 102 * kingAdjacentZoneAttacksCount[Them]
                     + 191 * popcount(kingRing[Us] & weak)
                     + 143 * popcount(pos.pinned_pieces(Us) | unsafeChecks)
                     - 848 * !pos.count<QUEEN>(Them)
                     -   9 * mg_value(score) / 8
                     +  40;

        // Transform the kingDanger units into a Score, and subtract it from the evaluation
        if (kingDanger > 0)
        {
            int mobilityDanger = mg_value(mobility[Them] - mobility[Us]);
            kingDanger = std::max(0, kingDanger + mobilityDanger);
            score -= make_score(kingDanger * kingDanger / 4096, kingDanger / 16);
        }
    }
    // Penalty when our king is on a pawnless flank
    if (!(pos.pieces(PAWN) & KingFlank[file_of(ksq)]))
        score -= PawnlessFlank;

    // King tropism: firstly, find attacked squares in our king flank
    b = attackedBy[Them][ALL_PIECES] & KingFlank[file_of(ksq)] & Camp;

    assert(((Us == WHITE ? b << 4 : b >> 4) & b) == 0);
    assert(popcount(Us == WHITE ? b << 4 : b >> 4) == popcount(b));

    // Secondly, add the squares which are attacked twice in that flank and
    // which are not defended by our pawns.
    b =  (Us == WHITE ? b << 4 : b >> 4)
       | (b & attackedBy2[Them] & ~attackedBy[Us][PAWN]);

    score -= CloseEnemies * popcount(b);

    if (T)
        Trace::add(KING, Us, score);

    return score;
  }


  // Evaluation::threats() assigns bonuses according to the types of the
  // attacking and the attacked pieces.
  template<Tracing T> template<Color Us>
  Score Evaluation<T>::threats() const {

    const Color     Them     = (Us == WHITE ? BLACK      : WHITE);
    const Direction Up       = (Us == WHITE ? NORTH      : SOUTH);
    const Direction UpLeft   = (Us == WHITE ? NORTH_WEST : SOUTH_EAST);
    const Direction UpRight  = (Us == WHITE ? NORTH_EAST : SOUTH_WEST);
    const Bitboard  TRank3BB = (Us == WHITE ? Rank3BB    : Rank6BB);

    Bitboard b, weak, defended, nonPawnEnemies, stronglyProtected, safeThreats;
    Score score = SCORE_ZERO;

    // Non-pawn enemies attacked by a pawn
    nonPawnEnemies = pos.pieces(Them) ^ pos.pieces(Them, PAWN);
    weak = nonPawnEnemies & attackedBy[Us][PAWN];

    if (weak)
    {
        // Our safe or protected pawns
        b =  pos.pieces(Us, PAWN)
           & (~attackedBy[Them][ALL_PIECES] | attackedBy[Us][ALL_PIECES]);

<<<<<<< HEAD
        safeThreats = (shift<UpRight>(b) | shift<UpLeft>(b)) & weak;

=======
        safeThreats = (shift<Right>(b) | shift<Left>(b)) & weak;
>>>>>>> 6c898a10
        score += ThreatBySafePawn * popcount(safeThreats);
    }

    // Squares strongly protected by the enemy, either because they defend the
    // square with a pawn, or because they defend the square twice and we don't.
    stronglyProtected =  attackedBy[Them][PAWN]
                       | (attackedBy2[Them] & ~attackedBy2[Us]);

    // Non-pawn enemies, strongly protected
    defended = nonPawnEnemies & stronglyProtected;

    // Enemies not strongly protected and under our attack
    weak = pos.pieces(Them) & ~stronglyProtected & attackedBy[Us][ALL_PIECES];

    // Bonus according to the kind of attacking pieces
    if (defended | weak)
    {
        b = (defended | weak) & (attackedBy[Us][KNIGHT] | attackedBy[Us][BISHOP]);
        while (b)
        {
            Square s = pop_lsb(&b);
            score += ThreatByMinor[type_of(pos.piece_on(s))];
            if (type_of(pos.piece_on(s)) != PAWN)
                score += ThreatByRank * (int)relative_rank(Them, s);
        }

        b = (pos.pieces(Them, QUEEN) | weak) & attackedBy[Us][ROOK];
        while (b)
        {
            Square s = pop_lsb(&b);
            score += ThreatByRook[type_of(pos.piece_on(s))];
            if (type_of(pos.piece_on(s)) != PAWN)
                score += ThreatByRank * (int)relative_rank(Them, s);
        }

        score += Hanging * popcount(weak & ~attackedBy[Them][ALL_PIECES]);

        b = weak & attackedBy[Us][KING];
        if (b)
            score += ThreatByKing[more_than_one(b)];
    }

    // Bonus for enemy unopposed weak pawns
    if (pos.pieces(Us, ROOK, QUEEN))
        score += WeakUnopposedPawn * pe->weak_unopposed(Them);

    // Find squares where our pawns can push on the next move
    b  = shift<Up>(pos.pieces(Us, PAWN)) & ~pos.pieces();
    b |= shift<Up>(b & TRank3BB) & ~pos.pieces();

    // Keep only the squares which are not completely unsafe
    b &= ~attackedBy[Them][PAWN]
        & (attackedBy[Us][ALL_PIECES] | ~attackedBy[Them][ALL_PIECES]);

<<<<<<< HEAD
    // Add a bonus for each new pawn threats from those squares
    b =  (shift<UpLeft>(b) | shift<UpRight>(b))
=======
    // Bonus for safe pawn threats on the next move
    b =  (shift<Left>(b) | shift<Right>(b))
>>>>>>> 6c898a10
       &  pos.pieces(Them)
       & ~attackedBy[Us][PAWN];

    score += ThreatByPawnPush * popcount(b);

    // Bonus for safe slider threats on the next move toward enemy queen
    safeThreats = ~pos.pieces(Us) & ~attackedBy2[Them] & attackedBy2[Us];
    b =  (attackedBy[Us][BISHOP] & attackedBy[Them][QUEEN_DIAGONAL])
       | (attackedBy[Us][ROOK  ] & attackedBy[Them][QUEEN] & ~attackedBy[Them][QUEEN_DIAGONAL]);

    score += ThreatOnQueen * popcount(b & safeThreats);

    if (T)
        Trace::add(THREAT, Us, score);

    return score;
  }

  // Evaluation::passed() evaluates the passed pawns and candidate passed
  // pawns of the given color.

  template<Tracing T> template<Color Us>
  Score Evaluation<T>::passed() const {

    const Color     Them = (Us == WHITE ? BLACK : WHITE);
    const Direction Up   = (Us == WHITE ? NORTH : SOUTH);

    auto king_proximity = [&](Color c, Square s) {
      return std::min(distance(pos.square<KING>(c), s), 5);
    };

    Bitboard b, bb, squaresToQueen, defendedSquares, unsafeSquares;
    Score score = SCORE_ZERO;

    b = pe->passed_pawns(Us);

    while (b)
    {
        Square s = pop_lsb(&b);

        assert(!(pos.pieces(Them, PAWN) & forward_file_bb(Us, s + Up)));

        bb = forward_file_bb(Us, s) & (attackedBy[Them][ALL_PIECES] | pos.pieces(Them));
        score -= HinderPassedPawn * popcount(bb);

        int r = relative_rank(Us, s);
        int w = PassedDanger[r];

        Score bonus = PassedRank[r];

        if (w)
        {
            Square blockSq = s + Up;

            // Adjust bonus based on the king's proximity
            bonus += make_score(0, (  king_proximity(Them, blockSq) * 5
                                    - king_proximity(Us,   blockSq) * 2) * w);

            // If blockSq is not the queening square then consider also a second push
            if (r != RANK_7)
                bonus -= make_score(0, king_proximity(Us, blockSq + Up) * w);

            // If the pawn is free to advance, then increase the bonus
            if (pos.empty(blockSq))
            {
                // If there is a rook or queen attacking/defending the pawn from behind,
                // consider all the squaresToQueen. Otherwise consider only the squares
                // in the pawn's path attacked or occupied by the enemy.
                defendedSquares = unsafeSquares = squaresToQueen = forward_file_bb(Us, s);

                bb = forward_file_bb(Them, s) & pos.pieces(ROOK, QUEEN) & pos.attacks_from<ROOK>(s);

                if (!(pos.pieces(Us) & bb))
                    defendedSquares &= attackedBy[Us][ALL_PIECES];

                if (!(pos.pieces(Them) & bb))
                    unsafeSquares &= attackedBy[Them][ALL_PIECES] | pos.pieces(Them);

                // If there aren't any enemy attacks, assign a big bonus. Otherwise
                // assign a smaller bonus if the block square isn't attacked.
                int k = !unsafeSquares ? 20 : !(unsafeSquares & blockSq) ? 9 : 0;

                // If the path to the queen is fully defended, assign a big bonus.
                // Otherwise assign a smaller bonus if the block square is defended.
                if (defendedSquares == squaresToQueen)
                    k += 6;

                else if (defendedSquares & blockSq)
                    k += 4;

                bonus += make_score(k * w, k * w);
            }
            else if (pos.pieces(Us) & blockSq)
                bonus += make_score(w + r * 2, w + r * 2);
        } // rr != 0

        // Scale down bonus for candidate passers which need more than one
        // pawn push to become passed or have a pawn in front of them.
        if (   !pos.pawn_passed(Us, s + Up)
            || (pos.pieces(PAWN) & forward_file_bb(Us, s)))
            bonus = bonus / 2;

        score += bonus + PassedFile[file_of(s)];
    }

    if (T)
        Trace::add(PASSED, Us, score);

    return score;
  }


  // Evaluation::space() computes the space evaluation for a given side. The
  // space evaluation is a simple bonus based on the number of safe squares
  // available for minor pieces on the central four files on ranks 2--4. Safe
  // squares one, two or three squares behind a friendly pawn are counted
  // twice. Finally, the space bonus is multiplied by a weight. The aim is to
  // improve play on game opening.

  template<Tracing T> template<Color Us>
  Score Evaluation<T>::space() const {

    const Color Them = (Us == WHITE ? BLACK : WHITE);
    const Bitboard SpaceMask =
      Us == WHITE ? CenterFiles & (Rank2BB | Rank3BB | Rank4BB)
                  : CenterFiles & (Rank7BB | Rank6BB | Rank5BB);

    if (pos.non_pawn_material() < SpaceThreshold)
        return SCORE_ZERO;

    // Find the safe squares for our pieces inside the area defined by
    // SpaceMask. A square is unsafe if it is attacked by an enemy
    // pawn, or if it is undefended and attacked by an enemy piece.
    Bitboard safe =   SpaceMask
                   & ~pos.pieces(Us, PAWN)
                   & ~attackedBy[Them][PAWN]
                   & (attackedBy[Us][ALL_PIECES] | ~attackedBy[Them][ALL_PIECES]);

    // Find all squares which are at most three squares behind some friendly pawn
    Bitboard behind = pos.pieces(Us, PAWN);
    behind |= (Us == WHITE ? behind >>  8 : behind <<  8);
    behind |= (Us == WHITE ? behind >> 16 : behind << 16);

    // Since SpaceMask[Us] is fully on our half of the board...
    assert(unsigned(safe >> (Us == WHITE ? 32 : 0)) == 0);

    // ...count safe + (behind & safe) with a single popcount.
    int bonus = popcount((Us == WHITE ? safe << 32 : safe >> 32) | (behind & safe));
    int weight = pos.count<ALL_PIECES>(Us) - 2 * pe->open_files();
    Score score = make_score(bonus * weight * weight / 16, 0);

    if (T)
        Trace::add(SPACE, Us, score);

    return score;
  }


  // Evaluation::initiative() computes the initiative correction value
  // for the position. It is a second order bonus/malus based on the
  // known attacking/defending status of the players.

  template<Tracing T>
  Score Evaluation<T>::initiative(Value eg) const {

    int outflanking =  distance<File>(pos.square<KING>(WHITE), pos.square<KING>(BLACK))
                     - distance<Rank>(pos.square<KING>(WHITE), pos.square<KING>(BLACK));

    bool pawnsOnBothFlanks =   (pos.pieces(PAWN) & QueenSide)
                            && (pos.pieces(PAWN) & KingSide);

    // Compute the initiative bonus for the attacking side
    int complexity =   8 * outflanking
                    +  8 * pe->pawn_asymmetry()
                    + 12 * pos.count<PAWN>()
                    + 16 * pawnsOnBothFlanks
                    -136 ;

    // Now apply the bonus: note that we find the attacking side by extracting
    // the sign of the endgame value, and that we carefully cap the bonus so
    // that the endgame score will never change sign after the bonus.
    int v = ((eg > 0) - (eg < 0)) * std::max(complexity, -abs(eg));

    if (T)
        Trace::add(INITIATIVE, make_score(0, v));

    return make_score(0, v);
  }


  // Evaluation::scale_factor() computes the scale factor for the winning side

  template<Tracing T>
  ScaleFactor Evaluation<T>::scale_factor(Value eg) const {

    Color strongSide = eg > VALUE_DRAW ? WHITE : BLACK;
    int sf = me->scale_factor(pos, strongSide);

    // If we don't already have an unusual scale factor, check for certain
    // types of endgames, and use a lower scale for those.
    if (sf == SCALE_FACTOR_NORMAL || sf == SCALE_FACTOR_ONEPAWN)
    {
        if (pos.opposite_bishops())
        {
            // Endgame with opposite-colored bishops and no other pieces (ignoring pawns)
            // is almost a draw, in case of KBP vs KB, it is even more a draw.
            if (   pos.non_pawn_material(WHITE) == BishopValueMg
                && pos.non_pawn_material(BLACK) == BishopValueMg)
                sf = more_than_one(pos.pieces(PAWN)) ? 31 : 9;

            // Endgame with opposite-colored bishops, but also other pieces. Still
            // a bit drawish, but not as drawish as with only the two bishops.
            else
                sf = 46;
        }
        // Endings where weaker side can place his king in front of the enemy's
        // pawns are drawish.
        else if (    abs(eg) <= BishopValueEg
                 &&  pos.count<PAWN>(strongSide) <= 2
                 && !pos.pawn_passed(~strongSide, pos.square<KING>(~strongSide)))
            sf = 37 + 7 * pos.count<PAWN>(strongSide);
    }

    return ScaleFactor(sf);
  }


  // Evaluation::value() is the main function of the class. It computes the various
  // parts of the evaluation and returns the value of the position from the point
  // of view of the side to move.

  template<Tracing T>
  Value Evaluation<T>::value() {

    assert(!pos.checkers());

    // Probe the material hash table
    me = Material::probe(pos);

    // If we have a specialized evaluation function for the current material
    // configuration, call it and return.
    if (me->specialized_eval_exists())
        return me->evaluate(pos);

    // Initialize score by reading the incrementally updated scores included in
    // the position object (material + piece square tables) and the material
    // imbalance. Score is computed internally from the white point of view.
    Score score = pos.psq_score() + me->imbalance() + Eval::Contempt;

    // Probe the pawn hash table
    pe = Pawns::probe(pos);
    score += pe->pawn_score(WHITE) - pe->pawn_score(BLACK);

    // Early exit if score is high
    Value v = (mg_value(score) + eg_value(score)) / 2;
    if (abs(v) > LazyThreshold)
       return pos.side_to_move() == WHITE ? v : -v;

    // Main evaluation begins here

    initialize<WHITE>();
    initialize<BLACK>();

    // Pieces should be evaluated first (populate attack tables)
    score +=  pieces<WHITE, KNIGHT>() - pieces<BLACK, KNIGHT>()
            + pieces<WHITE, BISHOP>() - pieces<BLACK, BISHOP>()
            + pieces<WHITE, ROOK  >() - pieces<BLACK, ROOK  >()
            + pieces<WHITE, QUEEN >() - pieces<BLACK, QUEEN >();

    score += mobility[WHITE] - mobility[BLACK];

    score +=  king<   WHITE>() - king<   BLACK>()
            + threats<WHITE>() - threats<BLACK>()
            + passed< WHITE>() - passed< BLACK>()
            + space<  WHITE>() - space<  BLACK>();

    score += initiative(eg_value(score));

    // Interpolate between a middlegame and a (scaled by 'sf') endgame score
    ScaleFactor sf = scale_factor(eg_value(score));
    v =  mg_value(score) * int(me->game_phase())
       + eg_value(score) * int(PHASE_MIDGAME - me->game_phase()) * sf / SCALE_FACTOR_NORMAL;

    v /= int(PHASE_MIDGAME);

    // In case of tracing add all remaining individual evaluation terms
    if (T)
    {
        Trace::add(MATERIAL, pos.psq_score());
        Trace::add(IMBALANCE, me->imbalance());
        Trace::add(PAWN, pe->pawn_score(WHITE), pe->pawn_score(BLACK));
        Trace::add(MOBILITY, mobility[WHITE], mobility[BLACK]);
        Trace::add(TOTAL, score);
    }

    return pos.side_to_move() == WHITE ? v : -v; // Side to move point of view
  }

} // namespace


/// evaluate() is the evaluator for the outer world. It returns a static
/// evaluation of the position from the point of view of the side to move.

Value Eval::evaluate(const Position& pos) {
  return Evaluation<NO_TRACE>(pos).value() + Eval::Tempo;
}


/// trace() is like evaluate(), but instead of returning a value, it returns
/// a string (suitable for outputting to stdout) that contains the detailed
/// descriptions and values of each evaluation term. Useful for debugging.

std::string Eval::trace(const Position& pos) {

  std::memset(scores, 0, sizeof(scores));

  Eval::Contempt = SCORE_ZERO; // Reset any dynamic contempt

  Value v = Evaluation<TRACE>(pos).value() + Eval::Tempo;

  v = pos.side_to_move() == WHITE ? v : -v; // Trace scores are from white's point of view

  std::stringstream ss;
  ss << std::showpoint << std::noshowpos << std::fixed << std::setprecision(2)
     << "     Term    |    White    |    Black    |    Total   \n"
     << "             |   MG    EG  |   MG    EG  |   MG    EG \n"
     << " ------------+-------------+-------------+------------\n"
     << "    Material | " << Term(MATERIAL)
     << "   Imbalance | " << Term(IMBALANCE)
     << "  Initiative | " << Term(INITIATIVE)
     << "       Pawns | " << Term(PAWN)
     << "     Knights | " << Term(KNIGHT)
     << "     Bishops | " << Term(BISHOP)
     << "       Rooks | " << Term(ROOK)
     << "      Queens | " << Term(QUEEN)
     << "    Mobility | " << Term(MOBILITY)
     << " King safety | " << Term(KING)
     << "     Threats | " << Term(THREAT)
     << "      Passed | " << Term(PASSED)
     << "       Space | " << Term(SPACE)
     << " ------------+-------------+-------------+------------\n"
     << "       Total | " << Term(TOTAL);

  ss << "\nTotal evaluation: " << to_cp(v) << " (white side)\n";

  return ss.str();
}<|MERGE_RESOLUTION|>--- conflicted
+++ resolved
@@ -529,12 +529,8 @@
         b =  pos.pieces(Us, PAWN)
            & (~attackedBy[Them][ALL_PIECES] | attackedBy[Us][ALL_PIECES]);
 
-<<<<<<< HEAD
         safeThreats = (shift<UpRight>(b) | shift<UpLeft>(b)) & weak;
 
-=======
-        safeThreats = (shift<Right>(b) | shift<Left>(b)) & weak;
->>>>>>> 6c898a10
         score += ThreatBySafePawn * popcount(safeThreats);
     }
 
@@ -589,13 +585,8 @@
     b &= ~attackedBy[Them][PAWN]
         & (attackedBy[Us][ALL_PIECES] | ~attackedBy[Them][ALL_PIECES]);
 
-<<<<<<< HEAD
-    // Add a bonus for each new pawn threats from those squares
+    // Bonus for safe pawn threats on the next move
     b =  (shift<UpLeft>(b) | shift<UpRight>(b))
-=======
-    // Bonus for safe pawn threats on the next move
-    b =  (shift<Left>(b) | shift<Right>(b))
->>>>>>> 6c898a10
        &  pos.pieces(Them)
        & ~attackedBy[Us][PAWN];
 
