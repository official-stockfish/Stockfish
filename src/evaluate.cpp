/*
 McBrain, a UCI chess playing engine derived from Stockfish and Glaurung 2.1
 Copyright (C) 2004-2008 Tord Romstad (Glaurung author)
 Copyright (C) 2008-2015 Marco Costalba, Joona Kiiski, Tord Romstad (Stockfish Authors)
 Copyright (C) 2015-2016 Marco Costalba, Joona Kiiski, Gary Linscott, Tord Romstad (Stockfish Authors)
 Copyright (C) 2017-2018 Michael Byrne, Marco Costalba, Joona Kiiski, Gary Linscott, Tord Romstad (McBrain Authors)
 
 McBrain is free software: you can redistribute it and/or modify
 it under the terms of the GNU General Public License as published by
 the Free Software Foundation, either version 3 of the License, or
 (at your option) any later version.
 
 McBrain is distributed in the hope that it will be useful,
 but WITHOUT ANY WARRANTY; without even the implied warranty of
 MERCHANTABILITY or FITNESS FOR A PARTICULAR PURPOSE.  See the
 GNU General Public License for more details.
 
 You should have received a copy of the GNU General Public License
 along with this program.  If not, see <http://www.gnu.org/licenses/>.
 */

#include <algorithm>
#include <cassert>
#include <cstring>   // For std::memset
#include <iomanip>
#include <sstream>

#include "bitboard.h"
#include "evaluate.h"
#include "material.h"
#include "pawns.h"

namespace {

  const Bitboard Center      = (FileDBB | FileEBB) & (Rank4BB | Rank5BB);
  const Bitboard QueenSide   = FileABB | FileBBB | FileCBB | FileDBB;
  const Bitboard CenterFiles = FileCBB | FileDBB | FileEBB | FileFBB;
  const Bitboard KingSide    = FileEBB | FileFBB | FileGBB | FileHBB;

  const Bitboard KingFlank[FILE_NB] = {
    QueenSide, QueenSide, QueenSide, CenterFiles, CenterFiles, KingSide, KingSide, KingSide
  };

  namespace Trace {

    enum Tracing {NO_TRACE, TRACE};

    enum Term { // The first 8 entries are for PieceType
      MATERIAL = 8, IMBALANCE, MOBILITY, THREAT, PASSED, SPACE, INITIATIVE, TOTAL, TERM_NB
    };

    double scores[TERM_NB][COLOR_NB][PHASE_NB];

    double to_cp(Value v) { return double(v) / PawnValueEg; }

    void add(int idx, Color c, Score s) {
      scores[idx][c][MG] = to_cp(mg_value(s));
      scores[idx][c][EG] = to_cp(eg_value(s));
    }

    void add(int idx, Score w, Score b = SCORE_ZERO) {
      add(idx, WHITE, w); add(idx, BLACK, b);
    }

    std::ostream& operator<<(std::ostream& os, Term t) {

      if (t == MATERIAL || t == IMBALANCE || t == Term(PAWN) || t == INITIATIVE || t == TOTAL)
          os << "  ---   --- |   ---   --- | ";
      else
          os << std::setw(5) << scores[t][WHITE][MG] << " "
             << std::setw(5) << scores[t][WHITE][EG] << " | "
             << std::setw(5) << scores[t][BLACK][MG] << " "
             << std::setw(5) << scores[t][BLACK][EG] << " | ";

      os << std::setw(5) << scores[t][WHITE][MG] - scores[t][BLACK][MG] << " "
         << std::setw(5) << scores[t][WHITE][EG] - scores[t][BLACK][EG] << " \n";

      return os;
    }
  }

  using namespace Trace;

  // Evaluation class contains various information computed and collected
  // by the evaluation functions.
  template<Tracing T = NO_TRACE>
  class Evaluation {

  public:
    Evaluation() = delete;
    Evaluation(const Position& p) : pos(p) {}
    Evaluation& operator=(const Evaluation&) = delete;

    Value value();

  private:
    // Evaluation helpers (used when calling value())
    template<Color Us> void initialize();
    template<Color Us> Score evaluate_king();
    template<Color Us> Score evaluate_threats();
    int king_distance(Color c, Square s);
    template<Color Us> Score evaluate_passed_pawns();
    template<Color Us> Score evaluate_space();
    template<Color Us, PieceType Pt> Score evaluate_pieces();
    ScaleFactor evaluate_scale_factor(Value eg);
    Score evaluate_initiative(Value eg);

    // Data members
    const Position& pos;
    Material::Entry* me;
    Pawns::Entry* pe;
    Bitboard mobilityArea[COLOR_NB];
    Score mobility[COLOR_NB] = { SCORE_ZERO, SCORE_ZERO };

    // attackedBy[color][piece type] is a bitboard representing all squares
    // attacked by a given color and piece type. Special "piece types" which are
    // also calculated are QUEEN_DIAGONAL and ALL_PIECES.
    Bitboard attackedBy[COLOR_NB][PIECE_TYPE_NB];

    // attackedBy2[color] are the squares attacked by 2 pieces of a given color,
    // possibly via x-ray or by one pawn and one piece. Diagonal x-ray through
    // pawn or squares attacked by 2 pawns are not explicitly added.
    Bitboard attackedBy2[COLOR_NB];

    // kingRing[color] is the zone around the king which is considered
    // by the king safety evaluation. This consists of the squares directly
    // adjacent to the king, and (only for a king on its first rank) the
    // squares two ranks in front of the king. For instance, if black's king
    // is on g8, kingRing[BLACK] is a bitboard containing the squares f8, h8,
    // f7, g7, h7, f6, g6 and h6.
    Bitboard kingRing[COLOR_NB];

    // kingAttackersCount[color] is the number of pieces of the given color
    // which attack a square in the kingRing of the enemy king.
    int kingAttackersCount[COLOR_NB];

    // kingAttackersWeight[color] is the sum of the "weights" of the pieces of the
    // given color which attack a square in the kingRing of the enemy king. The
    // weights of the individual piece types are given by the elements in the
    // KingAttackWeights array.
    int kingAttackersWeight[COLOR_NB];

    // kingAdjacentZoneAttacksCount[color] is the number of attacks by the given
    // color to squares directly adjacent to the enemy king. Pieces which attack
    // more than one square are counted multiple times. For instance, if there is
    // a white knight on g5 and black's king is on g8, this white knight adds 2
    // to kingAdjacentZoneAttacksCount[WHITE].
    int kingAdjacentZoneAttacksCount[COLOR_NB];
  };

  #define V(v) Value(v)
  #define S(mg, eg) make_score(mg, eg)

  // MobilityBonus[PieceType-2][attacked] contains bonuses for middle and end game,
  // indexed by piece type and number of attacked squares in the mobility area.
  const Score MobilityBonus[][32] = {
    { S(-75,-76), S(-57,-54), S( -9,-28), S( -2,-10), S(  6,  5), S( 14, 12), // Knights
      S( 22, 26), S( 29, 29), S( 36, 29) },
    { S(-48,-59), S(-20,-23), S( 16, -3), S( 26, 13), S( 38, 24), S( 51, 42), // Bishops
      S( 55, 54), S( 63, 57), S( 63, 65), S( 68, 73), S( 81, 78), S( 81, 86),
      S( 91, 88), S( 98, 97) },
    { S(-58,-76), S(-27,-18), S(-15, 28), S(-10, 55), S( -5, 69), S( -2, 82), // Rooks
      S(  9,112), S( 16,118), S( 30,132), S( 29,142), S( 32,155), S( 38,165),
      S( 46,166), S( 48,169), S( 58,171) },
    { S(-39,-36), S(-21,-15), S(  3,  8), S(  3, 18), S( 14, 34), S( 22, 54), // Queens
      S( 28, 61), S( 41, 73), S( 43, 79), S( 48, 92), S( 56, 94), S( 60,104),
      S( 60,113), S( 66,120), S( 67,123), S( 70,126), S( 71,133), S( 73,136),
      S( 79,140), S( 88,143), S( 88,148), S( 99,166), S(102,170), S(102,175),
      S(106,184), S(109,191), S(113,206), S(116,212) }
  };

  // Outpost[knight/bishop][supported by pawn] contains bonuses for minor
  // pieces if they can reach an outpost square, bigger if that square is
  // supported by a pawn. If the minor piece occupies an outpost square
  // then score is doubled.
  const Score Outpost[][2] = {
    { S(22, 6), S(36,12) }, // Knight
    { S( 9, 2), S(15, 5) }  // Bishop
  };

  // RookOnFile[semiopen/open] contains bonuses for each rook when there is no
  // friendly pawn on the rook file.
  const Score RookOnFile[] = { S(20, 7), S(45, 20) };

  // ThreatByMinor/ByRook[attacked PieceType] contains bonuses according to
  // which piece type attacks which one. Attacks on lesser pieces which are
  // pawn-defended are not considered.
  const Score ThreatByMinor[PIECE_TYPE_NB] = {
    S(0, 0), S(0, 31), S(39, 42), S(57, 44), S(68, 112), S(47, 120)
<<<<<<< HEAD
  };

  const Score ThreatByRook[PIECE_TYPE_NB] = {
    S(0, 0), S(0, 24), S(38, 71), S(38, 61), S(0, 38), S(36, 38)
  };

  // ThreatByKing[on one/on many] contains bonuses for king attacks on
  // pawns or pieces which are not pawn-defended.
  const Score ThreatByKing[] = { S(3, 65), S(9, 145) };
=======
  };  //Fauzi Akram

  const Score ThreatByRook[PIECE_TYPE_NB] = {
    S(0, 0), S(0, 24), S(38, 71), S(38, 61), S(0, 38), S(36, 38)
  };   //Fauzi Akram

  // ThreatByKing[on one/on many] contains bonuses for king attacks on
  // pawns or pieces which are not pawn-defended.
  const Score ThreatByKing[] = { S(3, 65), S(9, 145) };  //Fauzi Akram
>>>>>>> 1c81bf71

  // Passed[mg/eg][Rank] contains midgame and endgame bonuses for passed pawns.
  // We don't use a Score because we process the two components independently.
  const Value Passed[][RANK_NB] = {
    { V(0), V(5), V( 5), V(32), V(70), V(172), V(217) },
    { V(0), V(7), V(13), V(42), V(70), V(170), V(269) }
<<<<<<< HEAD
  };
=======
  };   //Fauzi Akram
>>>>>>> 1c81bf71

  // PassedFile[File] contains a bonus according to the file of a passed pawn
  const Score PassedFile[FILE_NB] = {
    S(  9, 10), S( 2, 10), S( 1, -8), S(-20,-12),
    S(-20,-12), S( 1, -8), S( 2, 10), S(  9, 10)
  };

  // Rank factor applied on some bonus for passed pawn on rank 4 or beyond
<<<<<<< HEAD
  const int RankFactor[RANK_NB] = {0, 0, 0, 2, 7, 12, 19};
=======
  const int RankFactor[RANK_NB] = {0, 0, 0, 2, 7, 12, 19};    //Fauzi Akram
>>>>>>> 1c81bf71

  // KingProtector[PieceType-2] contains a bonus according to distance from king
  const Score KingProtector[] = { S(-3, -5), S(-4, -3), S(-3, 0), S(-1, 1) };

  // Assorted bonuses and penalties used by evaluation
  const Score MinorBehindPawn       = S( 16,  0);
  const Score BishopPawns           = S(  8, 12);
  const Score LongRangedBishop      = S( 22,  0);
  const Score RookOnPawn            = S(  8, 24);
  const Score TrappedRook           = S( 92,  0);
  const Score WeakQueen             = S( 50, 10);
  const Score CloseEnemies          = S(  7,  0);
  const Score PawnlessFlank         = S( 20, 80);
<<<<<<< HEAD
  const Score ThreatBySafePawn      = S(175,168);
  const Score ThreatByRank          = S( 16,  3);
  const Score Hanging               = S( 52, 30);
  const Score WeakUnopposedPawn     = S(  5, 25);
  const Score ThreatByPawnPush      = S( 47, 26);
  const Score ThreatByAttackOnQueen = S( 42, 21);
  const Score HinderPassedPawn      = S(  8,  1);
=======
  const Score ThreatBySafePawn      = S(175,168);  //Fauzi Akram
  const Score ThreatByRank          = S( 16,  3);
  const Score Hanging               = S( 52, 30);  //Fauzi Akram
  const Score WeakUnopposedPawn     = S(  5, 25);
  const Score ThreatByPawnPush      = S( 47, 26);  //Fauzi Akram
  const Score ThreatByAttackOnQueen = S( 42, 21);  //Fauzi Akram
  const Score HinderPassedPawn      = S(  8,  1);  //Fauzi Akram
>>>>>>> 1c81bf71
  const Score TrappedBishopA1H1     = S( 50, 50);

  #undef S
  #undef V

  // KingAttackWeights[PieceType] contains king attack weights by piece type
  const int KingAttackWeights[PIECE_TYPE_NB] = { 0, 0, 78, 56, 45, 11 };

  // Penalties for enemy's safe checks
  const int QueenSafeCheck  = 780;
  const int RookSafeCheck   = 880;
  const int BishopSafeCheck = 435;
  const int KnightSafeCheck = 790;

  // Threshold for lazy and space evaluation
  const Value LazyThreshold  = Value(1500);
  const Value SpaceThreshold = Value(12222);


  // initialize() computes king and pawn attacks, and the king ring bitboard
  // for a given color. This is done at the beginning of the evaluation.

  template<Tracing T> template<Color Us>
  void Evaluation<T>::initialize() {

    const Color     Them = (Us == WHITE ? BLACK : WHITE);
    const Direction Up   = (Us == WHITE ? NORTH : SOUTH);
    const Direction Down = (Us == WHITE ? SOUTH : NORTH);
    const Bitboard LowRanks = (Us == WHITE ? Rank2BB | Rank3BB: Rank7BB | Rank6BB);

    // Find our pawns on the first two ranks, and those which are blocked
    Bitboard b = pos.pieces(Us, PAWN) & (shift<Down>(pos.pieces()) | LowRanks);

    // Squares occupied by those pawns, by our king, or controlled by enemy pawns
    // are excluded from the mobility area.
    mobilityArea[Us] = ~(b | pos.square<KING>(Us) | pe->pawn_attacks(Them));

    // Initialise the attack bitboards with the king and pawn information
    b = attackedBy[Us][KING] = pos.attacks_from<KING>(pos.square<KING>(Us));
    attackedBy[Us][PAWN] = pe->pawn_attacks(Us);

    attackedBy2[Us]            = b & attackedBy[Us][PAWN];
    attackedBy[Us][ALL_PIECES] = b | attackedBy[Us][PAWN];

    // Init our king safety tables only if we are going to use them
    if (pos.non_pawn_material(Them) >= RookValueMg + KnightValueMg)
    {
        kingRing[Us] = b;
        if (relative_rank(Us, pos.square<KING>(Us)) == RANK_1)
            kingRing[Us] |= shift<Up>(b);

        kingAttackersCount[Them] = popcount(b & pe->pawn_attacks(Them));
        kingAdjacentZoneAttacksCount[Them] = kingAttackersWeight[Them] = 0;
    }
    else
        kingRing[Us] = kingAttackersCount[Them] = 0;
  }


  // evaluate_pieces() assigns bonuses and penalties to the pieces of a given
  // color and type.

  template<Tracing T>  template<Color Us, PieceType Pt>
  Score Evaluation<T>::evaluate_pieces() {

    const Color Them = (Us == WHITE ? BLACK : WHITE);
    const Bitboard OutpostRanks = (Us == WHITE ? Rank4BB | Rank5BB | Rank6BB
                                               : Rank5BB | Rank4BB | Rank3BB);
    const Bitboard TRank8BB = (Us == WHITE ? Rank8BB    : Rank1BB);
    const Square* pl = pos.squares<Pt>(Us);

    Bitboard b, bb;
    Square s;
    Score score = SCORE_ZERO;

    attackedBy[Us][Pt] = 0;

    if (Pt == QUEEN)
        attackedBy[Us][QUEEN_DIAGONAL] = 0;

    while ((s = *pl++) != SQ_NONE)
    {
        // Find attacked squares, including x-ray attacks for bishops and rooks
        b = Pt == BISHOP ? attacks_bb<BISHOP>(s, pos.pieces() ^ pos.pieces(QUEEN))
          : Pt ==   ROOK ? attacks_bb<  ROOK>(s, pos.pieces() ^ pos.pieces(QUEEN) ^ pos.pieces(Us, ROOK))
                         : pos.attacks_from<Pt>(s);

        if (pos.pinned_pieces(Us) & s)
            b &= LineBB[pos.square<KING>(Us)][s];

        attackedBy2[Us] |= attackedBy[Us][ALL_PIECES] & b;
        attackedBy[Us][ALL_PIECES] |= attackedBy[Us][Pt] |= b;

        if (Pt == QUEEN)
            attackedBy[Us][QUEEN_DIAGONAL] |= b & PseudoAttacks[BISHOP][s];

        if (b & kingRing[Them])
        {
            kingAttackersCount[Us]++;
            kingAttackersWeight[Us] += KingAttackWeights[Pt];
            kingAdjacentZoneAttacksCount[Us] += popcount(b & attackedBy[Them][KING]);
        }

        int mob = popcount(b & mobilityArea[Us]);

        mobility[Us] += MobilityBonus[Pt - 2][mob];

        // Bonus for this piece as a king protector
        score += KingProtector[Pt - 2] * distance(s, pos.square<KING>(Us));

        if (Pt == BISHOP || Pt == KNIGHT)
        {
            // Bonus for outpost squares
            bb = OutpostRanks & ~pe->pawn_attacks_span(Them);
            if (bb & s)
                score += Outpost[Pt == BISHOP][bool(attackedBy[Us][PAWN] & s)] * 2;
            else
            {
                bb &= b & ~pos.pieces(Us);
                if (bb)
                   score += Outpost[Pt == BISHOP][bool(attackedBy[Us][PAWN] & bb)];
            }

            // Bonus when behind a pawn
            if (    relative_rank(Us, s) < RANK_5
                && (pos.pieces(PAWN) & (s + pawn_push(Us))))
                score += MinorBehindPawn;

            if (Pt == BISHOP)
            {
                // Penalty for pawns on the same color square as the bishop
                score -= BishopPawns * pe->pawns_on_same_color_squares(Us, s);

                // Bonus for bishop on a long diagonal which can "see" both center squares
                if (more_than_one(Center & (attacks_bb<BISHOP>(s, pos.pieces(PAWN)) | s)))
                    score += LongRangedBishop;
            }

            // An important Chess960 pattern: A cornered bishop blocked by a friendly
            // pawn diagonally in front of it is a very serious problem, especially
            // when that pawn is also blocked.
            if (   Pt == BISHOP
                && pos.is_chess960()
                && (s == relative_square(Us, SQ_A1) || s == relative_square(Us, SQ_H1)))
            {
                Direction d = pawn_push(Us) + (file_of(s) == FILE_A ? EAST : WEST);
                if (pos.piece_on(s + d) == make_piece(Us, PAWN))
                    score -= !pos.empty(s + d + pawn_push(Us))                ? TrappedBishopA1H1 * 4
                            : pos.piece_on(s + d + d) == make_piece(Us, PAWN) ? TrappedBishopA1H1 * 2
                                                                              : TrappedBishopA1H1;
            }
        }

        if (Pt == ROOK)
        {
            // Bonus for aligning with enemy pawns on the same rank/file
            if (relative_rank(Us, s) >= RANK_5)
                score += RookOnPawn * popcount(pos.pieces(Them, PAWN) & PseudoAttacks[ROOK][s]);

            // Bonus when on an open or semi-open file
            if (pe->semiopen_file(Us, file_of(s)))
                score += RookOnFile[bool(pe->semiopen_file(Them, file_of(s)))];

            // Penalty when trapped by the king, even more if the king cannot castle
            else if (mob <= 3)
            {
                Square ksq = pos.square<KING>(Us);

                if (   ((file_of(ksq) < FILE_E) == (file_of(s) < file_of(ksq)))
                    && !pe->semiopen_side(Us, file_of(ksq), file_of(s) < file_of(ksq)))
                    score -= (TrappedRook - make_score(mob * 22, 0)) * (1 + !pos.can_castle(Us));
            }
		        // Bonus when rook can see the enemy back rank and has enough mobility.
			    else if (relative_rank(Us, s) <= RANK_5 && (pos.attacks_from<ROOK>(s) & TRank8BB))
					score += RookOnFile[0];
        }

        if (Pt == QUEEN)
        {
            // Penalty if any relative pin or discovered attack against the queen
            Bitboard pinners;
            if (pos.slider_blockers(pos.pieces(Them, ROOK, BISHOP), s, pinners))
                score -= WeakQueen;
        }
    }

    if (T)
        Trace::add(Pt, Us, score);

    return score;
  }


  // evaluate_king() assigns bonuses and penalties to a king of a given color

  template<Tracing T>  template<Color Us>
  Score Evaluation<T>::evaluate_king() {

    const Color     Them = (Us == WHITE ? BLACK : WHITE);
    const Bitboard  Camp = (Us == WHITE ? AllSquares ^ Rank6BB ^ Rank7BB ^ Rank8BB
                                        : AllSquares ^ Rank1BB ^ Rank2BB ^ Rank3BB);

    const Square ksq = pos.square<KING>(Us);
    Bitboard weak, b, b1, b2, safe, unsafeChecks;

    // King shelter and enemy pawns storm
    Score score = pe->king_safety<Us>(pos, ksq);

    // King tropism: firstly, find squares that opponent attacks in our king flank
    File kf = file_of(ksq);
    b = attackedBy[Them][ALL_PIECES] & KingFlank[kf] & Camp;

    assert(((Us == WHITE ? b << 4 : b >> 4) & b) == 0);
    assert(popcount(Us == WHITE ? b << 4 : b >> 4) == popcount(b));

    // Secondly, add the squares which are attacked twice in that flank and
    // which are not defended by our pawns.
    b =  (Us == WHITE ? b << 4 : b >> 4)
       | (b & attackedBy2[Them] & ~attackedBy[Us][PAWN]);

    int tropism = popcount(b);

    // Main king safety evaluation
    if (kingAttackersCount[Them] > (1 - pos.count<QUEEN>(Them)))
    {
        // Attacked squares defended at most once by our queen or king
        weak =  attackedBy[Them][ALL_PIECES]
              & ~attackedBy2[Us]
              & (attackedBy[Us][KING] | attackedBy[Us][QUEEN] | ~attackedBy[Us][ALL_PIECES]);

        int kingDanger = unsafeChecks = 0;

        // Analyse the safe enemy's checks which are possible on next move
        safe  = ~pos.pieces(Them);
        safe &= ~attackedBy[Us][ALL_PIECES] | (weak & attackedBy2[Them]);

        b1 = attacks_bb<ROOK  >(ksq, pos.pieces() ^ pos.pieces(Us, QUEEN));
        b2 = attacks_bb<BISHOP>(ksq, pos.pieces() ^ pos.pieces(Us, QUEEN));

        // Enemy queen safe checks
        if ((b1 | b2) & attackedBy[Them][QUEEN] & safe & ~attackedBy[Us][QUEEN])
            kingDanger += QueenSafeCheck;

        b1 &= attackedBy[Them][ROOK];
        b2 &= attackedBy[Them][BISHOP];

        // Enemy rooks checks
        if (b1 & safe)
            kingDanger += RookSafeCheck;
        else
            unsafeChecks |= b1;

        // Enemy bishops checks
        if (b2 & safe)
            kingDanger += BishopSafeCheck;
        else
            unsafeChecks |= b2;

        // Enemy knights checks
        b = pos.attacks_from<KNIGHT>(ksq) & attackedBy[Them][KNIGHT];
        if (b & safe)
            kingDanger += KnightSafeCheck;
        else
            unsafeChecks |= b;

        // Unsafe or occupied checking squares will also be considered, as long as
        // the square is in the attacker's mobility area.
        unsafeChecks &= mobilityArea[Them];

        kingDanger +=        kingAttackersCount[Them] * kingAttackersWeight[Them]
                     + 102 * kingAdjacentZoneAttacksCount[Them]
                     + 191 * popcount(kingRing[Us] & weak)
                     + 143 * popcount(pos.pinned_pieces(Us) | unsafeChecks)
                     - 848 * !pos.count<QUEEN>(Them)
                     -   9 * mg_value(score) / 8
                     +   4 * tropism;

        // Transform the kingDanger units into a Score, and subtract it from the evaluation
        if (kingDanger > 0)
        {
            int mobilityDanger = (mg_value(mobility[Them] - mobility[Us])) * 2;
            kingDanger = std::max(0, kingDanger + mobilityDanger);
            score -= make_score(kingDanger * kingDanger / 4096, kingDanger / 16);
        }
    }

    score -= CloseEnemies * tropism;

    // Penalty when our king is on a pawnless flank
    if (!(pos.pieces(PAWN) & KingFlank[kf]))
        score -= PawnlessFlank;

    if (T)
        Trace::add(KING, Us, score);

    return score;
  }


  // evaluate_threats() assigns bonuses according to the types of the attacking
  // and the attacked pieces.

  template<Tracing T>  template<Color Us>
  Score Evaluation<T>::evaluate_threats() {

    const Color     Them     = (Us == WHITE ? BLACK      : WHITE);
    const Direction Up       = (Us == WHITE ? NORTH      : SOUTH);
    const Direction Left     = (Us == WHITE ? NORTH_WEST : SOUTH_EAST);
    const Direction Right    = (Us == WHITE ? NORTH_EAST : SOUTH_WEST);
    const Bitboard  TRank3BB = (Us == WHITE ? Rank3BB    : Rank6BB);

    Bitboard b, weak, defended, stronglyProtected, safeThreats;
    Score score = SCORE_ZERO;

    // Non-pawn enemies attacked by a pawn
    weak = (pos.pieces(Them) ^ pos.pieces(Them, PAWN)) & attackedBy[Us][PAWN];

    if (weak)
    {
        b = pos.pieces(Us, PAWN) & ( ~attackedBy[Them][ALL_PIECES]
                                    | attackedBy[Us][ALL_PIECES]);

        safeThreats = (shift<Right>(b) | shift<Left>(b)) & weak;

        score += ThreatBySafePawn * popcount(safeThreats);
    }

    // Squares strongly protected by the opponent, either because they attack the
    // square with a pawn, or because they attack the square twice and we don't.
    stronglyProtected =  attackedBy[Them][PAWN]
                       | (attackedBy2[Them] & ~attackedBy2[Us]);

    // Non-pawn enemies, strongly protected
    defended =  (pos.pieces(Them) ^ pos.pieces(Them, PAWN))
              & stronglyProtected;

    // Enemies not strongly protected and under our attack
    weak =   pos.pieces(Them)
          & ~stronglyProtected
          &  attackedBy[Us][ALL_PIECES];

    // Add a bonus according to the kind of attacking pieces
    if (defended | weak)
    {
        b = (defended | weak) & (attackedBy[Us][KNIGHT] | attackedBy[Us][BISHOP]);
        while (b)
        {
            Square s = pop_lsb(&b);
            score += ThreatByMinor[type_of(pos.piece_on(s))];
            if (type_of(pos.piece_on(s)) != PAWN)
                score += ThreatByRank * (int)relative_rank(Them, s);
        }

        b = (pos.pieces(Them, QUEEN) | weak) & attackedBy[Us][ROOK];
        while (b)
        {
            Square s = pop_lsb(&b);
            score += ThreatByRook[type_of(pos.piece_on(s))];
            if (type_of(pos.piece_on(s)) != PAWN)
                score += ThreatByRank * (int)relative_rank(Them, s);
        }

        score += Hanging * popcount(weak & ~attackedBy[Them][ALL_PIECES]);

        b = weak & attackedBy[Us][KING];
        if (b)
            score += ThreatByKing[more_than_one(b)];
    }

    // Bonus for opponent unopposed weak pawns
    if (pos.pieces(Us, ROOK, QUEEN))
        score += WeakUnopposedPawn * pe->weak_unopposed(Them);

    // Find squares where our pawns can push on the next move
    b  = shift<Up>(pos.pieces(Us, PAWN)) & ~pos.pieces();
    b |= shift<Up>(b & TRank3BB) & ~pos.pieces();

    // Keep only the squares which are not completely unsafe
    b &= ~attackedBy[Them][PAWN]
        & (attackedBy[Us][ALL_PIECES] | ~attackedBy[Them][ALL_PIECES]);

    // Add a bonus for each new pawn threats from those squares
    b =  (shift<Left>(b) | shift<Right>(b))
       &  pos.pieces(Them)
       & ~attackedBy[Us][PAWN];

    score += ThreatByPawnPush * popcount(b);

    // Add a bonus for safe slider attack threats on opponent queen
    safeThreats = ~pos.pieces(Us) & ~attackedBy2[Them] & attackedBy2[Us];
    b =  (attackedBy[Us][BISHOP] & attackedBy[Them][QUEEN_DIAGONAL])
       | (attackedBy[Us][ROOK  ] & attackedBy[Them][QUEEN] & ~attackedBy[Them][QUEEN_DIAGONAL]);

    score += ThreatByAttackOnQueen * popcount(b & safeThreats);

    if (T)
        Trace::add(THREAT, Us, score);

    return score;
  }

  // helper used by evaluate_passed_pawns to cap the distance
  template<Tracing T>
  int Evaluation<T>::king_distance(Color c, Square s) {
    return std::min(distance(pos.square<KING>(c), s), 5);
  }

  // evaluate_passed_pawns() evaluates the passed pawns and candidate passed
  // pawns of the given color.

  template<Tracing T>  template<Color Us>
  Score Evaluation<T>::evaluate_passed_pawns() {

    const Color     Them = (Us == WHITE ? BLACK : WHITE);
    const Direction Up   = (Us == WHITE ? NORTH : SOUTH);

    Bitboard b, bb, squaresToQueen, defendedSquares, unsafeSquares;
    Score score = SCORE_ZERO;

    b = pe->passed_pawns(Us);

    while (b)
    {
        Square s = pop_lsb(&b);

        assert(!(pos.pieces(Them, PAWN) & forward_file_bb(Us, s + Up)));

        bb = forward_file_bb(Us, s) & (attackedBy[Them][ALL_PIECES] | pos.pieces(Them));
        score -= HinderPassedPawn * popcount(bb);

        int r = relative_rank(Us, s);
        int rr = RankFactor[r];

        Value mbonus = Passed[MG][r], ebonus = Passed[EG][r];

        if (rr)
        {
            Square blockSq = s + Up;

            // Adjust bonus based on the king's proximity
            ebonus += (king_distance(Them, blockSq) * 5 - king_distance(Us, blockSq) * 2) * rr;

            // If blockSq is not the queening square then consider also a second push
            if (r != RANK_7)
                ebonus -= king_distance(Us, blockSq + Up) * rr;

            // If the pawn is free to advance, then increase the bonus
            if (pos.empty(blockSq))
            {
                // If there is a rook or queen attacking/defending the pawn from behind,
                // consider all the squaresToQueen. Otherwise consider only the squares
                // in the pawn's path attacked or occupied by the enemy.
                defendedSquares = unsafeSquares = squaresToQueen = forward_file_bb(Us, s);

                bb = forward_file_bb(Them, s) & pos.pieces(ROOK, QUEEN) & pos.attacks_from<ROOK>(s);

                if (!(pos.pieces(Us) & bb))
                    defendedSquares &= attackedBy[Us][ALL_PIECES];

                if (!(pos.pieces(Them) & bb))
                    unsafeSquares &= attackedBy[Them][ALL_PIECES] | pos.pieces(Them);

                // If there aren't any enemy attacks, assign a big bonus. Otherwise
                // assign a smaller bonus if the block square isn't attacked.
<<<<<<< HEAD
                int k = !unsafeSquares ? 20 : !(unsafeSquares & blockSq) ? 9 : 0;
=======
                int k = !unsafeSquares ? 20 : !(unsafeSquares & blockSq) ? 9 : 0;  //Fauzi Akram
>>>>>>> 1c81bf71

                // If the path to the queen is fully defended, assign a big bonus.
                // Otherwise assign a smaller bonus if the block square is defended.
                if (defendedSquares == squaresToQueen)
                    k += 6;

                else if (defendedSquares & blockSq)
                    k += 4;

                mbonus += k * rr, ebonus += k * rr;
            }
            else if (pos.pieces(Us) & blockSq)
                mbonus += rr + r * 2, ebonus += rr + r * 2;
        } // rr != 0

        // Scale down bonus for candidate passers which need more than one
        // pawn push to become passed or have a pawn in front of them.
        if (!pos.pawn_passed(Us, s + Up) || (pos.pieces(PAWN) & forward_file_bb(Us, s)))
            mbonus /= 2, ebonus /= 2;

        score += make_score(mbonus, ebonus) + PassedFile[file_of(s)];
    }

    if (T)
        Trace::add(PASSED, Us, score);

    return score;
  }


  // evaluate_space() computes the space evaluation for a given side. The
  // space evaluation is a simple bonus based on the number of safe squares
  // available for minor pieces on the central four files on ranks 2--4. Safe
  // squares one, two or three squares behind a friendly pawn are counted
  // twice. Finally, the space bonus is multiplied by a weight. The aim is to
  // improve play on game opening.

  template<Tracing T>  template<Color Us>
  Score Evaluation<T>::evaluate_space() {

    const Color Them = (Us == WHITE ? BLACK : WHITE);
    const Bitboard SpaceMask =
      Us == WHITE ? CenterFiles & (Rank2BB | Rank3BB | Rank4BB)
                  : CenterFiles & (Rank7BB | Rank6BB | Rank5BB);

    // Find the safe squares for our pieces inside the area defined by
    // SpaceMask. A square is unsafe if it is attacked by an enemy
    // pawn, or if it is undefended and attacked by an enemy piece.
    Bitboard safe =   SpaceMask
                   & ~pos.pieces(Us, PAWN)
                   & ~attackedBy[Them][PAWN]
                   & (attackedBy[Us][ALL_PIECES] | ~attackedBy[Them][ALL_PIECES]);

    // Find all squares which are at most three squares behind some friendly pawn
    Bitboard behind = pos.pieces(Us, PAWN);
    behind |= (Us == WHITE ? behind >>  8 : behind <<  8);
    behind |= (Us == WHITE ? behind >> 16 : behind << 16);

    // Since SpaceMask[Us] is fully on our half of the board...
    assert(unsigned(safe >> (Us == WHITE ? 32 : 0)) == 0);

    // ...count safe + (behind & safe) with a single popcount.
    int bonus = popcount((Us == WHITE ? safe << 32 : safe >> 32) | (behind & safe));
    int weight = pos.count<ALL_PIECES>(Us) - 2 * pe->open_files();

    return make_score(bonus * weight * weight / 16, 0);
  }


  // evaluate_initiative() computes the initiative correction value for the
  // position, i.e., second order bonus/malus based on the known attacking/defending
  // status of the players.

  template<Tracing T>
  Score Evaluation<T>::evaluate_initiative(Value eg) {

    int kingDistance =  distance<File>(pos.square<KING>(WHITE), pos.square<KING>(BLACK))
                      - distance<Rank>(pos.square<KING>(WHITE), pos.square<KING>(BLACK));
    bool bothFlanks = (pos.pieces(PAWN) & QueenSide) && (pos.pieces(PAWN) & KingSide);

    // Compute the initiative bonus for the attacking side
    int initiative = 8 * (pe->pawn_asymmetry() + kingDistance - 17) + 12 * pos.count<PAWN>() + 16 * bothFlanks;

    // Now apply the bonus: note that we find the attacking side by extracting
    // the sign of the endgame value, and that we carefully cap the bonus so
    // that the endgame score will never change sign after the bonus.
    int v = ((eg > 0) - (eg < 0)) * std::max(initiative, -abs(eg));

    if (T)
        Trace::add(INITIATIVE, make_score(0, v));

    return make_score(0, v);
  }


  // evaluate_scale_factor() computes the scale factor for the winning side

  template<Tracing T>
  ScaleFactor Evaluation<T>::evaluate_scale_factor(Value eg) {

    Color strongSide = eg > VALUE_DRAW ? WHITE : BLACK;
    ScaleFactor sf = me->scale_factor(pos, strongSide);

    // If we don't already have an unusual scale factor, check for certain
    // types of endgames, and use a lower scale for those.
    if (sf == SCALE_FACTOR_NORMAL || sf == SCALE_FACTOR_ONEPAWN)
    {
        if (pos.opposite_bishops())
        {
            // Endgame with opposite-colored bishops and no other pieces (ignoring pawns)
            // is almost a draw, in case of KBP vs KB, it is even more a draw.
            if (   pos.non_pawn_material(WHITE) == BishopValueMg
                && pos.non_pawn_material(BLACK) == BishopValueMg)
                return more_than_one(pos.pieces(PAWN)) ? ScaleFactor(31) : ScaleFactor(9);

            // Endgame with opposite-colored bishops, but also other pieces. Still
            // a bit drawish, but not as drawish as with only the two bishops.
            return ScaleFactor(46);
        }
        // Endings where weaker side can place his king in front of the opponent's
        // pawns are drawish.
        else if (    abs(eg) <= BishopValueEg
                 &&  pos.count<PAWN>(strongSide) <= 2
                 && !pos.pawn_passed(~strongSide, pos.square<KING>(~strongSide)))
            return ScaleFactor(37 + 7 * pos.count<PAWN>(strongSide));
    }

    return sf;
  }


  // value() is the main function of the class. It computes the various parts of
  // the evaluation and returns the value of the position from the point of view
  // of the side to move.

  template<Tracing T>
  Value Evaluation<T>::value() {

    assert(!pos.checkers());

    // Probe the material hash table
    me = Material::probe(pos);

    // If we have a specialized evaluation function for the current material
    // configuration, call it and return.
    if (me->specialized_eval_exists())
        return me->evaluate(pos);

    // Initialize score by reading the incrementally updated scores included in
    // the position object (material + piece square tables) and the material
    // imbalance. Score is computed internally from the white point of view.
    Score score = pos.psq_score() + me->imbalance() + Eval::Contempt;

    // Probe the pawn hash table
    pe = Pawns::probe(pos);
    score += pe->pawns_score();

    // Early exit if score is high
    Value v = (mg_value(score) + eg_value(score)) / 2;
    if (abs(v) > LazyThreshold)
       return pos.side_to_move() == WHITE ? v : -v;

    // Main evaluation begins here

    initialize<WHITE>();
    initialize<BLACK>();

    score += evaluate_pieces<WHITE, KNIGHT>() - evaluate_pieces<BLACK, KNIGHT>();
    score += evaluate_pieces<WHITE, BISHOP>() - evaluate_pieces<BLACK, BISHOP>();
    score += evaluate_pieces<WHITE, ROOK  >() - evaluate_pieces<BLACK, ROOK  >();
    score += evaluate_pieces<WHITE, QUEEN >() - evaluate_pieces<BLACK, QUEEN >();

    score += mobility[WHITE] - mobility[BLACK];

    score +=  evaluate_king<WHITE>()
            - evaluate_king<BLACK>();

    score +=  evaluate_threats<WHITE>()
            - evaluate_threats<BLACK>();

    score +=  evaluate_passed_pawns<WHITE>()
            - evaluate_passed_pawns<BLACK>();

    if (pos.non_pawn_material() >= SpaceThreshold)
        score +=  evaluate_space<WHITE>()
                - evaluate_space<BLACK>();

    score += evaluate_initiative(eg_value(score));

    // Interpolate between a middlegame and a (scaled by 'sf') endgame score
    ScaleFactor sf = evaluate_scale_factor(eg_value(score));
    v =  mg_value(score) * int(me->game_phase())
       + eg_value(score) * int(PHASE_MIDGAME - me->game_phase()) * sf / SCALE_FACTOR_NORMAL;

    v /= int(PHASE_MIDGAME);

    // In case of tracing add all remaining individual evaluation terms
    if (T)
    {
        Trace::add(MATERIAL, pos.psq_score());
        Trace::add(IMBALANCE, me->imbalance());
        Trace::add(PAWN, pe->pawns_score());
        Trace::add(MOBILITY, mobility[WHITE], mobility[BLACK]);
        if (pos.non_pawn_material() >= SpaceThreshold)
            Trace::add(SPACE, evaluate_space<WHITE>()
                            , evaluate_space<BLACK>());
        Trace::add(TOTAL, score);
    }

    return pos.side_to_move() == WHITE ? v : -v; // Side to move point of view
  }

} // namespace

std::atomic<Score> Eval::Contempt;

/// evaluate() is the evaluator for the outer world. It returns a static evaluation
/// of the position from the point of view of the side to move.

Value Eval::evaluate(const Position& pos)
{
   return Evaluation<>(pos).value() + Eval::Tempo;
}

/// trace() is like evaluate(), but instead of returning a value, it returns
/// a string (suitable for outputting to stdout) that contains the detailed
/// descriptions and values of each evaluation term. Useful for debugging.

std::string Eval::trace(const Position& pos) {

  std::memset(scores, 0, sizeof(scores));

  Eval::Contempt = SCORE_ZERO;

  Value v = Eval::Tempo + Evaluation<TRACE>(pos).value();

  v = pos.side_to_move() == WHITE ? v : -v; // White's point of view

  std::stringstream ss;
  ss << std::showpoint << std::noshowpos << std::fixed << std::setprecision(2)
     << "      Eval term |    White    |    Black    |    Total    \n"
     << "                |   MG    EG  |   MG    EG  |   MG    EG  \n"
     << "----------------+-------------+-------------+-------------\n"
     << "       Material | " << Term(MATERIAL)
     << "      Imbalance | " << Term(IMBALANCE)
     << "          Pawns | " << Term(PAWN)
     << "        Knights | " << Term(KNIGHT)
     << "        Bishops | " << Term(BISHOP)
     << "          Rooks | " << Term(ROOK)
     << "         Queens | " << Term(QUEEN)
     << "       Mobility | " << Term(MOBILITY)
     << "    King safety | " << Term(KING)
     << "        Threats | " << Term(THREAT)
     << "   Passed pawns | " << Term(PASSED)
     << "          Space | " << Term(SPACE)
     << "     Initiative | " << Term(INITIATIVE)
     << "----------------+-------------+-------------+-------------\n"
     << "          Total | " << Term(TOTAL);

  ss << "\nTotal Evaluation: " << to_cp(v) << " (white side)\n";

  return ss.str();
}<|MERGE_RESOLUTION|>--- conflicted
+++ resolved
@@ -187,7 +187,7 @@
   // pawn-defended are not considered.
   const Score ThreatByMinor[PIECE_TYPE_NB] = {
     S(0, 0), S(0, 31), S(39, 42), S(57, 44), S(68, 112), S(47, 120)
-<<<<<<< HEAD
+
   };
 
   const Score ThreatByRook[PIECE_TYPE_NB] = {
@@ -197,28 +197,16 @@
   // ThreatByKing[on one/on many] contains bonuses for king attacks on
   // pawns or pieces which are not pawn-defended.
   const Score ThreatByKing[] = { S(3, 65), S(9, 145) };
-=======
-  };  //Fauzi Akram
-
-  const Score ThreatByRook[PIECE_TYPE_NB] = {
-    S(0, 0), S(0, 24), S(38, 71), S(38, 61), S(0, 38), S(36, 38)
-  };   //Fauzi Akram
-
-  // ThreatByKing[on one/on many] contains bonuses for king attacks on
-  // pawns or pieces which are not pawn-defended.
-  const Score ThreatByKing[] = { S(3, 65), S(9, 145) };  //Fauzi Akram
->>>>>>> 1c81bf71
+
 
   // Passed[mg/eg][Rank] contains midgame and endgame bonuses for passed pawns.
   // We don't use a Score because we process the two components independently.
   const Value Passed[][RANK_NB] = {
     { V(0), V(5), V( 5), V(32), V(70), V(172), V(217) },
     { V(0), V(7), V(13), V(42), V(70), V(170), V(269) }
-<<<<<<< HEAD
+
   };
-=======
-  };   //Fauzi Akram
->>>>>>> 1c81bf71
+
 
   // PassedFile[File] contains a bonus according to the file of a passed pawn
   const Score PassedFile[FILE_NB] = {
@@ -227,11 +215,9 @@
   };
 
   // Rank factor applied on some bonus for passed pawn on rank 4 or beyond
-<<<<<<< HEAD
+
   const int RankFactor[RANK_NB] = {0, 0, 0, 2, 7, 12, 19};
-=======
-  const int RankFactor[RANK_NB] = {0, 0, 0, 2, 7, 12, 19};    //Fauzi Akram
->>>>>>> 1c81bf71
+
 
   // KingProtector[PieceType-2] contains a bonus according to distance from king
   const Score KingProtector[] = { S(-3, -5), S(-4, -3), S(-3, 0), S(-1, 1) };
@@ -245,7 +231,7 @@
   const Score WeakQueen             = S( 50, 10);
   const Score CloseEnemies          = S(  7,  0);
   const Score PawnlessFlank         = S( 20, 80);
-<<<<<<< HEAD
+
   const Score ThreatBySafePawn      = S(175,168);
   const Score ThreatByRank          = S( 16,  3);
   const Score Hanging               = S( 52, 30);
@@ -253,15 +239,7 @@
   const Score ThreatByPawnPush      = S( 47, 26);
   const Score ThreatByAttackOnQueen = S( 42, 21);
   const Score HinderPassedPawn      = S(  8,  1);
-=======
-  const Score ThreatBySafePawn      = S(175,168);  //Fauzi Akram
-  const Score ThreatByRank          = S( 16,  3);
-  const Score Hanging               = S( 52, 30);  //Fauzi Akram
-  const Score WeakUnopposedPawn     = S(  5, 25);
-  const Score ThreatByPawnPush      = S( 47, 26);  //Fauzi Akram
-  const Score ThreatByAttackOnQueen = S( 42, 21);  //Fauzi Akram
-  const Score HinderPassedPawn      = S(  8,  1);  //Fauzi Akram
->>>>>>> 1c81bf71
+
   const Score TrappedBishopA1H1     = S( 50, 50);
 
   #undef S
@@ -726,11 +704,9 @@
 
                 // If there aren't any enemy attacks, assign a big bonus. Otherwise
                 // assign a smaller bonus if the block square isn't attacked.
-<<<<<<< HEAD
+
                 int k = !unsafeSquares ? 20 : !(unsafeSquares & blockSq) ? 9 : 0;
-=======
-                int k = !unsafeSquares ? 20 : !(unsafeSquares & blockSq) ? 9 : 0;  //Fauzi Akram
->>>>>>> 1c81bf71
+
 
                 // If the path to the queen is fully defended, assign a big bonus.
                 // Otherwise assign a smaller bonus if the block square is defended.
