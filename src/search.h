--- conflicted
+++ resolved
@@ -55,13 +55,7 @@
 
 struct RootMove {
 
-<<<<<<< HEAD
-  RootMove(Move m) : score(-VALUE_INFINITE), prevScore(-VALUE_INFINITE) {
-    pv.push_back(m);
-  }
-=======
   RootMove(Move m) : score(-VALUE_INFINITE), previousScore(-VALUE_INFINITE), pv(1, m) {}
->>>>>>> 58fdb84b
 
   bool operator<(const RootMove& m) const { return score > m.score; } // Ascending sort
   bool operator==(const Move& m) const { return pv[0] == m; }
@@ -70,6 +64,7 @@
   Value score;
   Value previousScore;
   std::vector<Move> pv;
+  size_t validPvLength;
 };
 
 typedef std::vector<RootMove> RootMoveVector;
