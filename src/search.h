/*
  Stockfish, a UCI chess playing engine derived from Glaurung 2.1
  Copyright (C) 2004-2024 The Stockfish developers (see AUTHORS file)

  Stockfish is free software: you can redistribute it and/or modify
  it under the terms of the GNU General Public License as published by
  the Free Software Foundation, either version 3 of the License, or
  (at your option) any later version.

  Stockfish is distributed in the hope that it will be useful,
  but WITHOUT ANY WARRANTY; without even the implied warranty of
  MERCHANTABILITY or FITNESS FOR A PARTICULAR PURPOSE.  See the
  GNU General Public License for more details.

  You should have received a copy of the GNU General Public License
  along with this program.  If not, see <http://www.gnu.org/licenses/>.
*/

#ifndef SEARCH_H_INCLUDED
#define SEARCH_H_INCLUDED

#include <array>
#include <atomic>
#include <cassert>
#include <cstddef>
#include <cstdint>
#include <functional>
#include <memory>
<<<<<<< HEAD
#include <mutex>
=======
>>>>>>> 3502c8ae
#include <string>
#include <string_view>
#include <vector>

#include "cluster.h"
#include "misc.h"
#include "movepick.h"
#include "position.h"
#include "score.h"
#include "syzygy/tbprobe.h"
#include "timeman.h"
#include "types.h"
#include "nnue/nnue_accumulator.h"

namespace Stockfish {

namespace Eval::NNUE {
struct Networks;
}

// Different node types, used as a template parameter
enum NodeType {
    NonPV,
    PV,
    Root
};

class TranspositionTable;
class ThreadPool;
class OptionsMap;

namespace Search {

// Stack struct keeps track of the information we need to remember from nodes
// shallower and deeper in the tree during the search. Each search thread has
// its own array of Stack objects, indexed by the current ply.
struct Stack {
    Move*           pv;
    PieceToHistory* continuationHistory;
    int             ply;
    Move            currentMove;
    Move            excludedMove;
    Move            killers[2];
    Value           staticEval;
    int             statScore;
    int             moveCount;
    bool            inCheck;
    bool            ttPv;
    bool            ttHit;
    int             multipleExtensions;
    int             cutoffCnt;
};


// RootMove struct is used for moves at the root of the tree. For each root move
// we store a score and a PV (really a refutation in the case of moves which
// fail low). Score is normally set at -VALUE_INFINITE for all non-pv moves.
struct RootMove {

    explicit RootMove(Move m) :
        pv(1, m) {}
    bool extract_ponder_from_tt(const TranspositionTable& tt, Position& pos);
    bool operator==(const Move& m) const { return pv[0] == m; }
    // Sort in descending order
    bool operator<(const RootMove& m) const {
        return m.score != score ? m.score < score : m.previousScore < previousScore;
    }

    uint64_t          effort          = 0;
    Value             score           = -VALUE_INFINITE;
    Value             previousScore   = -VALUE_INFINITE;
    Value             averageScore    = -VALUE_INFINITE;
    Value             uciScore        = -VALUE_INFINITE;
    bool              scoreLowerbound = false;
    bool              scoreUpperbound = false;
    int               selDepth        = 0;
    int               tbRank          = 0;
    Value             tbScore;
    std::vector<Move> pv;
};

using RootMoves = std::vector<RootMove>;


// LimitsType struct stores information sent by the caller about the analysis required.
struct LimitsType {

    // Init explicitly due to broken value-initialization of non POD in MSVC
    LimitsType() {
        time[WHITE] = time[BLACK] = inc[WHITE] = inc[BLACK] = npmsec = movetime = TimePoint(0);
        movestogo = depth = mate = perft = infinite = 0;
        nodes                                       = 0;
        ponderMode                                  = false;
    }

    bool use_time_management() const { return Cluster::is_root() && (time[WHITE] || time[BLACK]); }

    std::vector<std::string> searchmoves;
    TimePoint                time[COLOR_NB], inc[COLOR_NB], npmsec, movetime, startTime;
    int                      movestogo, depth, mate, perft, infinite;
    uint64_t                 nodes;
    bool                     ponderMode;
    Square                   capSq;
};


// The UCI stores the uci options, thread pool, and transposition table.
// This struct is used to easily forward data to the Search::Worker class.
struct SharedState {
    SharedState(const OptionsMap&           optionsMap,
                ThreadPool&                 threadPool,
                TranspositionTable&         transpositionTable,
                const Eval::NNUE::Networks& nets) :
        options(optionsMap),
        threads(threadPool),
        tt(transpositionTable),
        networks(nets) {}

    const OptionsMap&           options;
    ThreadPool&                 threads;
    TranspositionTable&         tt;
    const Eval::NNUE::Networks& networks;
};

class Worker;

// Null Object Pattern, implement a common interface for the SearchManagers.
// A Null Object will be given to non-mainthread workers.
class ISearchManager {
   public:
    virtual ~ISearchManager() {}
    virtual void check_time(Search::Worker&) = 0;
};

struct InfoShort {
    int   depth;
    Score score;
};

struct InfoFull: InfoShort {
    int              selDepth;
    size_t           multiPV;
    std::string_view wdl;
    std::string_view bound;
    size_t           timeMs;
    size_t           nodes;
    size_t           nps;
    size_t           tbHits;
    std::string_view pv;
    int              hashfull;

    std::vector<char> serialize() const;

    // NOTE: The returned InfoFull will contain string_views that point
    // into the given buffer, so it must live (and not be reallocated)
    // (and not be reallocated) for at least as long as you want to
    // access fields in the InfoFull.
    static InfoFull unserialize(const std::vector<char>& buf);
};

struct InfoIteration {
    int              depth;
    std::string_view currmove;
    size_t           currmovenumber;
};

// SearchManager manages the search from the main thread. It is responsible for
// keeping track of the time, and storing data strictly related to the main thread.
class SearchManager: public ISearchManager {
   public:
    using UpdateShort    = std::function<void(const InfoShort&)>;
    using UpdateFull     = std::function<void(const InfoFull&)>;
    using UpdateIter     = std::function<void(const InfoIteration&)>;
    using UpdateBestmove = std::function<void(std::string_view, std::string_view)>;

    struct UpdateContext {
        UpdateShort    onUpdateNoMoves;
        UpdateFull     onUpdateFull;
        UpdateIter     onIter;
        UpdateBestmove onBestmove;
    };


    SearchManager(UpdateContext& updateContext) :
        updates(updateContext) {}

    void check_time(Search::Worker& worker) override;

    void pv(const Search::Worker&     worker,
            const ThreadPool&         threads,
            const TranspositionTable& tt,
            Depth                     depth) const;

    Stockfish::TimeManagement tm;
    int                       callsCnt;
    std::atomic_bool          ponder;

    std::array<Value, 4> iterValue;
    double               previousTimeReduction;
    Value                bestPreviousScore;
    Value                bestPreviousAverageScore;
    bool                 stopOnPonderhit;

    size_t id;

    UpdateContext& updates;
};

class NullSearchManager: public ISearchManager {
   public:
    void check_time(Search::Worker&) override {}
};


// Search::Worker is the class that does the actual search.
// It is instantiated once per thread, and it is responsible for keeping track
// of the search history, and storing data required for the search.
class Worker {
   public:
    Worker(SharedState&, std::unique_ptr<ISearchManager>, size_t);

    // Called at instantiation to initialize Reductions tables
    // Reset histories, usually before a new game
    void clear();

    // Called when the program receives the UCI 'go' command.
    // It searches from the root position and outputs the "bestmove".
    void start_searching();

    bool is_mainthread() const { return thread_idx == 0; }

    // Public because they need to be updatable by the stats
    CounterMoveHistory    counterMoves;
    ButterflyHistory      mainHistory;
    CapturePieceToHistory captureHistory;
    ContinuationHistory   continuationHistory[2][2];
    PawnHistory           pawnHistory;
    CorrectionHistory     correctionHistory;

#ifdef USE_MPI
    struct {
        std::mutex                             mutex;
        Cluster::TTCache<Cluster::TTCacheSize> buffer = {};
    } ttCache;
#endif

    std::atomic<uint64_t> TTsaves;

    friend void Cluster::save(TranspositionTable&,
                              ThreadPool&,
                              Search::Worker*,
                              TTEntry* tte,
                              Key      k,
                              Value    v,
                              bool     PvHit,
                              Bound    b,
                              Depth    d,
                              Move     m,
                              Value    ev,
                              uint8_t  generation8);

   private:
    void iterative_deepening();

    // Main search function for both PV and non-PV nodes
    template<NodeType nodeType>
    Value search(Position& pos, Stack* ss, Value alpha, Value beta, Depth depth, bool cutNode);

    // Quiescence search function, which is called by the main search
    template<NodeType nodeType>
    Value qsearch(Position& pos, Stack* ss, Value alpha, Value beta, Depth depth = 0);

    Depth reduction(bool i, Depth d, int mn, int delta);

    // Get a pointer to the search manager, only allowed to be called by the
    // main thread.
    SearchManager* main_manager() const {
        assert(thread_idx == 0);
        return static_cast<SearchManager*>(manager.get());
    }

    TimePoint elapsed() const;

    LimitsType limits;

    size_t                pvIdx, pvLast;
    std::atomic<uint64_t> nodes, tbHits, bestMoveChanges;
    int                   selDepth, nmpMinPly;

    Value optimism[COLOR_NB];

    Position  rootPos;
    StateInfo rootState;
    RootMoves rootMoves;
    Depth     rootDepth, completedDepth;
    Value     rootDelta;

    size_t thread_idx;

    // Reductions lookup table initialized at startup
    std::array<int, MAX_MOVES> reductions;  // [depth or moveNumber]

    // The main thread has a SearchManager, the others have a NullSearchManager
    std::unique_ptr<ISearchManager> manager;

    Tablebases::Config tbConfig;

    const OptionsMap&           options;
    ThreadPool&                 threads;
    TranspositionTable&         tt;
    const Eval::NNUE::Networks& networks;

    // Used by NNUE
    Eval::NNUE::AccumulatorCaches refreshTable;

    friend class Stockfish::ThreadPool;
    friend class SearchManager;
};


}  // namespace Search

}  // namespace Stockfish

#endif  // #ifndef SEARCH_H_INCLUDED<|MERGE_RESOLUTION|>--- conflicted
+++ resolved
@@ -26,10 +26,7 @@
 #include <cstdint>
 #include <functional>
 #include <memory>
-<<<<<<< HEAD
 #include <mutex>
-=======
->>>>>>> 3502c8ae
 #include <string>
 #include <string_view>
 #include <vector>
