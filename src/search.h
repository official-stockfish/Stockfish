/*
  Stockfish, a UCI chess playing engine derived from Glaurung 2.1
  Copyright (C) 2004-2025 The Stockfish developers (see AUTHORS file)

  Stockfish is free software: you can redistribute it and/or modify
  it under the terms of the GNU General Public License as published by
  the Free Software Foundation, either version 3 of the License, or
  (at your option) any later version.

  Stockfish is distributed in the hope that it will be useful,
  but WITHOUT ANY WARRANTY; without even the implied warranty of
  MERCHANTABILITY or FITNESS FOR A PARTICULAR PURPOSE.  See the
  GNU General Public License for more details.

  You should have received a copy of the GNU General Public License
  along with this program.  If not, see <http://www.gnu.org/licenses/>.
*/

#ifndef SEARCH_H_INCLUDED
#define SEARCH_H_INCLUDED

#include <algorithm>
#include <array>
#include <atomic>
#include <cassert>
#include <cstddef>
#include <cstdint>
#include <functional>
#include <memory>
#include <mutex>
#include <string>
#include <string_view>
#include <vector>

#include "cluster.h"
#include "history.h"
#include "misc.h"
#include "nnue/network.h"
#include "nnue/nnue_accumulator.h"
#include "numa.h"
#include "position.h"
#include "score.h"
#include "syzygy/tbprobe.h"
#include "timeman.h"
#include "types.h"

namespace Stockfish {

// Different node types, used as a template parameter
enum NodeType {
    NonPV,
    PV,
    Root
};

class TranspositionTable;
class ThreadPool;
class OptionsMap;

namespace Search {

// Stack struct keeps track of the information we need to remember from nodes
// shallower and deeper in the tree during the search. Each search thread has
// its own array of Stack objects, indexed by the current ply.
struct Stack {
    Move*                       pv;
    PieceToHistory*             continuationHistory;
    CorrectionHistory<PieceTo>* continuationCorrectionHistory;
    int                         ply;
    Move                        currentMove;
    Move                        excludedMove;
    Value                       staticEval;
    int                         statScore;
    int                         moveCount;
    bool                        inCheck;
    bool                        ttPv;
    bool                        ttHit;
    int                         cutoffCnt;
    int                         reduction;
    bool                        isTTMove;
};


// RootMove struct is used for moves at the root of the tree. For each root move
// we store a score and a PV (really a refutation in the case of moves which
// fail low). Score is normally set at -VALUE_INFINITE for all non-pv moves.
struct RootMove {

    explicit RootMove(Move m) :
        pv(1, m) {}
    bool extract_ponder_from_tt(const TranspositionTable& tt, Position& pos);
    bool operator==(const Move& m) const { return pv[0] == m; }
    // Sort in descending order
    bool operator<(const RootMove& m) const {
        return m.score != score ? m.score < score : m.previousScore < previousScore;
    }

    uint64_t          effort           = 0;
    Value             score            = -VALUE_INFINITE;
    Value             previousScore    = -VALUE_INFINITE;
    Value             averageScore     = -VALUE_INFINITE;
    Value             meanSquaredScore = -VALUE_INFINITE * VALUE_INFINITE;
    Value             uciScore         = -VALUE_INFINITE;
    bool              scoreLowerbound  = false;
    bool              scoreUpperbound  = false;
    int               selDepth         = 0;
    int               tbRank           = 0;
    Value             tbScore;
    std::vector<Move> pv;
};

using RootMoves = std::vector<RootMove>;


// LimitsType struct stores information sent by the caller about the analysis required.
struct LimitsType {

    // Init explicitly due to broken value-initialization of non POD in MSVC
    LimitsType() {
        time[WHITE] = time[BLACK] = inc[WHITE] = inc[BLACK] = npmsec = movetime = TimePoint(0);
        movestogo = depth = mate = perft = infinite = 0;
        nodes                                       = 0;
        ponderMode                                  = false;
    }

    bool use_time_management() const {
        return Distributed::is_root() && (time[WHITE] || time[BLACK]);
    }

    std::vector<std::string> searchmoves;
    TimePoint                time[COLOR_NB], inc[COLOR_NB], npmsec, movetime, startTime;
    int                      movestogo, depth, mate, perft, infinite;
    uint64_t                 nodes;
    bool                     ponderMode;
};


// The UCI stores the uci options, thread pool, and transposition table.
// This struct is used to easily forward data to the Search::Worker class.
struct SharedState {
    SharedState(const OptionsMap&                               optionsMap,
                ThreadPool&                                     threadPool,
                TranspositionTable&                             transpositionTable,
                const LazyNumaReplicated<Eval::NNUE::Networks>& nets) :
        options(optionsMap),
        threads(threadPool),
        tt(transpositionTable),
        networks(nets) {}

    const OptionsMap&                               options;
    ThreadPool&                                     threads;
    TranspositionTable&                             tt;
    const LazyNumaReplicated<Eval::NNUE::Networks>& networks;
};

class Worker;

// Null Object Pattern, implement a common interface for the SearchManagers.
// A Null Object will be given to non-mainthread workers.
class ISearchManager {
   public:
    virtual ~ISearchManager() {}
    virtual void check_time(Search::Worker&) = 0;
};

struct InfoShort {
    int   depth;
    Score score;
};

struct InfoFull: InfoShort {
    int              selDepth;
    size_t           multiPV;
    std::string_view wdl;
    std::string_view bound;
    size_t           timeMs;
    size_t           nodes;
    size_t           nps;
    size_t           tbHits;
    std::string_view pv;
    int              hashfull;

    std::vector<char> serialize() const;

    // NOTE: The returned InfoFull will contain string_views that point
    // into the given buffer, so it must live (and not be reallocated)
    // (and not be reallocated) for at least as long as you want to
    // access fields in the InfoFull.
    static InfoFull unserialize(const std::vector<char>& buf);
};

struct InfoIteration {
    int              depth;
    std::string_view currmove;
    size_t           currmovenumber;
};

// Skill structure is used to implement strength limit. If we have a UCI_Elo,
// we convert it to an appropriate skill level, anchored to the Stash engine.
// This method is based on a fit of the Elo results for games played between
// Stockfish at various skill levels and various versions of the Stash engine.
// Skill 0 .. 19 now covers CCRL Blitz Elo from 1320 to 3190, approximately
// Reference: https://github.com/vondele/Stockfish/commit/a08b8d4e9711c2
struct Skill {
    // Lowest and highest Elo ratings used in the skill level calculation
    constexpr static int LowestElo  = 1320;
    constexpr static int HighestElo = 3190;

    Skill(int skill_level, int uci_elo) {
        if (uci_elo)
        {
            double e = double(uci_elo - LowestElo) / (HighestElo - LowestElo);
            level = std::clamp((((37.2473 * e - 40.8525) * e + 22.2943) * e - 0.311438), 0.0, 19.0);
        }
        else
            level = double(skill_level);
    }
    bool enabled() const { return level < 20.0; }
    bool time_to_pick(Depth depth) const { return depth == 1 + int(level); }
    Move pick_best(const RootMoves&, size_t multiPV);

    double level;
    Move   best = Move::none();
};

// SearchManager manages the search from the main thread. It is responsible for
// keeping track of the time, and storing data strictly related to the main thread.
class SearchManager: public ISearchManager {
   public:
    using UpdateShort    = std::function<void(const InfoShort&)>;
    using UpdateFull     = std::function<void(const InfoFull&)>;
    using UpdateIter     = std::function<void(const InfoIteration&)>;
    using UpdateBestmove = std::function<void(std::string_view, std::string_view)>;

    struct UpdateContext {
        UpdateShort    onUpdateNoMoves;
        UpdateFull     onUpdateFull;
        UpdateIter     onIter;
        UpdateBestmove onBestmove;
    };


    SearchManager(UpdateContext& updateContext) :
        updates(updateContext) {}

    void check_time(Search::Worker& worker) override;

    void pv(Search::Worker&           worker,
            const ThreadPool&         threads,
            const TranspositionTable& tt,
            Depth                     depth);

    Stockfish::TimeManagement tm;
    double                    originalTimeAdjust;
    int                       callsCnt;
    std::atomic_bool          ponder;

    std::array<Value, 4> iterValue;
    double               previousTimeReduction;
    Value                bestPreviousScore;
    Value                bestPreviousAverageScore;
    bool                 stopOnPonderhit;

    size_t id;

    UpdateContext& updates;
};

class NullSearchManager: public ISearchManager {
   public:
    void check_time(Search::Worker&) override {}
};


// Search::Worker is the class that does the actual search.
// It is instantiated once per thread, and it is responsible for keeping track
// of the search history, and storing data required for the search.
class Worker {
   public:
    Worker(SharedState&, std::unique_ptr<ISearchManager>, size_t, NumaReplicatedAccessToken);

    // Called at instantiation to initialize reductions tables.
    // Reset histories, usually before a new game.
    void clear();

    // Called when the program receives the UCI 'go' command.
    // It searches from the root position and outputs the "bestmove".
    void start_searching();

    bool is_mainthread() const { return threadIdx == 0; }

    void ensure_network_replicated();

    // Public because they need to be updatable by the stats
    ButterflyHistory mainHistory;
    LowPlyHistory    lowPlyHistory;

    CapturePieceToHistory captureHistory;
    ContinuationHistory   continuationHistory[2][2];
    PawnHistory           pawnHistory;

    CorrectionHistory<Pawn>         pawnCorrectionHistory;
    CorrectionHistory<Minor>        minorPieceCorrectionHistory;
    CorrectionHistory<NonPawn>      nonPawnCorrectionHistory;
    CorrectionHistory<Continuation> continuationCorrectionHistory;

<<<<<<< HEAD
#ifdef USE_MPI
    struct {
        std::mutex                                     mutex;
        Distributed::TTCache<Distributed::TTCacheSize> buffer = {};
    } ttCache;
#endif

    std::atomic<uint64_t> TTsaves;

    friend void Distributed::save(TranspositionTable&,
                                  ThreadPool&,
                                  Search::Worker*,
                                  TTWriter ttWriter,
                                  Key      k,
                                  Value    v,
                                  bool     PvHit,
                                  Bound    b,
                                  Depth    d,
                                  Move     m,
                                  Value    ev,
                                  uint8_t  generation8);
=======
    TTMoveHistory ttMoveHistory;
>>>>>>> d7c04a94

   private:
    void iterative_deepening();

    void do_move(Position& pos, const Move move, StateInfo& st);
    void do_move(Position& pos, const Move move, StateInfo& st, const bool givesCheck);
    void do_null_move(Position& pos, StateInfo& st);
    void undo_move(Position& pos, const Move move);
    void undo_null_move(Position& pos);

    // This is the main search function, for both PV and non-PV nodes
    template<NodeType nodeType>
    Value search(Position& pos, Stack* ss, Value alpha, Value beta, Depth depth, bool cutNode);

    // Quiescence search function, which is called by the main search
    template<NodeType nodeType>
    Value qsearch(Position& pos, Stack* ss, Value alpha, Value beta);

    Depth reduction(bool i, Depth d, int mn, int delta) const;

    // Pointer to the search manager, only allowed to be called by the main thread
    SearchManager* main_manager() const {
        assert(threadIdx == 0);
        return static_cast<SearchManager*>(manager.get());
    }

    TimePoint elapsed() const;
    TimePoint elapsed_time() const;

    Value evaluate(const Position&);

    LimitsType limits;

    size_t                pvIdx, pvLast;
    std::atomic<uint64_t> nodes, tbHits, bestMoveChanges;
    int                   selDepth, nmpMinPly;

    Value optimism[COLOR_NB];

    Position  rootPos;
    StateInfo rootState;
    RootMoves rootMoves;
    Depth     rootDepth, completedDepth;
    Value     rootDelta;

    size_t                    threadIdx;
    NumaReplicatedAccessToken numaAccessToken;

    // Reductions lookup table initialized at startup
    std::array<int, MAX_MOVES> reductions;  // [depth or moveNumber]

    // The main thread has a SearchManager, the others have a NullSearchManager
    std::unique_ptr<ISearchManager> manager;

    Tablebases::Config tbConfig;

    const OptionsMap&                               options;
    ThreadPool&                                     threads;
    TranspositionTable&                             tt;
    const LazyNumaReplicated<Eval::NNUE::Networks>& networks;

    // Used by NNUE
    Eval::NNUE::AccumulatorStack  accumulatorStack;
    Eval::NNUE::AccumulatorCaches refreshTable;

    friend class Stockfish::ThreadPool;
    friend class SearchManager;
};

struct ConthistBonus {
    int index;
    int weight;
};


}  // namespace Search

}  // namespace Stockfish

#endif  // #ifndef SEARCH_H_INCLUDED<|MERGE_RESOLUTION|>--- conflicted
+++ resolved
@@ -304,7 +304,6 @@
     CorrectionHistory<NonPawn>      nonPawnCorrectionHistory;
     CorrectionHistory<Continuation> continuationCorrectionHistory;
 
-<<<<<<< HEAD
 #ifdef USE_MPI
     struct {
         std::mutex                                     mutex;
@@ -326,9 +325,8 @@
                                   Move     m,
                                   Value    ev,
                                   uint8_t  generation8);
-=======
+
     TTMoveHistory ttMoveHistory;
->>>>>>> d7c04a94
 
    private:
     void iterative_deepening();
