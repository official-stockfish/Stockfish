/*
  Stockfish, a UCI chess playing engine derived from Glaurung 2.1
  Copyright (C) 2004-2024 The Stockfish developers (see AUTHORS file)

  Stockfish is free software: you can redistribute it and/or modify
  it under the terms of the GNU General Public License as published by
  the Free Software Foundation, either version 3 of the License, or
  (at your option) any later version.

  Stockfish is distributed in the hope that it will be useful,
  but WITHOUT ANY WARRANTY; without even the implied warranty of
  MERCHANTABILITY or FITNESS FOR A PARTICULAR PURPOSE.  See the
  GNU General Public License for more details.

  You should have received a copy of the GNU General Public License
  along with this program.  If not, see <http://www.gnu.org/licenses/>.
*/

#ifndef SEARCH_H_INCLUDED
#define SEARCH_H_INCLUDED

#include <array>
#include <atomic>
#include <cassert>
#include <cstddef>
#include <cstdint>
#include <functional>
#include <memory>
#include <string_view>
#include <vector>
<<<<<<< HEAD
#include <mutex>
=======
#include <string>
>>>>>>> 4912f5b0

#include "cluster.h"
#include "misc.h"
#include "movepick.h"
#include "position.h"
#include "score.h"
#include "syzygy/tbprobe.h"
#include "timeman.h"
#include "types.h"

namespace Stockfish {

namespace Eval::NNUE {
struct Networks;
}

// Different node types, used as a template parameter
enum NodeType {
    NonPV,
    PV,
    Root
};

class TranspositionTable;
class ThreadPool;
class OptionsMap;

namespace Search {

// Stack struct keeps track of the information we need to remember from nodes
// shallower and deeper in the tree during the search. Each search thread has
// its own array of Stack objects, indexed by the current ply.
struct Stack {
    Move*           pv;
    PieceToHistory* continuationHistory;
    int             ply;
    Move            currentMove;
    Move            excludedMove;
    Move            killers[2];
    Value           staticEval;
    int             statScore;
    int             moveCount;
    bool            inCheck;
    bool            ttPv;
    bool            ttHit;
    int             multipleExtensions;
    int             cutoffCnt;
};


// RootMove struct is used for moves at the root of the tree. For each root move
// we store a score and a PV (really a refutation in the case of moves which
// fail low). Score is normally set at -VALUE_INFINITE for all non-pv moves.
struct RootMove {

    explicit RootMove(Move m) :
        pv(1, m) {}
    bool extract_ponder_from_tt(const TranspositionTable& tt, Position& pos);
    bool operator==(const Move& m) const { return pv[0] == m; }
    // Sort in descending order
    bool operator<(const RootMove& m) const {
        return m.score != score ? m.score < score : m.previousScore < previousScore;
    }

    uint64_t          effort          = 0;
    Value             score           = -VALUE_INFINITE;
    Value             previousScore   = -VALUE_INFINITE;
    Value             averageScore    = -VALUE_INFINITE;
    Value             uciScore        = -VALUE_INFINITE;
    bool              scoreLowerbound = false;
    bool              scoreUpperbound = false;
    int               selDepth        = 0;
    int               tbRank          = 0;
    Value             tbScore;
    std::vector<Move> pv;
};

using RootMoves = std::vector<RootMove>;


// LimitsType struct stores information sent by GUI about available time to
// search the current move, maximum depth/time, or if we are in analysis mode.
struct LimitsType {

    // Init explicitly due to broken value-initialization of non POD in MSVC
    LimitsType() {
        time[WHITE] = time[BLACK] = inc[WHITE] = inc[BLACK] = npmsec = movetime = TimePoint(0);
        movestogo = depth = mate = perft = infinite = 0;
        nodes                                       = 0;
        ponderMode                                  = false;
    }

    bool use_time_management() const { return Cluster::is_root() && (time[WHITE] || time[BLACK]); }

    std::vector<std::string> searchmoves;
    TimePoint                time[COLOR_NB], inc[COLOR_NB], npmsec, movetime, startTime;
    int                      movestogo, depth, mate, perft, infinite;
    uint64_t                 nodes;
    bool                     ponderMode;
};


// The UCI stores the uci options, thread pool, and transposition table.
// This struct is used to easily forward data to the Search::Worker class.
struct SharedState {
    SharedState(const OptionsMap&           optionsMap,
                ThreadPool&                 threadPool,
                TranspositionTable&         transpositionTable,
                const Eval::NNUE::Networks& nets) :
        options(optionsMap),
        threads(threadPool),
        tt(transpositionTable),
        networks(nets) {}

    const OptionsMap&           options;
    ThreadPool&                 threads;
    TranspositionTable&         tt;
    const Eval::NNUE::Networks& networks;
};

class Worker;

// Null Object Pattern, implement a common interface for the SearchManagers.
// A Null Object will be given to non-mainthread workers.
class ISearchManager {
   public:
    virtual ~ISearchManager() {}
    virtual void check_time(Search::Worker&) = 0;
};

struct InfoShort {
    int   depth;
    Score score;
};

struct InfoFull: InfoShort {
    int              selDepth;
    size_t           multiPV;
    std::string_view wdl;
    std::string_view bound;
    size_t           timeMs;
    size_t           nodes;
    size_t           nps;
    size_t           tbHits;
    std::string_view pv;
    int              hashfull;

    std::vector<char> serialize() const;

    // NOTE: The returned InfoFull will contain string_views that point
    // into the given buffer, so it must live (and not be reallocated)
    // (and not be reallocated) for at least as long as you want to
    // access fields in the InfoFull.
    static InfoFull unserialize(const std::vector<char>& buf);
};

struct InfoIteration {
    int              depth;
    std::string_view currmove;
    size_t           currmovenumber;
};

// SearchManager manages the search from the main thread. It is responsible for
// keeping track of the time, and storing data strictly related to the main thread.
class SearchManager: public ISearchManager {
   public:
    using UpdateShort    = std::function<void(const InfoShort&)>;
    using UpdateFull     = std::function<void(const InfoFull&)>;
    using UpdateIter     = std::function<void(const InfoIteration&)>;
    using UpdateBestmove = std::function<void(std::string_view, std::string_view)>;

    struct UpdateContext {
        UpdateShort    onUpdateNoMoves;
        UpdateFull     onUpdateFull;
        UpdateIter     onIter;
        UpdateBestmove onBestmove;
    };


    SearchManager(UpdateContext& updateContext) :
        updates(updateContext) {}

    void check_time(Search::Worker& worker) override;

    void pv(const Search::Worker&     worker,
            const ThreadPool&         threads,
            const TranspositionTable& tt,
            Depth                     depth) const;

    Stockfish::TimeManagement tm;
    int                       callsCnt;
    std::atomic_bool          ponder;

    std::array<Value, 4> iterValue;
    double               previousTimeReduction;
    Value                bestPreviousScore;
    Value                bestPreviousAverageScore;
    bool                 stopOnPonderhit;

    size_t id;

    UpdateContext& updates;
};

class NullSearchManager: public ISearchManager {
   public:
    void check_time(Search::Worker&) override {}
};


// Search::Worker is the class that does the actual search.
// It is instantiated once per thread, and it is responsible for keeping track
// of the search history, and storing data required for the search.
class Worker {
   public:
    Worker(SharedState&, std::unique_ptr<ISearchManager>, size_t);

    // Called at instantiation to initialize Reductions tables
    // Reset histories, usually before a new game
    void clear();

    // Called when the program receives the UCI 'go' command.
    // It searches from the root position and outputs the "bestmove".
    void start_searching();

    bool is_mainthread() const { return thread_idx == 0; }

    // Public because they need to be updatable by the stats
    CounterMoveHistory    counterMoves;
    ButterflyHistory      mainHistory;
    CapturePieceToHistory captureHistory;
    ContinuationHistory   continuationHistory[2][2];
    PawnHistory           pawnHistory;
    CorrectionHistory     correctionHistory;

#ifdef USE_MPI
    struct {
        std::mutex                             mutex;
        Cluster::TTCache<Cluster::TTCacheSize> buffer = {};
    } ttCache;
#endif

    std::atomic<uint64_t> TTsaves;

    friend void Cluster::save(TranspositionTable&,
                              ThreadPool&,
                              Search::Worker*,
                              TTEntry* tte,
                              Key      k,
                              Value    v,
                              bool     PvHit,
                              Bound    b,
                              Depth    d,
                              Move     m,
                              Value    ev,
                              uint8_t  generation8);

   private:
    void iterative_deepening();

    // Main search function for both PV and non-PV nodes
    template<NodeType nodeType>
    Value search(Position& pos, Stack* ss, Value alpha, Value beta, Depth depth, bool cutNode);

    // Quiescence search function, which is called by the main search
    template<NodeType nodeType>
    Value qsearch(Position& pos, Stack* ss, Value alpha, Value beta, Depth depth = 0);

    Depth reduction(bool i, Depth d, int mn, int delta);

    // Get a pointer to the search manager, only allowed to be called by the
    // main thread.
    SearchManager* main_manager() const {
        assert(thread_idx == 0);
        return static_cast<SearchManager*>(manager.get());
    }

    LimitsType limits;

    size_t                pvIdx, pvLast;
    std::atomic<uint64_t> nodes, tbHits, bestMoveChanges;
    int                   selDepth, nmpMinPly;

    Value optimism[COLOR_NB];

    Position  rootPos;
    StateInfo rootState;
    RootMoves rootMoves;
    Depth     rootDepth, completedDepth;
    Value     rootDelta;

    size_t thread_idx;

    // Reductions lookup table initialized at startup
    std::array<int, MAX_MOVES> reductions;  // [depth or moveNumber]

    // The main thread has a SearchManager, the others have a NullSearchManager
    std::unique_ptr<ISearchManager> manager;

    Tablebases::Config tbConfig;

    const OptionsMap&           options;
    ThreadPool&                 threads;
    TranspositionTable&         tt;
    const Eval::NNUE::Networks& networks;

    friend class Stockfish::ThreadPool;
    friend class SearchManager;
};


}  // namespace Search

}  // namespace Stockfish

#endif  // #ifndef SEARCH_H_INCLUDED<|MERGE_RESOLUTION|>--- conflicted
+++ resolved
@@ -26,13 +26,10 @@
 #include <cstdint>
 #include <functional>
 #include <memory>
+#include <mutex>
+#include <string>
 #include <string_view>
 #include <vector>
-<<<<<<< HEAD
-#include <mutex>
-=======
-#include <string>
->>>>>>> 4912f5b0
 
 #include "cluster.h"
 #include "misc.h"
