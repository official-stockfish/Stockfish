--- conflicted
+++ resolved
@@ -285,27 +285,6 @@
   return castlingRookSquare[cr];
 }
 
-<<<<<<< HEAD
-template<PieceType Pt>
-inline Bitboard Position::attacks_from(Square s) const {
-  static_assert(Pt != PAWN, "Pawn attacks need color");
-
-  return  Pt == BISHOP || Pt == ROOK ? attacks_bb(Pt, s, byTypeBB[ALL_PIECES])
-        : Pt == QUEEN  ? attacks_from<ROOK>(s) | attacks_from<BISHOP>(s)
-        : PseudoAttacks[Pt][s];
-}
-
-template<>
-inline Bitboard Position::attacks_from<PAWN>(Square s, Color c) const {
-  return PawnAttacks[c][s];
-}
-
-inline Bitboard Position::attacks_from(PieceType pt, Square s) const {
-  return attacks_bb(pt, s, byTypeBB[ALL_PIECES]);
-}
-
-=======
->>>>>>> 8c76ba5f
 inline Bitboard Position::attackers_to(Square s) const {
   return attackers_to(s, byTypeBB[ALL_PIECES]);
 }
