--- conflicted
+++ resolved
@@ -22,8 +22,8 @@
 ### ==========================================================================
 
 ### Executable name
-MSYS := $(shell echo $$MSYSTEM)
-ifneq (,$(filter $(MSYS),MINGW64 MINGW32))
+MSY := $(shell echo $$MSYSTEM)
+ifneq (,$(filter $(MSY),MINGW64 MINGW32))
 	EXE := stockfish.exe
 	COMP := mingw
 else
@@ -88,6 +88,7 @@
 ### 2.2 Architecture specific
 ifeq ($(ARCH),general-32)
 	arch := any
+  bits := 32
 endif
 
 ifeq ($(ARCH),x86-32-old)
@@ -102,19 +103,16 @@
 
 ifeq ($(ARCH),general-64)
 	arch := any
-	bits := 64
 endif
 
 ifeq ($(ARCH),x86-64)
 	arch := x86_64
-	bits := 64
 	prefetch := yes
 	sse := yes
 endif
 
 ifeq ($(ARCH),x86-64-modern)
 	arch := x86_64
-	bits := 64
 	prefetch := yes
 	popcnt := yes
 	sse := yes
@@ -122,7 +120,6 @@
 
 ifeq ($(ARCH),x86-64-bmi2)
 	arch := x86_64
-	bits := 64
 	prefetch := yes
 	popcnt := yes
 	sse := yes
@@ -130,29 +127,24 @@
 endif
 
 ifeq ($(ARCH),armv7)
-<<<<<<< HEAD
 	arch := armv7
 	prefetch := yes
-=======
-	arch = armv7
-	prefetch = yes
-	bits = 32
+	bits := 32
 endif
 
 ifeq ($(ARCH),armv8)
-	arch = armv8-a
-	prefetch = yes
-	popcnt = yes
->>>>>>> 69d3be42
+	arch := armv8-a
+	prefetch := yes
+	popcnt := yes
 endif
 
 ifeq ($(ARCH),ppc-32)
 	arch := ppc
+	bits := 32
 endif
 
 ifeq ($(ARCH),ppc-64)
 	arch := ppc64
-	bits := 64
 	popcnt := yes
 	prefetch := yes
 endif
@@ -166,6 +158,9 @@
 CXXFLAGS += -Wall -Wcast-qual -fno-exceptions -std=c++11 $(EXTRACXXFLAGS) $(F)
 DEPENDFLAGS += -std=c++11
 LDFLAGS += $(EXTRALDFLAGS)
+ifeq ($(F),-flto)
+  LDFLAGS += $(F)
+endif
 
 ifeq ($(COMP),)
 	COMP:=gcc
@@ -176,7 +171,7 @@
 	CXX:=g++
 	CXXFLAGS += -pedantic -Wextra -Wshadow
 
-	ifeq ($(ARCH),$(filter $(ARCH),armv7 armv8))
+	ifneq (,$(filter $(ARCH),armv7 armv8))
 		ifeq ($(OS),Android)
 			CXXFLAGS += -m$(bits)
 			LDFLAGS += -m$(bits)
@@ -351,29 +346,18 @@
 ### needs access to the optimization flags.
 ifeq ($(optimize),yes)
 ifeq ($(debug), no)
-<<<<<<< HEAD
 	ifneq (,$(filter $(comp),gcc clang))
-=======
-	ifeq ($(comp),$(filter $(comp),gcc clang))
 		CXXFLAGS += -flto
 		LDFLAGS += $(CXXFLAGS)
-	endif
 
 # To use LTO and static linking on windows, the tool chain requires a recent gcc:
 # gcc version 10.1 in msys2 or TDM-GCC version 9.2 are know to work, older might not.
 # So, only enable it for a cross from Linux by default.
-	ifeq ($(comp),mingw)
-	ifeq ($(KERNEL),Linux)
->>>>>>> 69d3be42
-		CXXFLAGS += -flto
-		LDFLAGS += $(CXXFLAGS)
-
 	else ifeq ($(comp),mingw)
 		ifeq ($(KERNEL),Linux)
 			CXXFLAGS += -flto
 			LDFLAGS += $(CXXFLAGS)
 		endif
-	endif
 	endif
 endif
 endif
@@ -470,7 +454,7 @@
 clean: objprofileclean
 	@rm -f $(DEP) *~ core
 
-# clean binaries and objects + clean auxiliary profiling files
+# clean binaries and objects, clean auxiliary profiling files
 objprofileclean:
 	@rm -f $(EXE) *.o ./syzygy/*.o
 	@rm -rf profdir
@@ -549,10 +533,10 @@
 icc-profile-use: EXTRACXXFLAGS := -prof_use -prof_dir ./profdir
 icc-profile-use: all
 
-# If fails put > instead of -MF
+# > identical to -MF
 $(DEP):
 	@$(CXX) $(DEPENDFLAGS) $(SRCS) -MM -MF $@
 
 ifneq (,$(filter $(MAKECMDGOALS),build profile-build))
-include $(DEP)
-endif
+  include $(DEP)
+endif