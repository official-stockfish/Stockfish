# Stockfish, a UCI chess playing engine derived from Glaurung 2.1
# Copyright (C) 2004-2024 The Stockfish developers (see AUTHORS file)
#
# Stockfish is free software: you can redistribute it and/or modify
# it under the terms of the GNU General Public License as published by
# the Free Software Foundation, either version 3 of the License, or
# (at your option) any later version.
#
# Stockfish is distributed in the hope that it will be useful,
# but WITHOUT ANY WARRANTY; without even the implied warranty of
# MERCHANTABILITY or FITNESS FOR A PARTICULAR PURPOSE.  See the
# GNU General Public License for more details.
#
# You should have received a copy of the GNU General Public License
# along with this program.  If not, see <http://www.gnu.org/licenses/>.


### ==========================================================================
### Section 1. General Configuration
### ==========================================================================

### Establish the operating system name
KERNEL := $(shell uname -s)
ifeq ($(KERNEL),Linux)
	OS := $(shell uname -o)
endif

### Target Windows OS
ifeq ($(OS),Windows_NT)
	ifneq ($(COMP),ndk)
		target_windows = yes
	endif
else ifeq ($(COMP),mingw)
	target_windows = yes
	ifeq ($(WINE_PATH),)
		WINE_PATH := $(shell which wine)
	endif
endif

### Executable name
ifeq ($(target_windows),yes)
	EXE = stockfish.exe
else
	EXE = stockfish
endif

### Installation dir definitions
PREFIX = /usr/local
BINDIR = $(PREFIX)/bin

### Built-in benchmark for pgo-builds
PGOBENCH = $(WINE_PATH) ./$(EXE) bench

### Source and object files
SRCS = benchmark.cpp bitboard.cpp evaluate.cpp main.cpp \
	misc.cpp movegen.cpp movepick.cpp position.cpp cluster.cpp \
	search.cpp thread.cpp timeman.cpp tt.cpp uci.cpp ucioption.cpp tune.cpp syzygy/tbprobe.cpp \
	nnue/nnue_misc.cpp nnue/features/half_ka_v2_hm.cpp nnue/network.cpp engine.cpp score.cpp

HEADERS = benchmark.h bitboard.h evaluate.h misc.h movegen.h movepick.h \
		nnue/nnue_misc.h nnue/features/half_ka_v2_hm.h nnue/layers/affine_transform.h \
		nnue/layers/affine_transform_sparse_input.h nnue/layers/clipped_relu.h nnue/layers/simd.h \
		nnue/layers/sqr_clipped_relu.h nnue/nnue_accumulator.h nnue/nnue_architecture.h \
		nnue/nnue_common.h nnue/nnue_feature_transformer.h position.h \
		search.h syzygy/tbprobe.h thread.h thread_win32_osx.h timeman.h \
<<<<<<< HEAD
		tt.h tune.h types.h uci.h ucioption.h perft.h nnue/network.h engine.h \
		cluster.h
=======
		tt.h tune.h types.h uci.h ucioption.h perft.h nnue/network.h engine.h score.h
>>>>>>> 9032c6cb

OBJS = $(notdir $(SRCS:.cpp=.o))

VPATH = syzygy:nnue:nnue/features

### ==========================================================================
### Section 2. High-level Configuration
### ==========================================================================
#
# flag                --- Comp switch        --- Description
# ----------------------------------------------------------------------------
#
# debug = yes/no      --- -DNDEBUG           --- Enable/Disable debug mode
# sanitize = none/<sanitizer> ... (-fsanitize )
#                     --- ( undefined )      --- enable undefined behavior checks
#                     --- ( thread    )      --- enable threading error checks
#                     --- ( address   )      --- enable memory access checks
#                     --- ...etc...          --- see compiler documentation for supported sanitizers
# optimize = yes/no   --- (-O3/-fast etc.)   --- Enable/Disable optimizations
# arch = (name)       --- (-arch)            --- Target architecture
# bits = 64/32        --- -DIS_64BIT         --- 64-/32-bit operating system
# prefetch = yes/no   --- -DUSE_PREFETCH     --- Use prefetch asm-instruction
# popcnt = yes/no     --- -DUSE_POPCNT       --- Use popcnt asm-instruction
# pext = yes/no       --- -DUSE_PEXT         --- Use pext x86_64 asm-instruction
# sse = yes/no        --- -msse              --- Use Intel Streaming SIMD Extensions
# mmx = yes/no        --- -mmmx              --- Use Intel MMX instructions
# sse2 = yes/no       --- -msse2             --- Use Intel Streaming SIMD Extensions 2
# ssse3 = yes/no      --- -mssse3            --- Use Intel Supplemental Streaming SIMD Extensions 3
# sse41 = yes/no      --- -msse4.1           --- Use Intel Streaming SIMD Extensions 4.1
# avx2 = yes/no       --- -mavx2             --- Use Intel Advanced Vector Extensions 2
# avxvnni = yes/no    --- -mavxvnni          --- Use Intel Vector Neural Network Instructions AVX
# avx512 = yes/no     --- -mavx512bw         --- Use Intel Advanced Vector Extensions 512
# vnni256 = yes/no    --- -mavx256vnni       --- Use Intel Vector Neural Network Instructions 512 with 256bit operands
# vnni512 = yes/no    --- -mavx512vnni       --- Use Intel Vector Neural Network Instructions 512
# neon = yes/no       --- -DUSE_NEON         --- Use ARM SIMD architecture
# dotprod = yes/no    --- -DUSE_NEON_DOTPROD --- Use ARM advanced SIMD Int8 dot product instructions
# mpi = yes/no        --- -DUSE_MPI        --- Use Message Passing Interface
#
# Note that Makefile is space sensitive, so when adding new architectures
# or modifying existing flags, you have to make sure there are no extra spaces
# at the end of the line for flag values.
#
# Example of use for these flags:
# make build ARCH=x86-64-avx512 debug=yes sanitize="address undefined"


### 2.1. General and architecture defaults

ifeq ($(ARCH),)
   ARCH = native
endif

ifeq ($(ARCH), native)
   override ARCH := $(shell $(SHELL) ../scripts/get_native_properties.sh | cut -d " " -f 1)
endif

# explicitly check for the list of supported architectures (as listed with make help),
# the user can override with `make ARCH=x86-32-vnni256 SUPPORTED_ARCH=true`
ifeq ($(ARCH), $(filter $(ARCH), \
                 x86-64-vnni512 x86-64-vnni256 x86-64-avx512 x86-64-avxvnni x86-64-bmi2 \
                 x86-64-avx2 x86-64-sse41-popcnt x86-64-modern x86-64-ssse3 x86-64-sse3-popcnt \
                 x86-64 x86-32-sse41-popcnt x86-32-sse2 x86-32 ppc-64 ppc-32 e2k \
                 armv7 armv7-neon armv8 armv8-dotprod apple-silicon general-64 general-32 riscv64 loongarch64))
   SUPPORTED_ARCH=true
else
   SUPPORTED_ARCH=false
endif

optimize = yes
debug = no
sanitize = none
bits = 64
prefetch = no
popcnt = no
pext = no
sse = no
mmx = no
sse2 = no
ssse3 = no
sse41 = no
avx2 = no
avxvnni = no
avx512 = no
vnni256 = no
vnni512 = no
neon = no
mpi = no
dotprod = no
arm_version = 0
STRIP = strip

ifneq ($(shell which clang-format-17 2> /dev/null),)
	CLANG-FORMAT = clang-format-17
else
	CLANG-FORMAT = clang-format
endif

### 2.2 Architecture specific

ifeq ($(findstring x86,$(ARCH)),x86)

# x86-32/64

ifeq ($(findstring x86-32,$(ARCH)),x86-32)
	arch = i386
	bits = 32
	sse = no
	mmx = yes
else
	arch = x86_64
	sse = yes
	sse2 = yes
endif

ifeq ($(findstring -sse,$(ARCH)),-sse)
	sse = yes
endif

ifeq ($(findstring -popcnt,$(ARCH)),-popcnt)
	popcnt = yes
endif

ifeq ($(findstring -mmx,$(ARCH)),-mmx)
	mmx = yes
endif

ifeq ($(findstring -sse2,$(ARCH)),-sse2)
	sse = yes
	sse2 = yes
endif

ifeq ($(findstring -ssse3,$(ARCH)),-ssse3)
	sse = yes
	sse2 = yes
	ssse3 = yes
endif

ifeq ($(findstring -sse41,$(ARCH)),-sse41)
	sse = yes
	sse2 = yes
	ssse3 = yes
	sse41 = yes
endif

ifeq ($(findstring -modern,$(ARCH)),-modern)
        $(warning *** ARCH=$(ARCH) is deprecated, defaulting to ARCH=x86-64-sse41-popcnt. Execute `make help` for a list of available architectures. ***)
        $(shell sleep 5)
	popcnt = yes
	sse = yes
	sse2 = yes
	ssse3 = yes
	sse41 = yes
endif

ifeq ($(findstring -avx2,$(ARCH)),-avx2)
	popcnt = yes
	sse = yes
	sse2 = yes
	ssse3 = yes
	sse41 = yes
	avx2 = yes
endif

ifeq ($(findstring -avxvnni,$(ARCH)),-avxvnni)
	popcnt = yes
	sse = yes
	sse2 = yes
	ssse3 = yes
	sse41 = yes
	avx2 = yes
	avxvnni = yes
	pext = yes
endif

ifeq ($(findstring -bmi2,$(ARCH)),-bmi2)
	popcnt = yes
	sse = yes
	sse2 = yes
	ssse3 = yes
	sse41 = yes
	avx2 = yes
	pext = yes
endif

ifeq ($(findstring -avx512,$(ARCH)),-avx512)
	popcnt = yes
	sse = yes
	sse2 = yes
	ssse3 = yes
	sse41 = yes
	avx2 = yes
	pext = yes
	avx512 = yes
endif

ifeq ($(findstring -vnni256,$(ARCH)),-vnni256)
	popcnt = yes
	sse = yes
	sse2 = yes
	ssse3 = yes
	sse41 = yes
	avx2 = yes
	pext = yes
	vnni256 = yes
endif

ifeq ($(findstring -vnni512,$(ARCH)),-vnni512)
	popcnt = yes
	sse = yes
	sse2 = yes
	ssse3 = yes
	sse41 = yes
	avx2 = yes
	pext = yes
	avx512 = yes
	vnni512 = yes
endif

ifeq ($(sse),yes)
	prefetch = yes
endif

# 64-bit pext is not available on x86-32
ifeq ($(bits),32)
	pext = no
endif

else

# all other architectures

ifeq ($(ARCH),general-32)
	arch = any
	bits = 32
endif

ifeq ($(ARCH),general-64)
	arch = any
endif

ifeq ($(ARCH),armv7)
	arch = armv7
	prefetch = yes
	bits = 32
	arm_version = 7
endif

ifeq ($(ARCH),armv7-neon)
	arch = armv7
	prefetch = yes
	popcnt = yes
	neon = yes
	bits = 32
	arm_version = 7
endif

ifeq ($(ARCH),armv8)
	arch = armv8
	prefetch = yes
	popcnt = yes
	neon = yes
	arm_version = 8
endif

ifeq ($(ARCH),armv8-dotprod)
	arch = armv8
	prefetch = yes
	popcnt = yes
	neon = yes
	dotprod = yes
	arm_version = 8
endif

ifeq ($(ARCH),apple-silicon)
	arch = arm64
	prefetch = yes
	popcnt = yes
	neon = yes
	dotprod = yes
	arm_version = 8
endif

ifeq ($(ARCH),ppc-32)
	arch = ppc
	bits = 32
endif

ifeq ($(ARCH),ppc-64)
	arch = ppc64
	popcnt = yes
	prefetch = yes
endif

ifeq ($(findstring e2k,$(ARCH)),e2k)
	arch = e2k
	mmx = yes
	bits = 64
	sse = yes
	sse2 = yes
	ssse3 = yes
	sse41 = yes
	popcnt = yes
endif

ifeq ($(ARCH),riscv64)
	arch = riscv64
endif

ifeq ($(ARCH),loongarch64)
	arch = loongarch64
endif
endif


### ==========================================================================
### Section 3. Low-level Configuration
### ==========================================================================

### 3.1 Selecting compiler (default = gcc)
ifeq ($(MAKELEVEL),0)
       export ENV_CXXFLAGS := $(CXXFLAGS)
       export ENV_DEPENDFLAGS := $(DEPENDFLAGS)
       export ENV_LDFLAGS := $(LDFLAGS)
endif

CXXFLAGS = $(ENV_CXXFLAGS) -Wall -Wcast-qual -fno-exceptions -std=c++17 $(EXTRACXXFLAGS)
DEPENDFLAGS = $(ENV_DEPENDFLAGS) -std=c++17
LDFLAGS = $(ENV_LDFLAGS) $(EXTRALDFLAGS)

ifeq ($(COMP),)
	COMP=gcc
endif

ifeq ($(COMP),gcc)
	comp=gcc
	CXX=g++
	CXXFLAGS += -pedantic -Wextra -Wshadow -Wmissing-declarations

	ifeq ($(arch),$(filter $(arch),armv7 armv8 riscv64))
		ifeq ($(OS),Android)
			CXXFLAGS += -m$(bits)
			LDFLAGS += -m$(bits)
		endif
		ifeq ($(ARCH),riscv64)
			CXXFLAGS += -latomic
		endif
	else ifeq ($(ARCH),loongarch64)
		CXXFLAGS += -latomic
	else
		CXXFLAGS += -m$(bits)
		LDFLAGS += -m$(bits)
	endif

	ifeq ($(arch),$(filter $(arch),armv7))
		LDFLAGS += -latomic
	endif

	ifneq ($(KERNEL),Darwin)
	   LDFLAGS += -Wl,--no-as-needed
	endif
endif

ifeq ($(target_windows),yes)
	LDFLAGS += -static
endif

ifeq ($(COMP),mingw)
	comp=mingw

	ifeq ($(bits),64)
		ifeq ($(shell which x86_64-w64-mingw32-c++-posix 2> /dev/null),)
			CXX=x86_64-w64-mingw32-c++
		else
			CXX=x86_64-w64-mingw32-c++-posix
		endif
	else
		ifeq ($(shell which i686-w64-mingw32-c++-posix 2> /dev/null),)
			CXX=i686-w64-mingw32-c++
		else
			CXX=i686-w64-mingw32-c++-posix
		endif
	endif
	CXXFLAGS += -pedantic -Wextra -Wshadow -Wmissing-declarations
endif

ifeq ($(COMP),icx)
	comp=icx
	CXX=icpx
	CXXFLAGS += --intel -pedantic -Wextra -Wshadow -Wmissing-prototypes \
		-Wconditional-uninitialized -Wabi -Wdeprecated
endif

ifeq ($(COMP),clang)
	comp=clang
	CXX=clang++
	ifeq ($(target_windows),yes)
		CXX=x86_64-w64-mingw32-clang++
	endif

	CXXFLAGS += -pedantic -Wextra -Wshadow -Wmissing-prototypes \
	            -Wconditional-uninitialized

	ifeq ($(filter $(KERNEL),Darwin OpenBSD FreeBSD),)
	ifeq ($(target_windows),)
	ifneq ($(RTLIB),compiler-rt)
		LDFLAGS += -latomic
	endif
	endif
	endif

	ifeq ($(arch),$(filter $(arch),armv7 armv8 riscv64))
		ifeq ($(OS),Android)
			CXXFLAGS += -m$(bits)
			LDFLAGS += -m$(bits)
		endif
		ifeq ($(ARCH),riscv64)
			CXXFLAGS += -latomic
		endif
	else ifeq ($(ARCH),loongarch64)
		CXXFLAGS += -latomic
	else
		CXXFLAGS += -m$(bits)
		LDFLAGS += -m$(bits)
	endif
endif

ifeq ($(KERNEL),Darwin)
	CXXFLAGS += -mmacosx-version-min=10.14
	LDFLAGS += -mmacosx-version-min=10.14
	ifneq ($(arch),any)
		CXXFLAGS += -arch $(arch)
		LDFLAGS += -arch $(arch)
	endif
	XCRUN = xcrun
endif

# To cross-compile for Android, NDK version r21 or later is recommended.
# In earlier NDK versions, you'll need to pass -fno-addrsig if using GNU binutils.
# Currently we don't know how to make PGO builds with the NDK yet.
ifeq ($(COMP),ndk)
	CXXFLAGS += -stdlib=libc++ -fPIE
	comp=clang
	ifeq ($(arch),armv7)
		CXX=armv7a-linux-androideabi16-clang++
		CXXFLAGS += -mthumb -march=armv7-a -mfloat-abi=softfp -mfpu=neon
		ifneq ($(shell which arm-linux-androideabi-strip 2>/dev/null),)
			STRIP=arm-linux-androideabi-strip
		else
			STRIP=llvm-strip
		endif
	endif
	ifeq ($(arch),armv8)
		CXX=aarch64-linux-android21-clang++
		ifneq ($(shell which aarch64-linux-android-strip 2>/dev/null),)
			STRIP=aarch64-linux-android-strip
		else
			STRIP=llvm-strip
		endif
	endif
	ifeq ($(arch),x86_64)
		CXX=x86_64-linux-android21-clang++
		ifneq ($(shell which x86_64-linux-android-strip 2>/dev/null),)
			STRIP=x86_64-linux-android-strip
		else
			STRIP=llvm-strip
		endif
	endif
	LDFLAGS += -static-libstdc++ -pie -lm -latomic
endif

ifeq ($(comp),icx)
	profile_make = icx-profile-make
	profile_use = icx-profile-use
else ifeq ($(comp),clang)
	profile_make = clang-profile-make
	profile_use = clang-profile-use
else
	profile_make = gcc-profile-make
	profile_use = gcc-profile-use
	ifeq ($(KERNEL),Darwin)
		EXTRAPROFILEFLAGS = -fvisibility=hidden
	endif
endif

### Travis CI script uses COMPILER to overwrite CXX
ifdef COMPILER
	COMPCXX=$(COMPILER)
endif

### Allow overwriting CXX from command line
ifdef COMPCXX
	CXX=$(COMPCXX)
endif

### Sometimes gcc is really clang
ifeq ($(COMP),gcc)
	gccversion := $(shell $(CXX) --version 2>/dev/null)
	gccisclang := $(findstring clang,$(gccversion))
	ifneq ($(gccisclang),)
		profile_make = clang-profile-make
		profile_use = clang-profile-use
	endif
endif

### On mingw use Windows threads, otherwise POSIX
ifneq ($(comp),mingw)
	CXXFLAGS += -DUSE_PTHREADS
	# On Android Bionic's C library comes with its own pthread implementation bundled in
	ifneq ($(OS),Android)
		# Haiku has pthreads in its libroot, so only link it in on other platforms
		ifneq ($(KERNEL),Haiku)
			ifneq ($(COMP),ndk)
				LDFLAGS += -lpthread
			endif
		endif
	endif
endif

### 3.2.1 Debugging
ifeq ($(debug),no)
	CXXFLAGS += -DNDEBUG
else
	CXXFLAGS += -g
endif

### 3.2.2 Debugging with undefined behavior sanitizers
ifneq ($(sanitize),none)
        CXXFLAGS += -g3 $(addprefix -fsanitize=,$(sanitize))
        LDFLAGS += $(addprefix -fsanitize=,$(sanitize))
endif

### 3.3 Optimization
ifeq ($(optimize),yes)

	CXXFLAGS += -O3 -funroll-loops

	ifeq ($(comp),gcc)
		ifeq ($(OS), Android)
			CXXFLAGS += -fno-gcse -mthumb -march=armv7-a -mfloat-abi=softfp
		endif
	endif

	ifeq ($(KERNEL),Darwin)
		ifeq ($(comp),$(filter $(comp),clang icx))
			CXXFLAGS += -mdynamic-no-pic
		endif

		ifeq ($(comp),gcc)
			ifneq ($(arch),arm64)
				CXXFLAGS += -mdynamic-no-pic
			endif
		endif
	endif

	ifeq ($(comp),clang)
		clangmajorversion := $(shell $(CXX) -dumpversion 2>/dev/null | cut -f1 -d.)
		ifeq ($(shell expr $(clangmajorversion) \< 16),1)
			CXXFLAGS += -fexperimental-new-pass-manager
		endif
	endif
endif

### 3.4 Bits
ifeq ($(bits),64)
	CXXFLAGS += -DIS_64BIT
endif

### 3.5 prefetch and popcount
ifeq ($(prefetch),yes)
	ifeq ($(sse),yes)
		CXXFLAGS += -msse
	endif
else
	CXXFLAGS += -DNO_PREFETCH
endif

ifeq ($(popcnt),yes)
	ifeq ($(arch),$(filter $(arch),ppc64 armv7 armv8 arm64))
		CXXFLAGS += -DUSE_POPCNT
	else
		CXXFLAGS += -msse3 -mpopcnt -DUSE_POPCNT
	endif
endif

### 3.6 SIMD architectures
ifeq ($(avx2),yes)
	CXXFLAGS += -DUSE_AVX2
	ifeq ($(comp),$(filter $(comp),gcc clang mingw icx))
		CXXFLAGS += -mavx2 -mbmi
	endif
endif

ifeq ($(avxvnni),yes)
	CXXFLAGS += -DUSE_VNNI -DUSE_AVXVNNI
	ifeq ($(comp),$(filter $(comp),gcc clang mingw icx))
		CXXFLAGS += -mavxvnni
	endif
endif

ifeq ($(avx512),yes)
	CXXFLAGS += -DUSE_AVX512
	ifeq ($(comp),$(filter $(comp),gcc clang mingw icx))
		CXXFLAGS += -mavx512f -mavx512bw
	endif
endif

ifeq ($(vnni256),yes)
	CXXFLAGS += -DUSE_VNNI
	ifeq ($(comp),$(filter $(comp),gcc clang mingw icx))
		CXXFLAGS += -mavx512f -mavx512bw -mavx512vnni -mavx512dq -mavx512vl -mprefer-vector-width=256
	endif
endif

ifeq ($(vnni512),yes)
	CXXFLAGS += -DUSE_VNNI
	ifeq ($(comp),$(filter $(comp),gcc clang mingw icx))
		CXXFLAGS += -mavx512f -mavx512bw -mavx512vnni -mavx512dq -mavx512vl -mprefer-vector-width=512
	endif
endif

ifeq ($(sse41),yes)
	CXXFLAGS += -DUSE_SSE41
	ifeq ($(comp),$(filter $(comp),gcc clang mingw icx))
		CXXFLAGS += -msse4.1
	endif
endif

ifeq ($(ssse3),yes)
	CXXFLAGS += -DUSE_SSSE3
	ifeq ($(comp),$(filter $(comp),gcc clang mingw icx))
		CXXFLAGS += -mssse3
	endif
endif

ifeq ($(sse2),yes)
	CXXFLAGS += -DUSE_SSE2
	ifeq ($(comp),$(filter $(comp),gcc clang mingw icx))
		CXXFLAGS += -msse2
	endif
endif

ifeq ($(mmx),yes)
	ifeq ($(comp),$(filter $(comp),gcc clang mingw icx))
		CXXFLAGS += -mmmx
	endif
endif

ifeq ($(neon),yes)
	CXXFLAGS += -DUSE_NEON=$(arm_version)
	ifeq ($(KERNEL),Linux)
	ifneq ($(COMP),ndk)
	ifneq ($(arch),armv8)
		CXXFLAGS += -mfpu=neon
	endif
	endif
	endif
endif

ifeq ($(dotprod),yes)
	CXXFLAGS += -march=armv8.2-a+dotprod -DUSE_NEON_DOTPROD
endif

### 3.7 pext
ifeq ($(pext),yes)
	CXXFLAGS += -DUSE_PEXT
	ifeq ($(comp),$(filter $(comp),gcc clang mingw icx))
		CXXFLAGS += -mbmi2
	endif
endif

### 3.8.1 Try to include git commit sha for versioning
GIT_SHA := $(shell git rev-parse HEAD 2>/dev/null | cut -c 1-8)
ifneq ($(GIT_SHA), )
	CXXFLAGS += -DGIT_SHA=$(GIT_SHA)
endif

### 3.8.2 Try to include git commit date for versioning
GIT_DATE := $(shell git show -s --date=format:'%Y%m%d' --format=%cd HEAD 2>/dev/null)
ifneq ($(GIT_DATE), )
	CXXFLAGS += -DGIT_DATE=$(GIT_DATE)
endif

### 3.8.3 Try to include architecture
ifneq ($(ARCH), )
	CXXFLAGS += -DARCH=$(ARCH)
endif

### 3.9 Link Time Optimization
### This is a mix of compile and link time options because the lto link phase
### needs access to the optimization flags.
ifeq ($(optimize),yes)
ifeq ($(debug), no)
	ifeq ($(comp),$(filter $(comp),clang icx))
		CXXFLAGS += -flto=full
		ifeq ($(comp),icx)
			CXXFLAGS += -fwhole-program-vtables
                endif
		ifeq ($(target_windows),yes)
			CXXFLAGS += -fuse-ld=lld
		endif
		LDFLAGS += $(CXXFLAGS)

# GCC and CLANG use different methods for parallelizing LTO and CLANG pretends to be
# GCC on some systems.
	else ifeq ($(comp),gcc)
	ifeq ($(gccisclang),)
		CXXFLAGS += -flto -flto-partition=one
		LDFLAGS += $(CXXFLAGS) -flto=jobserver
	else
		CXXFLAGS += -flto=full
		LDFLAGS += $(CXXFLAGS)
	endif

# To use LTO and static linking on Windows,
# the tool chain requires gcc version 10.1 or later.
	else ifeq ($(comp),mingw)
		CXXFLAGS += -flto -flto-partition=one
		LDFLAGS += $(CXXFLAGS) -save-temps
	endif
endif
endif

### 3.10 Android 5 can only run position independent executables. Note that this
### breaks Android 4.0 and earlier.
ifeq ($(OS), Android)
	CXXFLAGS += -fPIE
	LDFLAGS += -fPIE -pie
endif

### 3.10 MPI
ifneq (,$(findstring mpi, $(CXX)))
	mpi = yes
endif
ifeq ($(mpi),yes)
	CXXFLAGS += -DUSE_MPI -Wno-cast-qual -fexceptions
        DEPENDFLAGS += -DUSE_MPI
endif

### ==========================================================================
### Section 4. Public Targets
### ==========================================================================

help:
	@echo ""
	@echo "To compile stockfish, type: "
	@echo ""
	@echo "make -j target [ARCH=arch] [COMP=compiler] [COMPCXX=cxx]"
	@echo ""
	@echo "Supported targets:"
	@echo ""
	@echo "help                    > Display architecture details"
	@echo "profile-build           > standard build with profile-guided optimization"
	@echo "build                   > skip profile-guided optimization"
	@echo "net                     > Download the default nnue nets"
	@echo "strip                   > Strip executable"
	@echo "install                 > Install executable"
	@echo "clean                   > Clean up"
	@echo ""
	@echo "Supported archs:"
	@echo ""
	@echo "native                  > select the best architecture for the host processor (default)"
	@echo "x86-64-vnni512          > x86 64-bit with vnni 512bit support"
	@echo "x86-64-vnni256          > x86 64-bit with vnni 512bit support, limit operands to 256bit wide"
	@echo "x86-64-avx512           > x86 64-bit with avx512 support"
	@echo "x86-64-avxvnni          > x86 64-bit with vnni 256bit support"
	@echo "x86-64-bmi2             > x86 64-bit with bmi2 support"
	@echo "x86-64-avx2             > x86 64-bit with avx2 support"
	@echo "x86-64-sse41-popcnt     > x86 64-bit with sse41 and popcnt support"
	@echo "x86-64-modern           > deprecated, currently x86-64-sse41-popcnt"
	@echo "x86-64-ssse3            > x86 64-bit with ssse3 support"
	@echo "x86-64-sse3-popcnt      > x86 64-bit with sse3 compile and popcnt support"
	@echo "x86-64                  > x86 64-bit generic (with sse2 support)"
	@echo "x86-32-sse41-popcnt     > x86 32-bit with sse41 and popcnt support"
	@echo "x86-32-sse2             > x86 32-bit with sse2 support"
	@echo "x86-32                  > x86 32-bit generic (with mmx compile support)"
	@echo "ppc-64                  > PPC 64-bit"
	@echo "ppc-32                  > PPC 32-bit"
	@echo "armv7                   > ARMv7 32-bit"
	@echo "armv7-neon              > ARMv7 32-bit with popcnt and neon"
	@echo "armv8                   > ARMv8 64-bit with popcnt and neon"
	@echo "armv8-dotprod           > ARMv8 64-bit with popcnt, neon and dot product support"
	@echo "e2k                     > Elbrus 2000"
	@echo "apple-silicon           > Apple silicon ARM64"
	@echo "general-64              > unspecified 64-bit"
	@echo "general-32              > unspecified 32-bit"
	@echo "riscv64                 > RISC-V 64-bit"
	@echo "loongarch64             > LoongArch 64-bit"
	@echo ""
	@echo "Supported compilers:"
	@echo ""
	@echo "gcc                     > GNU compiler (default)"
	@echo "mingw                   > GNU compiler with MinGW under Windows"
	@echo "clang                   > LLVM Clang compiler"
	@echo "icx                     > Intel oneAPI DPC++/C++ Compiler"
	@echo "ndk                     > Google NDK to cross-compile for Android"
	@echo ""
	@echo "Simple examples. If you don't know what to do, you likely want to run one of: "
	@echo ""
	@echo "make -j profile-build ARCH=x86-64-avx2    # typically a fast compile for common systems "
	@echo "make -j profile-build ARCH=x86-64-sse41-popcnt  # A more portable compile for 64-bit systems "
	@echo "make -j profile-build ARCH=x86-64         # A portable compile for 64-bit systems "
	@echo ""
	@echo "Advanced examples, for experienced users: "
	@echo ""
	@echo "make -j profile-build ARCH=x86-64-avxvnni"
	@echo "make -j profile-build ARCH=x86-64-avxvnni COMP=gcc COMPCXX=g++-12.0"
	@echo "make -j build ARCH=x86-64-ssse3 COMP=clang"
	@echo ""
ifneq ($(SUPPORTED_ARCH), true)
	@echo "Specify a supported architecture with the ARCH option for more details"
	@echo ""
endif


.PHONY: help analyze build profile-build strip install clean net \
	objclean profileclean config-sanity \
	icx-profile-use icx-profile-make \
	gcc-profile-use gcc-profile-make \
	clang-profile-use clang-profile-make FORCE \
	format analyze

analyze: net config-sanity objclean
	$(MAKE) -k ARCH=$(ARCH) COMP=$(COMP) $(OBJS)

build: net config-sanity
	$(MAKE) ARCH=$(ARCH) COMP=$(COMP) all

profile-build: net config-sanity objclean profileclean
	@echo ""
	@echo "Step 1/4. Building instrumented executable ..."
	$(MAKE) ARCH=$(ARCH) COMP=$(COMP) $(profile_make)
	@echo ""
	@echo "Step 2/4. Running benchmark for pgo-build ..."
	$(PGOBENCH) > PGOBENCH.out 2>&1
	tail -n 4 PGOBENCH.out
	@echo ""
	@echo "Step 3/4. Building optimized executable ..."
	$(MAKE) ARCH=$(ARCH) COMP=$(COMP) objclean
	$(MAKE) ARCH=$(ARCH) COMP=$(COMP) $(profile_use)
	@echo ""
	@echo "Step 4/4. Deleting profile data ..."
	$(MAKE) ARCH=$(ARCH) COMP=$(COMP) profileclean

strip:
	$(STRIP) $(EXE)

install:
	-mkdir -p -m 755 $(BINDIR)
	-cp $(EXE) $(BINDIR)
	$(STRIP) $(BINDIR)/$(EXE)

# clean all
clean: objclean profileclean
	@rm -f .depend *~ core

# clean binaries and objects
objclean:
	@rm -f stockfish stockfish.exe *.o ./syzygy/*.o ./nnue/*.o ./nnue/features/*.o

# clean auxiliary profiling files
profileclean:
	@rm -rf profdir
	@rm -f bench.txt *.gcda *.gcno ./syzygy/*.gcda ./nnue/*.gcda ./nnue/features/*.gcda *.s PGOBENCH.out
	@rm -f stockfish.profdata *.profraw
	@rm -f stockfish.*args*
	@rm -f stockfish.*lt*
	@rm -f stockfish.res
	@rm -f ./-lstdc++.res

define fetch_network
	@echo "Default net: $(nnuenet)"
	@if [ "x$(curl_or_wget)" = "x" ]; then \
		echo "Neither curl nor wget is installed. Install one of these tools unless the net has been downloaded manually"; \
	fi
	@if [ "x$(shasum_command)" = "x" ]; then \
		echo "shasum / sha256sum not found, skipping net validation"; \
	elif test -f "$(nnuenet)"; then \
		if [ "$(nnuenet)" != "nn-"`$(shasum_command) $(nnuenet) | cut -c1-12`".nnue" ]; then \
			echo "Removing invalid network"; rm -f $(nnuenet); \
		fi; \
	fi;
	@for nnuedownloadurl in "$(nnuedownloadurl1)" "$(nnuedownloadurl2)"; do \
		if test -f "$(nnuenet)"; then \
			echo "$(nnuenet) available : OK"; break; \
		else \
			if [ "x$(curl_or_wget)" != "x" ]; then \
				echo "Downloading $${nnuedownloadurl}"; $(curl_or_wget) $${nnuedownloadurl} > $(nnuenet);\
			else \
				echo "No net found and download not possible"; exit 1;\
			fi; \
		fi; \
		if [ "x$(shasum_command)" != "x" ]; then \
			if [ "$(nnuenet)" != "nn-"`$(shasum_command) $(nnuenet) | cut -c1-12`".nnue" ]; then \
				echo "Removing failed download"; rm -f $(nnuenet); \
			fi; \
		fi; \
	done
	@if ! test -f "$(nnuenet)"; then \
		echo "Failed to download $(nnuenet)."; \
	fi;
	@if [ "x$(shasum_command)" != "x" ]; then \
		if [ "$(nnuenet)" = "nn-"`$(shasum_command) $(nnuenet) | cut -c1-12`".nnue" ]; then \
			echo "Network validated"; break; \
		fi; \
	fi;
endef

# set up shell variables for the net stuff
define netvariables
$(eval nnuenet := $(shell grep $(1) evaluate.h | grep define | sed 's/.*\(nn-[a-z0-9]\{12\}.nnue\).*/\1/'))
$(eval nnuedownloadurl1 := https://tests.stockfishchess.org/api/nn/$(nnuenet))
$(eval nnuedownloadurl2 := https://github.com/official-stockfish/networks/raw/master/$(nnuenet))
$(eval curl_or_wget := $(shell if hash curl 2>/dev/null; then echo "curl -skL"; elif hash wget 2>/dev/null; then echo "wget -qO-"; fi))
$(eval shasum_command := $(shell if hash shasum 2>/dev/null; then echo "shasum -a 256 "; elif hash sha256sum 2>/dev/null; then echo "sha256sum "; fi))
endef

# evaluation network (nnue)
net:
	$(call netvariables, EvalFileDefaultNameBig)
	$(call fetch_network)
	$(call netvariables, EvalFileDefaultNameSmall)
	$(call fetch_network)

format:
	$(CLANG-FORMAT) -i $(SRCS) $(HEADERS) -style=file

# default target
default:
	help

### ==========================================================================
### Section 5. Private Targets
### ==========================================================================

all: $(EXE) .depend

config-sanity: net
	@echo ""
	@echo "Config:"
	@echo "debug: '$(debug)'"
	@echo "sanitize: '$(sanitize)'"
	@echo "optimize: '$(optimize)'"
	@echo "arch: '$(arch)'"
	@echo "bits: '$(bits)'"
	@echo "kernel: '$(KERNEL)'"
	@echo "os: '$(OS)'"
	@echo "prefetch: '$(prefetch)'"
	@echo "popcnt: '$(popcnt)'"
	@echo "pext: '$(pext)'"
	@echo "sse: '$(sse)'"
	@echo "mmx: '$(mmx)'"
	@echo "sse2: '$(sse2)'"
	@echo "ssse3: '$(ssse3)'"
	@echo "sse41: '$(sse41)'"
	@echo "avx2: '$(avx2)'"
	@echo "avxvnni: '$(avxvnni)'"
	@echo "avx512: '$(avx512)'"
	@echo "vnni256: '$(vnni256)'"
	@echo "vnni512: '$(vnni512)'"
	@echo "neon: '$(neon)'"
	@echo "mpi: '$(mpi)'"
	@echo "dotprod: '$(dotprod)'"
	@echo "arm_version: '$(arm_version)'"
	@echo "target_windows: '$(target_windows)'"
	@echo ""
	@echo "Flags:"
	@echo "CXX: $(CXX)"
	@echo "CXXFLAGS: $(CXXFLAGS)"
	@echo "LDFLAGS: $(LDFLAGS)"
	@echo ""
	@echo "Testing config sanity. If this fails, try 'make help' ..."
	@echo ""
	@test "$(debug)" = "yes" || test "$(debug)" = "no"
	@test "$(optimize)" = "yes" || test "$(optimize)" = "no"
	@test "$(SUPPORTED_ARCH)" = "true"
	@test "$(arch)" = "any" || test "$(arch)" = "x86_64" || test "$(arch)" = "i386" || \
	 test "$(arch)" = "ppc64" || test "$(arch)" = "ppc" || test "$(arch)" = "e2k" || \
	 test "$(arch)" = "armv7" || test "$(arch)" = "armv8" || test "$(arch)" = "arm64" || test "$(arch)" = "riscv64" || test "$(arch)" = "loongarch64"
	@test "$(bits)" = "32" || test "$(bits)" = "64"
	@test "$(prefetch)" = "yes" || test "$(prefetch)" = "no"
	@test "$(popcnt)" = "yes" || test "$(popcnt)" = "no"
	@test "$(pext)" = "yes" || test "$(pext)" = "no"
	@test "$(sse)" = "yes" || test "$(sse)" = "no"
	@test "$(mmx)" = "yes" || test "$(mmx)" = "no"
	@test "$(sse2)" = "yes" || test "$(sse2)" = "no"
	@test "$(ssse3)" = "yes" || test "$(ssse3)" = "no"
	@test "$(sse41)" = "yes" || test "$(sse41)" = "no"
	@test "$(avx2)" = "yes" || test "$(avx2)" = "no"
	@test "$(avx512)" = "yes" || test "$(avx512)" = "no"
	@test "$(vnni256)" = "yes" || test "$(vnni256)" = "no"
	@test "$(vnni512)" = "yes" || test "$(vnni512)" = "no"
	@test "$(neon)" = "yes" || test "$(neon)" = "no"
	@test "$(comp)" = "gcc" || test "$(comp)" = "icx" || test "$(comp)" = "mingw" || test "$(comp)" = "clang" \
	|| test "$(comp)" = "armv7a-linux-androideabi16-clang"  || test "$(comp)" = "aarch64-linux-android21-clang"

$(EXE): $(OBJS)
	+$(CXX) -o $@ $(OBJS) $(LDFLAGS)

# Force recompilation to ensure version info is up-to-date
misc.o: FORCE
FORCE:

clang-profile-make:
	$(MAKE) ARCH=$(ARCH) COMP=$(COMP) \
	EXTRACXXFLAGS='-fprofile-instr-generate ' \
	EXTRALDFLAGS=' -fprofile-instr-generate' \
	all

clang-profile-use:
	$(XCRUN) llvm-profdata merge -output=stockfish.profdata *.profraw
	$(MAKE) ARCH=$(ARCH) COMP=$(COMP) \
	EXTRACXXFLAGS='-fprofile-instr-use=stockfish.profdata' \
	EXTRALDFLAGS='-fprofile-use ' \
	all

gcc-profile-make:
	@mkdir -p profdir
	$(MAKE) ARCH=$(ARCH) COMP=$(COMP) \
	EXTRACXXFLAGS='-fprofile-generate=profdir' \
	EXTRACXXFLAGS+=$(EXTRAPROFILEFLAGS) \
	EXTRALDFLAGS='-lgcov' \
	all

gcc-profile-use:
	$(MAKE) ARCH=$(ARCH) COMP=$(COMP) \
	EXTRACXXFLAGS='-fprofile-use=profdir -fno-peel-loops -fno-tracer' \
	EXTRACXXFLAGS+=$(EXTRAPROFILEFLAGS) \
	EXTRALDFLAGS='-lgcov' \
	all

icx-profile-make:
	$(MAKE) ARCH=$(ARCH) COMP=$(COMP) \
	EXTRACXXFLAGS='-fprofile-instr-generate ' \
	EXTRALDFLAGS=' -fprofile-instr-generate' \
	all

icx-profile-use:
	$(XCRUN) llvm-profdata merge -output=stockfish.profdata *.profraw
	$(MAKE) ARCH=$(ARCH) COMP=$(COMP) \
	EXTRACXXFLAGS='-fprofile-instr-use=stockfish.profdata' \
	EXTRALDFLAGS='-fprofile-use ' \
	all

.depend: $(SRCS)
	-@$(CXX) $(DEPENDFLAGS) -MM $(SRCS) > $@ 2> /dev/null

ifeq (, $(filter $(MAKECMDGOALS), help strip install clean net objclean profileclean config-sanity))
-include .depend
endif<|MERGE_RESOLUTION|>--- conflicted
+++ resolved
@@ -63,12 +63,8 @@
 		nnue/layers/sqr_clipped_relu.h nnue/nnue_accumulator.h nnue/nnue_architecture.h \
 		nnue/nnue_common.h nnue/nnue_feature_transformer.h position.h \
 		search.h syzygy/tbprobe.h thread.h thread_win32_osx.h timeman.h \
-<<<<<<< HEAD
-		tt.h tune.h types.h uci.h ucioption.h perft.h nnue/network.h engine.h \
+		tt.h tune.h types.h uci.h ucioption.h perft.h nnue/network.h engine.h score.h \
 		cluster.h
-=======
-		tt.h tune.h types.h uci.h ucioption.h perft.h nnue/network.h engine.h score.h
->>>>>>> 9032c6cb
 
 OBJS = $(notdir $(SRCS:.cpp=.o))
 
