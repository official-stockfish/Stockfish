--- conflicted
+++ resolved
@@ -52,13 +52,8 @@
 PGOBENCH = $(WINE_PATH) ./$(EXE) bench
 
 ### Source and object files
-<<<<<<< HEAD
-SRCS = benchmark.cpp bitbase.cpp bitboard.cpp cluster.cpp endgame.cpp evaluate.cpp main.cpp \
-	material.cpp misc.cpp movegen.cpp movepick.cpp pawns.cpp position.cpp psqt.cpp \
-=======
 SRCS = benchmark.cpp bitboard.cpp evaluate.cpp main.cpp \
-	misc.cpp movegen.cpp movepick.cpp position.cpp \
->>>>>>> 0716b845
+	misc.cpp movegen.cpp movepick.cpp position.cpp cluster.cpp \
 	search.cpp thread.cpp timeman.cpp tt.cpp uci.cpp ucioption.cpp tune.cpp syzygy/tbprobe.cpp \
 	nnue/nnue_misc.cpp nnue/features/half_ka_v2_hm.cpp nnue/network.cpp
 
@@ -68,7 +63,7 @@
 		nnue/layers/sqr_clipped_relu.h nnue/nnue_accumulator.h nnue/nnue_architecture.h \
 		nnue/nnue_common.h nnue/nnue_feature_transformer.h position.h \
 		search.h syzygy/tbprobe.h thread.h thread_win32_osx.h timeman.h \
-		tt.h tune.h types.h uci.h ucioption.h perft.h nnue/network.h
+		tt.h tune.h types.h uci.h ucioption.h perft.h nnue/network.h cluster.h
 
 OBJS = $(notdir $(SRCS:.cpp=.o))
 
@@ -104,8 +99,8 @@
 # vnni256 = yes/no    --- -mavx256vnni       --- Use Intel Vector Neural Network Instructions 512 with 256bit operands
 # vnni512 = yes/no    --- -mavx512vnni       --- Use Intel Vector Neural Network Instructions 512
 # neon = yes/no       --- -DUSE_NEON         --- Use ARM SIMD architecture
+# dotprod = yes/no    --- -DUSE_NEON_DOTPROD --- Use ARM advanced SIMD Int8 dot product instructions
 # mpi = yes/no        --- -DUSE_MPI        --- Use Message Passing Interface
-# dotprod = yes/no    --- -DUSE_NEON_DOTPROD --- Use ARM advanced SIMD Int8 dot product instructions
 #
 # Note that Makefile is space sensitive, so when adding new architectures
 # or modifying existing flags, you have to make sure there are no extra spaces
