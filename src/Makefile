--- conflicted
+++ resolved
@@ -1012,50 +1012,6 @@
 
 config-sanity: net
 	@echo ""
-<<<<<<< HEAD
-	@echo "Config:"
-	@echo "debug: '$(debug)'"
-	@echo "sanitize: '$(sanitize)'"
-	@echo "optimize: '$(optimize)'"
-	@echo "arch: '$(arch)'"
-	@echo "bits: '$(bits)'"
-	@echo "kernel: '$(KERNEL)'"
-	@echo "os: '$(OS)'"
-	@echo "prefetch: '$(prefetch)'"
-	@echo "popcnt: '$(popcnt)'"
-	@echo "pext: '$(pext)'"
-	@echo "sse: '$(sse)'"
-	@echo "mmx: '$(mmx)'"
-	@echo "sse2: '$(sse2)'"
-	@echo "ssse3: '$(ssse3)'"
-	@echo "sse41: '$(sse41)'"
-	@echo "avx2: '$(avx2)'"
-	@echo "avxvnni: '$(avxvnni)'"
-	@echo "avx512: '$(avx512)'"
-	@echo "vnni256: '$(vnni256)'"
-	@echo "vnni512: '$(vnni512)'"
-	@echo "altivec: '$(altivec)'"
-	@echo "vsx: '$(vsx)'"
-	@echo "neon: '$(neon)'"
-	@echo "mpi: '$(mpi)'"
-	@echo "dotprod: '$(dotprod)'"
-	@echo "arm_version: '$(arm_version)'"
-	@echo "lsx: '$(lsx)'"
-	@echo "lasx: '$(lasx)'"
-	@echo "target_windows: '$(target_windows)'"
-	@echo ""
-	@echo "Flags:"
-	@echo "CXX: $(CXX)"
-	@echo "CXXFLAGS: $(CXXFLAGS)"
-	@echo "LDFLAGS: $(LDFLAGS)"
-	@echo ""
-	@echo "Testing config sanity. If this fails, try 'make help' ..."
-	@echo ""
-	@test "$(debug)" = "yes" || test "$(debug)" = "no"
-	@test "$(optimize)" = "yes" || test "$(optimize)" = "no"
-	@test "$(SUPPORTED_ARCH)" = "true"
-	@test "$(arch)" = "any" || test "$(arch)" = "x86_64" || test "$(arch)" = "i386" || \
-=======
 	@echo "Config:" && \
 	echo "debug: '$(debug)'" && \
 	echo "sanitize: '$(sanitize)'" && \
@@ -1080,6 +1036,7 @@
 	echo "altivec: '$(altivec)'" && \
 	echo "vsx: '$(vsx)'" && \
 	echo "neon: '$(neon)'" && \
+	echo "mpi: '$(mpi)'" && \
 	echo "dotprod: '$(dotprod)'" && \
 	echo "arm_version: '$(arm_version)'" && \
 	echo "lsx: '$(lsx)'" && \
@@ -1097,7 +1054,6 @@
 	(test "$(optimize)" = "yes" || test "$(optimize)" = "no") && \
 	(test "$(SUPPORTED_ARCH)" = "true") && \
 	(test "$(arch)" = "any" || test "$(arch)" = "x86_64" || test "$(arch)" = "i386" || \
->>>>>>> c1511355
 	 test "$(arch)" = "ppc64" || test "$(arch)" = "ppc" || test "$(arch)" = "e2k" || \
 	 test "$(arch)" = "armv7" || test "$(arch)" = "armv8" || test "$(arch)" = "arm64" || \
 	 test "$(arch)" = "riscv64" || test "$(arch)" = "loongarch64") && \
