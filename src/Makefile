# Stockfish, a UCI chess playing engine derived from Glaurung 2.1
# Copyright (C) 2004-2008 Tord Romstad (Glaurung author)
# Copyright (C) 2008-2015 Marco Costalba, Joona Kiiski, Tord Romstad
# Copyright (C) 2015-2019 Marco Costalba, Joona Kiiski, Gary Linscott, Tord Romstad
#
# Stockfish is free software: you can redistribute it and/or modify
# it under the terms of the GNU General Public License as published by
# the Free Software Foundation, either version 3 of the License, or
# (at your option) any later version.
#
# Stockfish is distributed in the hope that it will be useful,
# but WITHOUT ANY WARRANTY; without even the implied warranty of
# MERCHANTABILITY or FITNESS FOR A PARTICULAR PURPOSE.  See the
# GNU General Public License for more details.
#
# You should have received a copy of the GNU General Public License
# along with this program.  If not, see <http://www.gnu.org/licenses/>.


### ==========================================================================
### Section 1. General Configuration
### ==========================================================================

### Executable name
ifeq ($(COMP),mingw)
EXE = stockfish.exe
else
EXE = stockfish
endif

### Installation dir definitions
PREFIX = /usr/local
BINDIR = $(PREFIX)/bin

### Built-in benchmark for pgo-builds
PGOBENCH = ./$(EXE) bench

### Source and object files
SRCS = benchmark.cpp bitbase.cpp bitboard.cpp endgame.cpp evaluate.cpp main.cpp \
	material.cpp misc.cpp movegen.cpp movepick.cpp pawns.cpp position.cpp psqt.cpp \
	search.cpp thread.cpp timeman.cpp tt.cpp uci.cpp ucioption.cpp tune.cpp syzygy/tbprobe.cpp \
	nnue/evaluate_nnue.cpp nnue/features/half_kp.cpp

OBJS = $(notdir $(SRCS:.cpp=.o))

VPATH = syzygy:nnue:nnue/features

### Establish the operating system name
KERNEL = $(shell uname -s)
ifeq ($(KERNEL),Linux)
	OS = $(shell uname -o)
endif

### ==========================================================================
### Section 2. High-level Configuration
### ==========================================================================
#
# flag                --- Comp switch      --- Description
# ----------------------------------------------------------------------------
#
# debug = yes/no      --- -DNDEBUG         --- Enable/Disable debug mode
# sanitize = undefined/thread/no (-fsanitize )
#                     --- ( undefined )    --- enable undefined behavior checks
#                     --- ( thread    )    --- enable threading error  checks
# optimize = yes/no   --- (-O3/-fast etc.) --- Enable/Disable optimizations
# arch = (name)       --- (-arch)          --- Target architecture
# bits = 64/32        --- -DIS_64BIT       --- 64-/32-bit operating system
# prefetch = yes/no   --- -DUSE_PREFETCH   --- Use prefetch asm-instruction
# popcnt = yes/no     --- -DUSE_POPCNT     --- Use popcnt asm-instruction
# pext = yes/no       --- -DUSE_PEXT       --- Use pext x86_64 asm-instruction
# sse = yes/no        --- -msse            --- Use Intel Streaming SIMD Extensions
# mmx = yes/no        --- -mmmx            --- Use Intel MMX instructions
# sse2 = yes/no       --- -msse2           --- Use Intel Streaming SIMD Extensions 2
# ssse3 = yes/no      --- -mssse3          --- Use Intel Supplemental Streaming SIMD Extensions 3
# sse41 = yes/no      --- -msse4.1         --- Use Intel Streaming SIMD Extensions 4.1
# avx2 = yes/no       --- -mavx2           --- Use Intel Advanced Vector Extensions 2
# avx512 = yes/no     --- -mavx512bw       --- Use Intel Advanced Vector Extensions 512
# vnni256 = yes/no    --- -mavx512vnni     --- Use Intel Vector Neural Network Instructions 256
# vnni512 = yes/no    --- -mavx512vnni     --- Use Intel Vector Neural Network Instructions 512
# neon = yes/no       --- -DUSE_NEON       --- Use ARM SIMD architecture
#
# Note that Makefile is space sensitive, so when adding new architectures
# or modifying existing flags, you have to make sure there are no extra spaces
# at the end of the line for flag values.

### 2.1. General and architecture defaults

# explicitly check for the list of supported architectures (as listed with make help),
# the user can override with `make ARCH=x86-32-vnni256 SUPPORTED_ARCH=true`
ifeq ($(ARCH),$(filter $(ARCH),x86-64-vnni512 x86-64-vnni256 x86-64-avx512 x86-64-bmi2 x86-64-avx2 \
                               x86-64-sse41-popcnt x86-64-modern x86-64-ssse3 x86-64-sse3-popcnt \
                               x86-64 x86-32-sse41-popcnt x86-32-sse2 x86-32 ppc-64 ppc-32 \
                               armv7 armv7-neon armv8 apple-silicon general-64 general-32))
   SUPPORTED_ARCH=true
else
   SUPPORTED_ARCH=false
endif

optimize = yes
debug = no
sanitize = no
bits = 64
prefetch = no
popcnt = no
pext = no
sse = no
mmx = no
sse2 = no
ssse3 = no
sse41 = no
avx2 = no
avx512 = no
vnni256 = no
vnni512 = no
neon = no
ARCH = x86-64-modern
STRIP = strip

### 2.2 Architecture specific

ifeq ($(findstring x86,$(ARCH)),x86)

# x86-32/64

ifeq ($(findstring x86-32,$(ARCH)),x86-32)
	arch = i386
	bits = 32
	sse = yes
	mmx = yes
else
	arch = x86_64
	sse = yes
	sse2 = yes
endif

ifeq ($(findstring -sse,$(ARCH)),-sse)
	sse = yes
endif

ifeq ($(findstring -popcnt,$(ARCH)),-popcnt)
	popcnt = yes
endif

ifeq ($(findstring -mmx,$(ARCH)),-mmx)
	mmx = yes
endif

ifeq ($(findstring -sse2,$(ARCH)),-sse2)
	sse = yes
	sse2 = yes
endif

ifeq ($(findstring -ssse3,$(ARCH)),-ssse3)
	sse = yes
	sse2 = yes
	ssse3 = yes
endif

ifeq ($(findstring -sse41,$(ARCH)),-sse41)
	sse = yes
	sse2 = yes
	ssse3 = yes
	sse41 = yes
endif

ifeq ($(findstring -modern,$(ARCH)),-modern)
	popcnt = yes
	sse = yes
	sse2 = yes
	ssse3 = yes
	sse41 = yes
endif

ifeq ($(findstring -avx2,$(ARCH)),-avx2)
	popcnt = yes
	sse = yes
	sse2 = yes
	ssse3 = yes
	sse41 = yes
	avx2 = yes
endif

ifeq ($(findstring -bmi2,$(ARCH)),-bmi2)
	popcnt = yes
	sse = yes
	sse2 = yes
	ssse3 = yes
	sse41 = yes
	avx2 = yes
	pext = yes
endif

ifeq ($(findstring -avx512,$(ARCH)),-avx512)
	popcnt = yes
	sse = yes
	sse2 = yes
	ssse3 = yes
	sse41 = yes
	avx2 = yes
	pext = yes
	avx512 = yes
endif

ifeq ($(findstring -vnni256,$(ARCH)),-vnni256)
	popcnt = yes
	sse = yes
	sse2 = yes
	ssse3 = yes
	sse41 = yes
	avx2 = yes
	pext = yes
	vnni256 = yes
endif

ifeq ($(findstring -vnni512,$(ARCH)),-vnni512)
	popcnt = yes
	sse = yes
	sse2 = yes
	ssse3 = yes
	sse41 = yes
	avx2 = yes
	pext = yes
	avx512 = yes
	vnni512 = yes
endif

ifeq ($(sse),yes)
	prefetch = yes
endif

# 64-bit pext is not available on x86-32
ifeq ($(bits),32)
	pext = no
endif

else

# all other architectures

ifeq ($(ARCH),general-32)
	arch = any
	bits = 32
endif

ifeq ($(ARCH),general-64)
	arch = any
endif

ifeq ($(ARCH),armv7)
	arch = armv7
	prefetch = yes
	bits = 32
endif

ifeq ($(ARCH),armv7-neon)
	arch = armv7
	prefetch = yes
	popcnt = yes
	neon = yes
	bits = 32
endif

ifeq ($(ARCH),armv8)
	arch = armv8
	prefetch = yes
	popcnt = yes
	neon = yes
endif

ifeq ($(ARCH),apple-silicon)
	arch = arm64
	prefetch = yes
	popcnt = yes
	neon = yes
endif

ifeq ($(ARCH),ppc-32)
	arch = ppc
	bits = 32
endif

ifeq ($(ARCH),ppc-64)
	arch = ppc64
	popcnt = yes
	prefetch = yes
endif

endif

### ==========================================================================
### Section 3. Low-level Configuration
### ==========================================================================

### 3.1 Selecting compiler (default = gcc)
CXXFLAGS += -Wall -Wcast-qual -fno-exceptions -std=c++17 $(EXTRACXXFLAGS)
DEPENDFLAGS += -std=c++17
LDFLAGS += $(EXTRALDFLAGS)

ifeq ($(COMP),)
	COMP=gcc
endif

ifeq ($(COMP),gcc)
	comp=gcc
	CXX=g++
	CXXFLAGS += -pedantic -Wextra -Wshadow

	ifeq ($(arch),$(filter $(arch),armv7 armv8))
		ifeq ($(OS),Android)
			CXXFLAGS += -m$(bits)
			LDFLAGS += -m$(bits)
		endif
	else
		CXXFLAGS += -m$(bits)
		LDFLAGS += -m$(bits)
	endif

	ifeq ($(arch),$(filter $(arch),armv7))
		LDFLAGS += -latomic
	endif

	ifneq ($(KERNEL),Darwin)
	   LDFLAGS += -Wl,--no-as-needed
	endif
endif

ifeq ($(COMP),mingw)
	comp=mingw

	ifeq ($(KERNEL),Linux)
		ifeq ($(bits),64)
			ifeq ($(shell which x86_64-w64-mingw32-c++-posix),)
				CXX=x86_64-w64-mingw32-c++
			else
				CXX=x86_64-w64-mingw32-c++-posix
			endif
		else
			ifeq ($(shell which i686-w64-mingw32-c++-posix),)
				CXX=i686-w64-mingw32-c++
			else
				CXX=i686-w64-mingw32-c++-posix
			endif
		endif
	else
		CXX=g++
	endif

	CXXFLAGS += -Wextra -Wshadow
	LDFLAGS += -static
endif

ifeq ($(COMP),icc)
	comp=icc
	CXX=icpc
	CXXFLAGS += -diag-disable 1476,10120 -Wcheck -Wabi -Wdeprecated -strict-ansi
endif

ifeq ($(COMP),clang)
	comp=clang
	CXX=clang++
	CXXFLAGS += -pedantic -Wextra -Wshadow

	ifneq ($(KERNEL),Darwin)
	ifneq ($(KERNEL),OpenBSD)
		LDFLAGS += -latomic
	endif
	endif

	ifeq ($(arch),$(filter $(arch),armv7 armv8))
		ifeq ($(OS),Android)
			CXXFLAGS += -m$(bits)
			LDFLAGS += -m$(bits)
		endif
	else
		CXXFLAGS += -m$(bits)
		LDFLAGS += -m$(bits)
	endif
endif

ifeq ($(comp),icc)
	profile_make = icc-profile-make
	profile_use = icc-profile-use
else
ifeq ($(comp),clang)
	profile_make = clang-profile-make
	profile_use = clang-profile-use
else
	profile_make = gcc-profile-make
	profile_use = gcc-profile-use
endif
endif

ifeq ($(KERNEL),Darwin)
	CXXFLAGS += -arch $(arch) -mmacosx-version-min=10.14
	LDFLAGS += -arch $(arch) -mmacosx-version-min=10.14
	XCRUN = xcrun
endif

# To cross-compile for Android, NDK version r21 or later is recommended.
# In earlier NDK versions, you'll need to pass -fno-addrsig if using GNU binutils.
# Currently we don't know how to make PGO builds with the NDK yet.
ifeq ($(COMP),ndk)
	CXXFLAGS += -stdlib=libc++ -fPIE
	ifeq ($(arch),armv7)
		comp=armv7a-linux-androideabi16-clang
		CXX=armv7a-linux-androideabi16-clang++
		CXXFLAGS += -mthumb -march=armv7-a -mfloat-abi=softfp -mfpu=neon
		STRIP=arm-linux-androideabi-strip
	endif
	ifeq ($(arch),armv8)
		comp=aarch64-linux-android21-clang
		CXX=aarch64-linux-android21-clang++
		STRIP=aarch64-linux-android-strip
	endif
	LDFLAGS += -static-libstdc++ -pie -lm -latomic
endif

### Travis CI script uses COMPILER to overwrite CXX
ifdef COMPILER
	COMPCXX=$(COMPILER)
endif

### Allow overwriting CXX from command line
ifdef COMPCXX
	CXX=$(COMPCXX)
endif

### Sometimes gcc is really clang
ifeq ($(COMP),gcc)
	gccversion = $(shell $(CXX) --version)
	gccisclang = $(findstring clang,$(gccversion))
	ifneq ($(gccisclang),)
		profile_make = clang-profile-make
		profile_use = clang-profile-use
	endif
endif

### On mingw use Windows threads, otherwise POSIX
ifneq ($(comp),mingw)
	CXXFLAGS += -DUSE_PTHREADS
	# On Android Bionic's C library comes with its own pthread implementation bundled in
	ifneq ($(OS),Android)
		# Haiku has pthreads in its libroot, so only link it in on other platforms
		ifneq ($(KERNEL),Haiku)
			ifneq ($(COMP),ndk)
				LDFLAGS += -lpthread
			endif
		endif
	endif
endif

### 3.2.1 Debugging
ifeq ($(debug),no)
	CXXFLAGS += -DNDEBUG
else
	CXXFLAGS += -g
endif

### 3.2.2 Debugging with undefined behavior sanitizers
ifneq ($(sanitize),no)
        CXXFLAGS += -g3 -fsanitize=$(sanitize)
        LDFLAGS += -fsanitize=$(sanitize)
endif

### 3.3 Optimization
ifeq ($(optimize),yes)

	CXXFLAGS += -O3

	ifeq ($(comp),gcc)
		ifeq ($(OS), Android)
			CXXFLAGS += -fno-gcse -mthumb -march=armv7-a -mfloat-abi=softfp
		endif
	endif

	ifeq ($(comp),$(filter $(comp),gcc clang icc))
		ifeq ($(KERNEL),Darwin)
			CXXFLAGS += -mdynamic-no-pic
		endif
	endif
endif

### 3.4 Bits
ifeq ($(bits),64)
	CXXFLAGS += -DIS_64BIT
endif

### 3.5 prefetch
ifeq ($(prefetch),yes)
	ifeq ($(sse),yes)
		CXXFLAGS += -msse
	endif
else
	CXXFLAGS += -DNO_PREFETCH
endif

### 3.6 popcnt
ifeq ($(popcnt),yes)
	ifeq ($(arch),$(filter $(arch),ppc64 armv7 armv8 arm64))
		CXXFLAGS += -DUSE_POPCNT
	else ifeq ($(comp),icc)
		CXXFLAGS += -msse3 -DUSE_POPCNT
	else
		CXXFLAGS += -msse3 -mpopcnt -DUSE_POPCNT
	endif
endif


ifeq ($(avx2),yes)
	CXXFLAGS += -DUSE_AVX2
	ifeq ($(comp),$(filter $(comp),gcc clang mingw))
		CXXFLAGS += -mavx2
	endif
endif

ifeq ($(avx512),yes)
	CXXFLAGS += -DUSE_AVX512
	ifeq ($(comp),$(filter $(comp),gcc clang mingw))
		CXXFLAGS += -mavx512f -mavx512bw
	endif
endif

ifeq ($(vnni256),yes)
	CXXFLAGS += -DUSE_VNNI
	ifeq ($(comp),$(filter $(comp),gcc clang mingw))
		CXXFLAGS += -mavx512f -mavx512bw -mavx512vnni -mavx512dq -mavx512vl -mprefer-vector-width=256
	endif
endif

ifeq ($(vnni512),yes)
	CXXFLAGS += -DUSE_VNNI
	ifeq ($(comp),$(filter $(comp),gcc clang mingw))
		CXXFLAGS += -mavx512vnni -mavx512dq -mavx512vl
	endif
endif

ifeq ($(sse41),yes)
	CXXFLAGS += -DUSE_SSE41
	ifeq ($(comp),$(filter $(comp),gcc clang mingw))
		CXXFLAGS += -msse4.1
	endif
endif

ifeq ($(ssse3),yes)
	CXXFLAGS += -DUSE_SSSE3
	ifeq ($(comp),$(filter $(comp),gcc clang mingw))
		CXXFLAGS += -mssse3
	endif
endif

ifeq ($(sse2),yes)
	CXXFLAGS += -DUSE_SSE2
	ifeq ($(comp),$(filter $(comp),gcc clang mingw))
		CXXFLAGS += -msse2
	endif
endif

ifeq ($(mmx),yes)
	CXXFLAGS += -DUSE_MMX
	ifeq ($(comp),$(filter $(comp),gcc clang mingw))
		CXXFLAGS += -mmmx
	endif
endif

ifeq ($(neon),yes)
	CXXFLAGS += -DUSE_NEON
	ifeq ($(KERNEL),Linux)
	ifneq ($(COMP),ndk)
	ifneq ($(arch),armv8)
		CXXFLAGS += -mfpu=neon
	endif
	endif
	endif
endif

### 3.7 pext
ifeq ($(pext),yes)
	CXXFLAGS += -DUSE_PEXT
	ifeq ($(comp),$(filter $(comp),gcc clang mingw))
		CXXFLAGS += -mbmi2
	endif
endif

### 3.8 Link Time Optimization
### This is a mix of compile and link time options because the lto link phase
### needs access to the optimization flags.
ifeq ($(optimize),yes)
ifeq ($(debug), no)
	ifeq ($(COMP),ndk)
		CXXFLAGS += -flto=thin
		LDFLAGS += $(CXXFLAGS)
	else ifeq ($(comp),clang)
		CXXFLAGS += -flto=thin
		LDFLAGS += $(CXXFLAGS)

# GCC and CLANG use different methods for parallelizing LTO and CLANG pretends to be
# GCC on some systems.
	else ifeq ($(comp),gcc)
	ifeq ($(gccisclang),)
		CXXFLAGS += -flto
		LDFLAGS += $(CXXFLAGS) -flto=jobserver
		ifneq ($(findstring MINGW,$(KERNEL)),)
			LDFLAGS += -save-temps
		else ifneq ($(findstring MSYS,$(KERNEL)),)
			LDFLAGS += -save-temps
		endif
	else
		CXXFLAGS += -flto=thin
		LDFLAGS += $(CXXFLAGS)
	endif

# To use LTO and static linking on windows, the tool chain requires a recent gcc:
# gcc version 10.1 in msys2 or TDM-GCC version 9.2 are known to work, older might not.
# So, only enable it for a cross from Linux by default.
	else ifeq ($(comp),mingw)
	ifeq ($(KERNEL),Linux)
	ifneq ($(arch),i386)
		CXXFLAGS += -flto
		LDFLAGS += $(CXXFLAGS) -flto=jobserver
	endif
	endif
	endif
endif
endif

### 3.9 Android 5 can only run position independent executables. Note that this
### breaks Android 4.0 and earlier.
ifeq ($(OS), Android)
	CXXFLAGS += -fPIE
	LDFLAGS += -fPIE -pie
endif

### ==========================================================================
### Section 4. Public Targets
### ==========================================================================


help:
	@echo ""
	@echo "To compile stockfish, type: "
	@echo ""
	@echo "make target ARCH=arch [COMP=compiler] [COMPCXX=cxx]"
	@echo ""
	@echo "Supported targets:"
	@echo ""
	@echo "help                    > Display architecture details"
	@echo "build                   > Standard build"
	@echo "net                     > Download the default nnue net"
	@echo "profile-build           > Faster build (with profile-guided optimization)"
	@echo "strip                   > Strip executable"
	@echo "install                 > Install executable"
	@echo "clean                   > Clean up"
	@echo ""
	@echo "Supported archs:"
	@echo ""
	@echo "x86-64-vnni512          > x86 64-bit with vnni support 512bit wide"
	@echo "x86-64-vnni256          > x86 64-bit with vnni support 256bit wide"
	@echo "x86-64-avx512           > x86 64-bit with avx512 support"
	@echo "x86-64-bmi2             > x86 64-bit with bmi2 support"
	@echo "x86-64-avx2             > x86 64-bit with avx2 support"
	@echo "x86-64-sse41-popcnt     > x86 64-bit with sse41 and popcnt support"
	@echo "x86-64-modern           > common modern CPU, currently x86-64-sse41-popcnt"
	@echo "x86-64-ssse3            > x86 64-bit with ssse3 support"
	@echo "x86-64-sse3-popcnt      > x86 64-bit with sse3 and popcnt support"
	@echo "x86-64                  > x86 64-bit generic (with sse2 support)"
	@echo "x86-32-sse41-popcnt     > x86 32-bit with sse41 and popcnt support"
	@echo "x86-32-sse2             > x86 32-bit with sse2 support"
	@echo "x86-32                  > x86 32-bit generic (with mmx and sse support)"
	@echo "ppc-64                  > PPC 64-bit"
	@echo "ppc-32                  > PPC 32-bit"
	@echo "armv7                   > ARMv7 32-bit"
	@echo "armv7-neon              > ARMv7 32-bit with popcnt and neon"
	@echo "armv8                   > ARMv8 64-bit with popcnt and neon"
	@echo "apple-silicon           > Apple silicon ARM64"
	@echo "general-64              > unspecified 64-bit"
	@echo "general-32              > unspecified 32-bit"
	@echo ""
	@echo "Supported compilers:"
	@echo ""
	@echo "gcc                     > Gnu compiler (default)"
	@echo "mingw                   > Gnu compiler with MinGW under Windows"
	@echo "clang                   > LLVM Clang compiler"
	@echo "icc                     > Intel compiler"
	@echo "ndk                     > Google NDK to cross-compile for Android"
	@echo ""
	@echo "Simple examples. If you don't know what to do, you likely want to run: "
	@echo ""
	@echo "make -j build ARCH=x86-64  (A portable, slow compile for 64-bit systems)"
	@echo "make -j build ARCH=x86-32  (A portable, slow compile for 32-bit systems)"
	@echo ""
	@echo "Advanced examples, for experienced users looking for performance: "
	@echo ""
	@echo "make    help  ARCH=x86-64-bmi2"
	@echo "make -j profile-build ARCH=x86-64-bmi2 COMP=gcc COMPCXX=g++-9.0"
	@echo "make -j build ARCH=x86-64-ssse3 COMP=clang"
	@echo ""
	@echo "-------------------------------"
ifeq ($(SUPPORTED_ARCH), true)
	@echo "The selected architecture $(ARCH) will enable the following configuration: "
	@$(MAKE) ARCH=$(ARCH) COMP=$(COMP) config-sanity
else
	@echo "Specify a supported architecture with the ARCH option for more details"
endif


.PHONY: help build profile-build strip install clean net objclean profileclean \
        config-sanity icc-profile-use icc-profile-make gcc-profile-use gcc-profile-make \
        clang-profile-use clang-profile-make

<<<<<<< HEAD
build: 
=======
build: config-sanity net
>>>>>>> 406979ea
	$(MAKE) ARCH=$(ARCH) COMP=$(COMP) all

profile-build: objclean profileclean
	@echo ""
	@echo "Step 1/4. Building instrumented executable ..."
	$(MAKE) ARCH=$(ARCH) COMP=$(COMP) $(profile_make)
	@echo ""
	@echo "Step 2/4. Running benchmark for pgo-build ..."
	$(PGOBENCH) > /dev/null
	@echo ""
	@echo "Step 3/4. Building optimized executable ..."
	$(MAKE) ARCH=$(ARCH) COMP=$(COMP) objclean
	$(MAKE) ARCH=$(ARCH) COMP=$(COMP) $(profile_use)
	@echo ""
	@echo "Step 4/4. Deleting profile data ..."
	$(MAKE) ARCH=$(ARCH) COMP=$(COMP) profileclean

strip:
	$(STRIP) $(EXE)

install:
	-mkdir -p -m 755 $(BINDIR)
	-cp $(EXE) $(BINDIR)
	-strip $(BINDIR)/$(EXE)

# clean all
clean: objclean profileclean
	@rm -f .depend *~ core

<<<<<<< HEAD
=======
# evaluation network (nnue)
net:
	$(eval nnuenet := $(shell grep EvalFileDefaultName evaluate.h | grep define | sed 's/.*\(nn-[a-z0-9]\{12\}.nnue\).*/\1/'))
	@echo "Default net: $(nnuenet)"
	$(eval nnuedownloadurl := https://tests.stockfishchess.org/api/nn/$(nnuenet))
	$(eval curl_or_wget := $(shell if hash curl 2>/dev/null; then echo "curl -skL"; elif hash wget 2>/dev/null; then echo "wget -qO-"; fi))
	@if test -f "$(nnuenet)"; then \
            echo "Already available."; \
         else \
            if [ "x$(curl_or_wget)" = "x" ]; then \
               echo "Automatic download failed: neither curl nor wget is installed. Install one of these tools or download the net manually"; exit 1; \
            else \
               echo "Downloading $(nnuedownloadurl)"; $(curl_or_wget) $(nnuedownloadurl) > $(nnuenet);\
            fi; \
        fi;
	$(eval shasum_command := $(shell if hash shasum 2>/dev/null; then echo "shasum -a 256 "; elif hash sha256sum 2>/dev/null; then echo "sha256sum "; fi))
	@if [ "x$(shasum_command)" != "x" ]; then \
	    if [ "$(nnuenet)" != "nn-"`$(shasum_command) $(nnuenet) | cut -c1-12`".nnue" ]; then \
                echo "Failed download or $(nnuenet) corrupted, please delete!"; exit 1; \
            fi \
         else \
            echo "shasum / sha256sum not found, skipping net validation"; \
        fi
>>>>>>> 406979ea

# clean binaries and objects
objclean:
	@rm -f $(EXE) *.o ./syzygy/*.o ./nnue/*.o ./nnue/features/*.o

# clean auxiliary profiling files
profileclean:
	@rm -rf profdir
	@rm -f bench.txt *.gcda *.gcno ./syzygy/*.gcda ./nnue/*.gcda ./nnue/features/*.gcda *.s
	@rm -f stockfish.profdata *.profraw

default:
	help

### ==========================================================================
### Section 5. Private Targets
### ==========================================================================

all: $(EXE) .depend

config-sanity:
	@echo ""
	@echo "Config:"
	@echo "debug: '$(debug)'"
	@echo "sanitize: '$(sanitize)'"
	@echo "optimize: '$(optimize)'"
	@echo "arch: '$(arch)'"
	@echo "bits: '$(bits)'"
	@echo "kernel: '$(KERNEL)'"
	@echo "os: '$(OS)'"
	@echo "prefetch: '$(prefetch)'"
	@echo "popcnt: '$(popcnt)'"
	@echo "pext: '$(pext)'"
	@echo "sse: '$(sse)'"
	@echo "mmx: '$(mmx)'"
	@echo "sse2: '$(sse2)'"
	@echo "ssse3: '$(ssse3)'"
	@echo "sse41: '$(sse41)'"
	@echo "avx2: '$(avx2)'"
	@echo "avx512: '$(avx512)'"
	@echo "vnni256: '$(vnni256)'"
	@echo "vnni512: '$(vnni512)'"
	@echo "neon: '$(neon)'"
	@echo ""
	@echo "Flags:"
	@echo "CXX: $(CXX)"
	@echo "CXXFLAGS: $(CXXFLAGS)"
	@echo "LDFLAGS: $(LDFLAGS)"
	@echo ""
	@echo "Testing config sanity. If this fails, try 'make help' ..."
	@echo ""
	@test "$(debug)" = "yes" || test "$(debug)" = "no"
	@test "$(sanitize)" = "undefined" || test "$(sanitize)" = "thread" || test "$(sanitize)" = "address" || test "$(sanitize)" = "no"
	@test "$(optimize)" = "yes" || test "$(optimize)" = "no"
	@test "$(SUPPORTED_ARCH)" = "true"
	@test "$(arch)" = "any" || test "$(arch)" = "x86_64" || test "$(arch)" = "i386" || \
	 test "$(arch)" = "ppc64" || test "$(arch)" = "ppc" || \
	 test "$(arch)" = "armv7" || test "$(arch)" = "armv8" || test "$(arch)" = "arm64"
	@test "$(bits)" = "32" || test "$(bits)" = "64"
	@test "$(prefetch)" = "yes" || test "$(prefetch)" = "no"
	@test "$(popcnt)" = "yes" || test "$(popcnt)" = "no"
	@test "$(pext)" = "yes" || test "$(pext)" = "no"
	@test "$(sse)" = "yes" || test "$(sse)" = "no"
	@test "$(mmx)" = "yes" || test "$(mmx)" = "no"
	@test "$(sse2)" = "yes" || test "$(sse2)" = "no"
	@test "$(ssse3)" = "yes" || test "$(ssse3)" = "no"
	@test "$(sse41)" = "yes" || test "$(sse41)" = "no"
	@test "$(avx2)" = "yes" || test "$(avx2)" = "no"
	@test "$(avx512)" = "yes" || test "$(avx512)" = "no"
	@test "$(vnni256)" = "yes" || test "$(vnni256)" = "no"
	@test "$(vnni512)" = "yes" || test "$(vnni512)" = "no"
	@test "$(neon)" = "yes" || test "$(neon)" = "no"
	@test "$(comp)" = "gcc" || test "$(comp)" = "icc" || test "$(comp)" = "mingw" || test "$(comp)" = "clang" \
	|| test "$(comp)" = "armv7a-linux-androideabi16-clang"  || test "$(comp)" = "aarch64-linux-android21-clang"

$(EXE): $(OBJS)
	+$(CXX) -o $@ $(OBJS) $(LDFLAGS)

clang-profile-make:
	$(MAKE) ARCH=$(ARCH) COMP=$(COMP) \
	EXTRACXXFLAGS='-fprofile-instr-generate ' \
	EXTRALDFLAGS=' -fprofile-instr-generate' \
	all

clang-profile-use:
	$(XCRUN) llvm-profdata merge -output=stockfish.profdata *.profraw
	$(MAKE) ARCH=$(ARCH) COMP=$(COMP) \
	EXTRACXXFLAGS='-fprofile-instr-use=stockfish.profdata' \
	EXTRALDFLAGS='-fprofile-use ' \
	all

gcc-profile-make:
	$(MAKE) ARCH=$(ARCH) COMP=$(COMP) \
	EXTRACXXFLAGS='-fprofile-generate' \
	EXTRALDFLAGS='-lgcov' \
	all

gcc-profile-use:
	$(MAKE) ARCH=$(ARCH) COMP=$(COMP) \
	EXTRACXXFLAGS='-fprofile-use -fno-peel-loops -fno-tracer' \
	EXTRALDFLAGS='-lgcov' \
	all

icc-profile-make:
	@mkdir -p profdir
	$(MAKE) ARCH=$(ARCH) COMP=$(COMP) \
	EXTRACXXFLAGS='-prof-gen=srcpos -prof_dir ./profdir' \
	all

icc-profile-use:
	$(MAKE) ARCH=$(ARCH) COMP=$(COMP) \
	EXTRACXXFLAGS='-prof_use -prof_dir ./profdir' \
	all

.depend:
	-@$(CXX) $(DEPENDFLAGS) -MM $(SRCS) > $@ 2> /dev/null

-include .depend<|MERGE_RESOLUTION|>--- conflicted
+++ resolved
@@ -707,11 +707,7 @@
         config-sanity icc-profile-use icc-profile-make gcc-profile-use gcc-profile-make \
         clang-profile-use clang-profile-make
 
-<<<<<<< HEAD
 build: 
-=======
-build: config-sanity net
->>>>>>> 406979ea
 	$(MAKE) ARCH=$(ARCH) COMP=$(COMP) all
 
 profile-build: objclean profileclean
@@ -741,8 +737,6 @@
 clean: objclean profileclean
 	@rm -f .depend *~ core
 
-<<<<<<< HEAD
-=======
 # evaluation network (nnue)
 net:
 	$(eval nnuenet := $(shell grep EvalFileDefaultName evaluate.h | grep define | sed 's/.*\(nn-[a-z0-9]\{12\}.nnue\).*/\1/'))
@@ -766,7 +760,6 @@
          else \
             echo "shasum / sha256sum not found, skipping net validation"; \
         fi
->>>>>>> 406979ea
 
 # clean binaries and objects
 objclean:
