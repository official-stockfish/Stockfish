--- conflicted
+++ resolved
@@ -60,22 +60,13 @@
 	engine.cpp score.cpp memory.cpp
 
 HEADERS = benchmark.h bitboard.h evaluate.h misc.h movegen.h movepick.h history.h \
-<<<<<<< HEAD
-		nnue/nnue_misc.h nnue/features/half_ka_v2_hm.h nnue/layers/affine_transform.h \
-		nnue/layers/affine_transform_sparse_input.h nnue/layers/clipped_relu.h \
-		nnue/layers/sqr_clipped_relu.h nnue/nnue_accumulator.h nnue/nnue_architecture.h \
-		nnue/nnue_common.h nnue/nnue_feature_transformer.h nnue/simd.h position.h \
-		search.h syzygy/tbprobe.h thread.h thread_win32_osx.h timeman.h \
-		tt.h tune.h types.h uci.h ucioption.h perft.h nnue/network.h engine.h score.h numa.h memory.h \
-		cluster.h
-=======
 		nnue/nnue_misc.h nnue/features/half_ka_v2_hm.h nnue/features/full_threats.h \
 		nnue/layers/affine_transform.h nnue/layers/affine_transform_sparse_input.h \
 		nnue/layers/clipped_relu.h nnue/layers/sqr_clipped_relu.h nnue/nnue_accumulator.h \
 		nnue/nnue_architecture.h nnue/nnue_common.h nnue/nnue_feature_transformer.h nnue/simd.h \
 		position.h search.h syzygy/tbprobe.h thread.h thread_win32_osx.h timeman.h \
-		tt.h tune.h types.h uci.h ucioption.h perft.h nnue/network.h engine.h score.h numa.h memory.h
->>>>>>> 8e5392d7
+		tt.h tune.h types.h uci.h ucioption.h perft.h nnue/network.h engine.h score.h numa.h memory.h \
+		cluster.h
 
 OBJS = $(notdir $(SRCS:.cpp=.o))
 
