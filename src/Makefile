# Stockfish, a UCI chess playing engine derived from Glaurung 2.1
# Copyright (C) 2004-2024 The Stockfish developers (see AUTHORS file)
#
# Stockfish is free software: you can redistribute it and/or modify
# it under the terms of the GNU General Public License as published by
# the Free Software Foundation, either version 3 of the License, or
# (at your option) any later version.
#
# Stockfish is distributed in the hope that it will be useful,
# but WITHOUT ANY WARRANTY; without even the implied warranty of
# MERCHANTABILITY or FITNESS FOR A PARTICULAR PURPOSE.  See the
# GNU General Public License for more details.
#
# You should have received a copy of the GNU General Public License
# along with this program.  If not, see <http://www.gnu.org/licenses/>.


### ==========================================================================
### Section 1. General Configuration
### ==========================================================================

### Establish the operating system name
KERNEL := $(shell uname -s)
ifeq ($(KERNEL),Linux)
	OS := $(shell uname -o)
endif

### Target Windows OS
ifeq ($(OS),Windows_NT)
	ifneq ($(COMP),ndk)
		target_windows = yes
	endif
else ifeq ($(COMP),mingw)
	target_windows = yes
	ifeq ($(WINE_PATH),)
		WINE_PATH := $(shell which wine)
	endif
endif

### Executable name
ifeq ($(target_windows),yes)
	EXE = stockfish.exe
else
	EXE = stockfish
endif

### Installation dir definitions
PREFIX = /usr/local
BINDIR = $(PREFIX)/bin

### Built-in benchmark for pgo-builds
PGOBENCH = $(WINE_PATH) ./$(EXE) bench

### Source and object files
SRCS = benchmark.cpp bitboard.cpp evaluate.cpp main.cpp \
	misc.cpp movegen.cpp movepick.cpp position.cpp cluster.cpp \
	search.cpp thread.cpp timeman.cpp tt.cpp uci.cpp ucioption.cpp tune.cpp syzygy/tbprobe.cpp \
	nnue/nnue_misc.cpp nnue/features/half_ka_v2_hm.cpp nnue/network.cpp engine.cpp score.cpp memory.cpp

HEADERS = benchmark.h bitboard.h evaluate.h misc.h movegen.h movepick.h \
		nnue/nnue_misc.h nnue/features/half_ka_v2_hm.h nnue/layers/affine_transform.h \
		nnue/layers/affine_transform_sparse_input.h nnue/layers/clipped_relu.h nnue/layers/simd.h \
		nnue/layers/sqr_clipped_relu.h nnue/nnue_accumulator.h nnue/nnue_architecture.h \
		nnue/nnue_common.h nnue/nnue_feature_transformer.h position.h \
		search.h syzygy/tbprobe.h thread.h thread_win32_osx.h timeman.h \
		tt.h tune.h types.h uci.h ucioption.h perft.h nnue/network.h engine.h score.h numa.h memory.h \
		cluster.h

OBJS = $(notdir $(SRCS:.cpp=.o))

VPATH = syzygy:nnue:nnue/features

### ==========================================================================
### Section 2. High-level Configuration
### ==========================================================================
#
# flag                --- Comp switch        --- Description
# ----------------------------------------------------------------------------
#
# debug = yes/no      --- -DNDEBUG           --- Enable/Disable debug mode
# sanitize = none/<sanitizer> ... (-fsanitize )
#                     --- ( undefined )      --- enable undefined behavior checks
#                     --- ( thread    )      --- enable threading error checks
#                     --- ( address   )      --- enable memory access checks
#                     --- ...etc...          --- see compiler documentation for supported sanitizers
# optimize = yes/no   --- (-O3/-fast etc.)   --- Enable/Disable optimizations
# arch = (name)       --- (-arch)            --- Target architecture
# bits = 64/32        --- -DIS_64BIT         --- 64-/32-bit operating system
# prefetch = yes/no   --- -DUSE_PREFETCH     --- Use prefetch asm-instruction
# popcnt = yes/no     --- -DUSE_POPCNT       --- Use popcnt asm-instruction
# pext = yes/no       --- -DUSE_PEXT         --- Use pext x86_64 asm-instruction
# sse = yes/no        --- -msse              --- Use Intel Streaming SIMD Extensions
# mmx = yes/no        --- -mmmx              --- Use Intel MMX instructions
# sse2 = yes/no       --- -msse2             --- Use Intel Streaming SIMD Extensions 2
# ssse3 = yes/no      --- -mssse3            --- Use Intel Supplemental Streaming SIMD Extensions 3
# sse41 = yes/no      --- -msse4.1           --- Use Intel Streaming SIMD Extensions 4.1
# avx2 = yes/no       --- -mavx2             --- Use Intel Advanced Vector Extensions 2
# avxvnni = yes/no    --- -mavxvnni          --- Use Intel Vector Neural Network Instructions AVX
# avx512 = yes/no     --- -mavx512bw         --- Use Intel Advanced Vector Extensions 512
# vnni256 = yes/no    --- -mavx256vnni       --- Use Intel Vector Neural Network Instructions 512 with 256bit operands
# vnni512 = yes/no    --- -mavx512vnni       --- Use Intel Vector Neural Network Instructions 512
# neon = yes/no       --- -DUSE_NEON         --- Use ARM SIMD architecture
# dotprod = yes/no    --- -DUSE_NEON_DOTPROD --- Use ARM advanced SIMD Int8 dot product instructions
<<<<<<< HEAD
# mpi = yes/no        --- -DUSE_MPI        --- Use Message Passing Interface
=======
# lsx = yes/no        --- -mlsx              --- Use Loongson SIMD eXtension
# lasx = yes/no       --- -mlasx             --- use Loongson Advanced SIMD eXtension
>>>>>>> 93869d5d
#
# Note that Makefile is space sensitive, so when adding new architectures
# or modifying existing flags, you have to make sure there are no extra spaces
# at the end of the line for flag values.
#
# Example of use for these flags:
# make build ARCH=x86-64-avx512 debug=yes sanitize="address undefined"


### 2.1. General and architecture defaults

ifeq ($(ARCH),)
   ARCH = native
endif

ifeq ($(ARCH), native)
   override ARCH := $(shell $(SHELL) ../scripts/get_native_properties.sh | cut -d " " -f 1)
endif

# explicitly check for the list of supported architectures (as listed with make help),
# the user can override with `make ARCH=x86-32-vnni256 SUPPORTED_ARCH=true`
ifeq ($(ARCH), $(filter $(ARCH), \
                 x86-64-vnni512 x86-64-vnni256 x86-64-avx512 x86-64-avxvnni x86-64-bmi2 \
                 x86-64-avx2 x86-64-sse41-popcnt x86-64-modern x86-64-ssse3 x86-64-sse3-popcnt \
                 x86-64 x86-32-sse41-popcnt x86-32-sse2 x86-32 ppc-64 ppc-32 e2k \
                 armv7 armv7-neon armv8 armv8-dotprod apple-silicon general-64 general-32 riscv64 \
                 loongarch64 loongarch64-lsx loongarch64-lasx))
   SUPPORTED_ARCH=true
else
   SUPPORTED_ARCH=false
endif

optimize = yes
debug = no
sanitize = none
bits = 64
prefetch = no
popcnt = no
pext = no
sse = no
mmx = no
sse2 = no
ssse3 = no
sse41 = no
avx2 = no
avxvnni = no
avx512 = no
vnni256 = no
vnni512 = no
neon = no
mpi = no
dotprod = no
arm_version = 0
lsx = no
lasx = no
STRIP = strip

ifneq ($(shell which clang-format-18 2> /dev/null),)
	CLANG-FORMAT = clang-format-18
else
	CLANG-FORMAT = clang-format
endif

### 2.2 Architecture specific

ifeq ($(findstring x86,$(ARCH)),x86)

# x86-32/64

ifeq ($(findstring x86-32,$(ARCH)),x86-32)
	arch = i386
	bits = 32
	sse = no
	mmx = yes
else
	arch = x86_64
	sse = yes
	sse2 = yes
endif

ifeq ($(findstring -sse,$(ARCH)),-sse)
	sse = yes
endif

ifeq ($(findstring -popcnt,$(ARCH)),-popcnt)
	popcnt = yes
endif

ifeq ($(findstring -mmx,$(ARCH)),-mmx)
	mmx = yes
endif

ifeq ($(findstring -sse2,$(ARCH)),-sse2)
	sse = yes
	sse2 = yes
endif

ifeq ($(findstring -ssse3,$(ARCH)),-ssse3)
	sse = yes
	sse2 = yes
	ssse3 = yes
endif

ifeq ($(findstring -sse41,$(ARCH)),-sse41)
	sse = yes
	sse2 = yes
	ssse3 = yes
	sse41 = yes
endif

ifeq ($(findstring -modern,$(ARCH)),-modern)
        $(warning *** ARCH=$(ARCH) is deprecated, defaulting to ARCH=x86-64-sse41-popcnt. Execute `make help` for a list of available architectures. ***)
        $(shell sleep 5)
	popcnt = yes
	sse = yes
	sse2 = yes
	ssse3 = yes
	sse41 = yes
endif

ifeq ($(findstring -avx2,$(ARCH)),-avx2)
	popcnt = yes
	sse = yes
	sse2 = yes
	ssse3 = yes
	sse41 = yes
	avx2 = yes
endif

ifeq ($(findstring -avxvnni,$(ARCH)),-avxvnni)
	popcnt = yes
	sse = yes
	sse2 = yes
	ssse3 = yes
	sse41 = yes
	avx2 = yes
	avxvnni = yes
	pext = yes
endif

ifeq ($(findstring -bmi2,$(ARCH)),-bmi2)
	popcnt = yes
	sse = yes
	sse2 = yes
	ssse3 = yes
	sse41 = yes
	avx2 = yes
	pext = yes
endif

ifeq ($(findstring -avx512,$(ARCH)),-avx512)
	popcnt = yes
	sse = yes
	sse2 = yes
	ssse3 = yes
	sse41 = yes
	avx2 = yes
	pext = yes
	avx512 = yes
endif

ifeq ($(findstring -vnni256,$(ARCH)),-vnni256)
	popcnt = yes
	sse = yes
	sse2 = yes
	ssse3 = yes
	sse41 = yes
	avx2 = yes
	pext = yes
	vnni256 = yes
endif

ifeq ($(findstring -vnni512,$(ARCH)),-vnni512)
	popcnt = yes
	sse = yes
	sse2 = yes
	ssse3 = yes
	sse41 = yes
	avx2 = yes
	pext = yes
	avx512 = yes
	vnni512 = yes
endif

ifeq ($(sse),yes)
	prefetch = yes
endif

# 64-bit pext is not available on x86-32
ifeq ($(bits),32)
	pext = no
endif

else

# all other architectures

ifeq ($(ARCH),general-32)
	arch = any
	bits = 32
endif

ifeq ($(ARCH),general-64)
	arch = any
endif

ifeq ($(ARCH),armv7)
	arch = armv7
	prefetch = yes
	bits = 32
	arm_version = 7
endif

ifeq ($(ARCH),armv7-neon)
	arch = armv7
	prefetch = yes
	popcnt = yes
	neon = yes
	bits = 32
	arm_version = 7
endif

ifeq ($(ARCH),armv8)
	arch = armv8
	prefetch = yes
	popcnt = yes
	neon = yes
	arm_version = 8
endif

ifeq ($(ARCH),armv8-dotprod)
	arch = armv8
	prefetch = yes
	popcnt = yes
	neon = yes
	dotprod = yes
	arm_version = 8
endif

ifeq ($(ARCH),apple-silicon)
	arch = arm64
	prefetch = yes
	popcnt = yes
	neon = yes
	dotprod = yes
	arm_version = 8
endif

ifeq ($(ARCH),ppc-32)
	arch = ppc
	bits = 32
endif

ifeq ($(ARCH),ppc-64)
	arch = ppc64
	popcnt = yes
	prefetch = yes
endif

ifeq ($(findstring e2k,$(ARCH)),e2k)
	arch = e2k
	mmx = yes
	bits = 64
	sse = yes
	sse2 = yes
	ssse3 = yes
	sse41 = yes
	popcnt = yes
endif

ifeq ($(ARCH),riscv64)
	arch = riscv64
endif

ifeq ($(findstring loongarch64,$(ARCH)),loongarch64)
	arch = loongarch64
	prefetch = yes

ifeq ($(findstring -lasx,$(ARCH)),-lasx)
	lsx = yes
	lasx = yes
endif

ifeq ($(findstring -lsx,$(ARCH)),-lsx)
	lsx = yes
endif

endif
endif


### ==========================================================================
### Section 3. Low-level Configuration
### ==========================================================================

### 3.1 Selecting compiler (default = gcc)
ifeq ($(MAKELEVEL),0)
       export ENV_CXXFLAGS := $(CXXFLAGS)
       export ENV_DEPENDFLAGS := $(DEPENDFLAGS)
       export ENV_LDFLAGS := $(LDFLAGS)
endif

CXXFLAGS = $(ENV_CXXFLAGS) -Wall -Wcast-qual -fno-exceptions -std=c++17 $(EXTRACXXFLAGS)
DEPENDFLAGS = $(ENV_DEPENDFLAGS) -std=c++17
LDFLAGS = $(ENV_LDFLAGS) $(EXTRALDFLAGS)

ifeq ($(COMP),)
	COMP=gcc
endif

ifeq ($(COMP),gcc)
	comp=gcc
	CXX=g++
	CXXFLAGS += -pedantic -Wextra -Wshadow -Wmissing-declarations

	ifeq ($(arch),$(filter $(arch),armv7 armv8 riscv64))
		ifeq ($(OS),Android)
			CXXFLAGS += -m$(bits)
			LDFLAGS += -m$(bits)
		endif
		ifeq ($(ARCH),riscv64)
			CXXFLAGS += -latomic
		endif
	else ifeq ($(arch),loongarch64)
		CXXFLAGS += -latomic
	else
		CXXFLAGS += -m$(bits)
		LDFLAGS += -m$(bits)
	endif

	ifeq ($(arch),$(filter $(arch),armv7))
		LDFLAGS += -latomic
	endif

	ifneq ($(KERNEL),Darwin)
	   LDFLAGS += -Wl,--no-as-needed
	endif
endif

ifeq ($(target_windows),yes)
	LDFLAGS += -static
endif

ifeq ($(COMP),mingw)
	comp=mingw

	ifeq ($(bits),64)
		ifeq ($(shell which x86_64-w64-mingw32-c++-posix 2> /dev/null),)
			CXX=x86_64-w64-mingw32-c++
		else
			CXX=x86_64-w64-mingw32-c++-posix
		endif
	else
		ifeq ($(shell which i686-w64-mingw32-c++-posix 2> /dev/null),)
			CXX=i686-w64-mingw32-c++
		else
			CXX=i686-w64-mingw32-c++-posix
		endif
	endif
	CXXFLAGS += -pedantic -Wextra -Wshadow -Wmissing-declarations
endif

ifeq ($(COMP),icx)
	comp=icx
	CXX=icpx
	CXXFLAGS += --intel -pedantic -Wextra -Wshadow -Wmissing-prototypes \
		-Wconditional-uninitialized -Wabi -Wdeprecated
endif

ifeq ($(COMP),clang)
	comp=clang
	CXX=clang++
	ifeq ($(target_windows),yes)
		CXX=x86_64-w64-mingw32-clang++
	endif

	CXXFLAGS += -pedantic -Wextra -Wshadow -Wmissing-prototypes \
	            -Wconditional-uninitialized

	ifeq ($(filter $(KERNEL),Darwin OpenBSD FreeBSD),)
	ifeq ($(target_windows),)
	ifneq ($(RTLIB),compiler-rt)
		LDFLAGS += -latomic
	endif
	endif
	endif

	ifeq ($(arch),$(filter $(arch),armv7 armv8 riscv64))
		ifeq ($(OS),Android)
			CXXFLAGS += -m$(bits)
			LDFLAGS += -m$(bits)
		endif
		ifeq ($(ARCH),riscv64)
			CXXFLAGS += -latomic
		endif
	else ifeq ($(arch),loongarch64)
		CXXFLAGS += -latomic
	else
		CXXFLAGS += -m$(bits)
		LDFLAGS += -m$(bits)
	endif
endif

ifeq ($(KERNEL),Darwin)
	CXXFLAGS += -mmacosx-version-min=10.15
	LDFLAGS += -mmacosx-version-min=10.15
	ifneq ($(arch),any)
		CXXFLAGS += -arch $(arch)
		LDFLAGS += -arch $(arch)
	endif
	XCRUN = xcrun
endif

# To cross-compile for Android, NDK version r21 or later is recommended.
# In earlier NDK versions, you'll need to pass -fno-addrsig if using GNU binutils.
# Currently we don't know how to make PGO builds with the NDK yet.
ifeq ($(COMP),ndk)
	CXXFLAGS += -stdlib=libc++ -fPIE
	comp=clang
	ifeq ($(arch),armv7)
		CXX=armv7a-linux-androideabi16-clang++
		CXXFLAGS += -mthumb -march=armv7-a -mfloat-abi=softfp -mfpu=neon
		ifneq ($(shell which arm-linux-androideabi-strip 2>/dev/null),)
			STRIP=arm-linux-androideabi-strip
		else
			STRIP=llvm-strip
		endif
	endif
	ifeq ($(arch),armv8)
		CXX=aarch64-linux-android21-clang++
		ifneq ($(shell which aarch64-linux-android-strip 2>/dev/null),)
			STRIP=aarch64-linux-android-strip
		else
			STRIP=llvm-strip
		endif
	endif
	ifeq ($(arch),x86_64)
		CXX=x86_64-linux-android21-clang++
		ifneq ($(shell which x86_64-linux-android-strip 2>/dev/null),)
			STRIP=x86_64-linux-android-strip
		else
			STRIP=llvm-strip
		endif
	endif
	LDFLAGS += -static-libstdc++ -pie -lm -latomic
endif

ifeq ($(comp),icx)
	profile_make = icx-profile-make
	profile_use = icx-profile-use
else ifeq ($(comp),clang)
	profile_make = clang-profile-make
	profile_use = clang-profile-use
else
	profile_make = gcc-profile-make
	profile_use = gcc-profile-use
	ifeq ($(KERNEL),Darwin)
		EXTRAPROFILEFLAGS = -fvisibility=hidden
	endif
endif

### Allow overwriting CXX from command line
ifdef COMPCXX
	CXX=$(COMPCXX)
endif

### Sometimes gcc is really clang
ifeq ($(COMP),gcc)
	gccversion := $(shell $(CXX) --version 2>/dev/null)
	gccisclang := $(findstring clang,$(gccversion))
	ifneq ($(gccisclang),)
		profile_make = clang-profile-make
		profile_use = clang-profile-use
	endif
endif

### On mingw use Windows threads, otherwise POSIX
ifneq ($(comp),mingw)
	CXXFLAGS += -DUSE_PTHREADS
	# On Android Bionic's C library comes with its own pthread implementation bundled in
	ifneq ($(OS),Android)
		# Haiku has pthreads in its libroot, so only link it in on other platforms
		ifneq ($(KERNEL),Haiku)
			ifneq ($(COMP),ndk)
				LDFLAGS += -lpthread
			endif
		endif
	endif
endif

### 3.2.1 Debugging
ifeq ($(debug),no)
	CXXFLAGS += -DNDEBUG
else
	CXXFLAGS += -g
endif

### 3.2.2 Debugging with undefined behavior sanitizers
ifneq ($(sanitize),none)
        CXXFLAGS += -g3 $(addprefix -fsanitize=,$(sanitize))
        LDFLAGS += $(addprefix -fsanitize=,$(sanitize))
endif

### 3.3 Optimization
ifeq ($(optimize),yes)

	CXXFLAGS += -O3 -funroll-loops

	ifeq ($(comp),gcc)
		ifeq ($(OS), Android)
			CXXFLAGS += -fno-gcse -mthumb -march=armv7-a -mfloat-abi=softfp
		endif
	endif

	ifeq ($(KERNEL),Darwin)
		ifeq ($(comp),$(filter $(comp),clang icx))
			CXXFLAGS += -mdynamic-no-pic
		endif

		ifeq ($(comp),gcc)
			ifneq ($(arch),arm64)
				CXXFLAGS += -mdynamic-no-pic
			endif
		endif
	endif

	ifeq ($(comp),clang)
		clangmajorversion := $(shell $(CXX) -dumpversion 2>/dev/null | cut -f1 -d.)
		ifeq ($(shell expr $(clangmajorversion) \< 16),1)
			CXXFLAGS += -fexperimental-new-pass-manager
		endif
	endif
endif

### 3.4 Bits
ifeq ($(bits),64)
	CXXFLAGS += -DIS_64BIT
endif

### 3.5 prefetch and popcount
ifeq ($(prefetch),yes)
	ifeq ($(sse),yes)
		CXXFLAGS += -msse
	endif
else
	CXXFLAGS += -DNO_PREFETCH
endif

ifeq ($(popcnt),yes)
	ifeq ($(arch),$(filter $(arch),ppc64 armv7 armv8 arm64))
		CXXFLAGS += -DUSE_POPCNT
	else
		CXXFLAGS += -msse3 -mpopcnt -DUSE_POPCNT
	endif
endif

### 3.6 SIMD architectures
ifeq ($(avx2),yes)
	CXXFLAGS += -DUSE_AVX2
	ifeq ($(comp),$(filter $(comp),gcc clang mingw icx))
		CXXFLAGS += -mavx2 -mbmi
	endif
endif

ifeq ($(avxvnni),yes)
	CXXFLAGS += -DUSE_VNNI -DUSE_AVXVNNI
	ifeq ($(comp),$(filter $(comp),gcc clang mingw icx))
		CXXFLAGS += -mavxvnni
	endif
endif

ifeq ($(avx512),yes)
	CXXFLAGS += -DUSE_AVX512
	ifeq ($(comp),$(filter $(comp),gcc clang mingw icx))
		CXXFLAGS += -mavx512f -mavx512bw
	endif
endif

ifeq ($(vnni256),yes)
	CXXFLAGS += -DUSE_VNNI
	ifeq ($(comp),$(filter $(comp),gcc clang mingw icx))
		CXXFLAGS += -mavx512f -mavx512bw -mavx512vnni -mavx512dq -mavx512vl -mprefer-vector-width=256
	endif
endif

ifeq ($(vnni512),yes)
	CXXFLAGS += -DUSE_VNNI
	ifeq ($(comp),$(filter $(comp),gcc clang mingw icx))
		CXXFLAGS += -mavx512f -mavx512bw -mavx512vnni -mavx512dq -mavx512vl -mprefer-vector-width=512
	endif
endif

ifeq ($(sse41),yes)
	CXXFLAGS += -DUSE_SSE41
	ifeq ($(comp),$(filter $(comp),gcc clang mingw icx))
		CXXFLAGS += -msse4.1
	endif
endif

ifeq ($(ssse3),yes)
	CXXFLAGS += -DUSE_SSSE3
	ifeq ($(comp),$(filter $(comp),gcc clang mingw icx))
		CXXFLAGS += -mssse3
	endif
endif

ifeq ($(sse2),yes)
	CXXFLAGS += -DUSE_SSE2
	ifeq ($(comp),$(filter $(comp),gcc clang mingw icx))
		CXXFLAGS += -msse2
	endif
endif

ifeq ($(mmx),yes)
	ifeq ($(comp),$(filter $(comp),gcc clang mingw icx))
		CXXFLAGS += -mmmx
	endif
endif

ifeq ($(neon),yes)
	CXXFLAGS += -DUSE_NEON=$(arm_version)
	ifeq ($(KERNEL),Linux)
	ifneq ($(COMP),ndk)
	ifneq ($(arch),armv8)
		CXXFLAGS += -mfpu=neon
	endif
	endif
	endif
endif

ifeq ($(dotprod),yes)
	CXXFLAGS += -march=armv8.2-a+dotprod -DUSE_NEON_DOTPROD
endif

ifeq ($(lasx),yes)
	ifeq ($(comp),$(filter $(comp),gcc clang mingw icx))
		CXXFLAGS += -mlasx
	endif
endif

ifeq ($(lsx),yes)
	ifeq ($(comp),$(filter $(comp),gcc clang mingw icx))
		CXXFLAGS += -mlsx
	endif
endif

### 3.7 pext
ifeq ($(pext),yes)
	CXXFLAGS += -DUSE_PEXT
	ifeq ($(comp),$(filter $(comp),gcc clang mingw icx))
		CXXFLAGS += -mbmi2
	endif
endif

### 3.8.1 Try to include git commit sha for versioning
GIT_SHA := $(shell git rev-parse HEAD 2>/dev/null | cut -c 1-8)
ifneq ($(GIT_SHA), )
	CXXFLAGS += -DGIT_SHA=$(GIT_SHA)
endif

### 3.8.2 Try to include git commit date for versioning
GIT_DATE := $(shell git show -s --date=format:'%Y%m%d' --format=%cd HEAD 2>/dev/null)
ifneq ($(GIT_DATE), )
	CXXFLAGS += -DGIT_DATE=$(GIT_DATE)
endif

### 3.8.3 Try to include architecture
ifneq ($(ARCH), )
	CXXFLAGS += -DARCH=$(ARCH)
endif

### 3.9 Link Time Optimization
### This is a mix of compile and link time options because the lto link phase
### needs access to the optimization flags.
ifeq ($(optimize),yes)
ifeq ($(debug), no)
	ifeq ($(comp),$(filter $(comp),clang icx))
		CXXFLAGS += -flto=full
		ifeq ($(comp),icx)
			CXXFLAGS += -fwhole-program-vtables
                endif
		ifeq ($(target_windows),yes)
			CXXFLAGS += -fuse-ld=lld
		endif
		LDFLAGS += $(CXXFLAGS)

# GCC and CLANG use different methods for parallelizing LTO and CLANG pretends to be
# GCC on some systems.
	else ifeq ($(comp),gcc)
	ifeq ($(gccisclang),)
		CXXFLAGS += -flto -flto-partition=one
		LDFLAGS += $(CXXFLAGS) -flto=jobserver
	else
		CXXFLAGS += -flto=full
		LDFLAGS += $(CXXFLAGS)
	endif

# To use LTO and static linking on Windows,
# the tool chain requires gcc version 10.1 or later.
	else ifeq ($(comp),mingw)
		CXXFLAGS += -flto -flto-partition=one
		LDFLAGS += $(CXXFLAGS) -save-temps
	endif
endif
endif

### 3.10 Android 5 can only run position independent executables. Note that this
### breaks Android 4.0 and earlier.
ifeq ($(OS), Android)
	CXXFLAGS += -fPIE
	LDFLAGS += -fPIE -pie
endif

### 3.10 MPI
ifneq (,$(findstring mpi, $(CXX)))
	mpi = yes
endif
ifeq ($(mpi),yes)
	CXXFLAGS += -DUSE_MPI -Wno-cast-qual -fexceptions
        DEPENDFLAGS += -DUSE_MPI
endif

### ==========================================================================
### Section 4. Public Targets
### ==========================================================================

help:
	@echo ""
	@echo "To compile stockfish, type: "
	@echo ""
	@echo "make -j target [ARCH=arch] [COMP=compiler] [COMPCXX=cxx]"
	@echo ""
	@echo "Supported targets:"
	@echo ""
	@echo "help                    > Display architecture details"
	@echo "profile-build           > standard build with profile-guided optimization"
	@echo "build                   > skip profile-guided optimization"
	@echo "net                     > Download the default nnue nets"
	@echo "strip                   > Strip executable"
	@echo "install                 > Install executable"
	@echo "clean                   > Clean up"
	@echo ""
	@echo "Supported archs:"
	@echo ""
	@echo "native                  > select the best architecture for the host processor (default)"
	@echo "x86-64-vnni512          > x86 64-bit with vnni 512bit support"
	@echo "x86-64-vnni256          > x86 64-bit with vnni 512bit support, limit operands to 256bit wide"
	@echo "x86-64-avx512           > x86 64-bit with avx512 support"
	@echo "x86-64-avxvnni          > x86 64-bit with vnni 256bit support"
	@echo "x86-64-bmi2             > x86 64-bit with bmi2 support"
	@echo "x86-64-avx2             > x86 64-bit with avx2 support"
	@echo "x86-64-sse41-popcnt     > x86 64-bit with sse41 and popcnt support"
	@echo "x86-64-modern           > deprecated, currently x86-64-sse41-popcnt"
	@echo "x86-64-ssse3            > x86 64-bit with ssse3 support"
	@echo "x86-64-sse3-popcnt      > x86 64-bit with sse3 compile and popcnt support"
	@echo "x86-64                  > x86 64-bit generic (with sse2 support)"
	@echo "x86-32-sse41-popcnt     > x86 32-bit with sse41 and popcnt support"
	@echo "x86-32-sse2             > x86 32-bit with sse2 support"
	@echo "x86-32                  > x86 32-bit generic (with mmx compile support)"
	@echo "ppc-64                  > PPC 64-bit"
	@echo "ppc-32                  > PPC 32-bit"
	@echo "armv7                   > ARMv7 32-bit"
	@echo "armv7-neon              > ARMv7 32-bit with popcnt and neon"
	@echo "armv8                   > ARMv8 64-bit with popcnt and neon"
	@echo "armv8-dotprod           > ARMv8 64-bit with popcnt, neon and dot product support"
	@echo "e2k                     > Elbrus 2000"
	@echo "apple-silicon           > Apple silicon ARM64"
	@echo "general-64              > unspecified 64-bit"
	@echo "general-32              > unspecified 32-bit"
	@echo "riscv64                 > RISC-V 64-bit"
	@echo "loongarch64             > LoongArch 64-bit"
	@echo "loongarch64-lsx         > LoongArch 64-bit with SIMD eXtension"
	@echo "loongarch64-lasx        > LoongArch 64-bit with Advanced SIMD eXtension"
	@echo ""
	@echo "Supported compilers:"
	@echo ""
	@echo "gcc                     > GNU compiler (default)"
	@echo "mingw                   > GNU compiler with MinGW under Windows"
	@echo "clang                   > LLVM Clang compiler"
	@echo "icx                     > Intel oneAPI DPC++/C++ Compiler"
	@echo "ndk                     > Google NDK to cross-compile for Android"
	@echo ""
	@echo "Simple examples. If you don't know what to do, you likely want to run one of: "
	@echo ""
	@echo "make -j profile-build ARCH=x86-64-avx2    # typically a fast compile for common systems "
	@echo "make -j profile-build ARCH=x86-64-sse41-popcnt  # A more portable compile for 64-bit systems "
	@echo "make -j profile-build ARCH=x86-64         # A portable compile for 64-bit systems "
	@echo ""
	@echo "Advanced examples, for experienced users: "
	@echo ""
	@echo "make -j profile-build ARCH=x86-64-avxvnni"
	@echo "make -j profile-build ARCH=x86-64-avxvnni COMP=gcc COMPCXX=g++-12.0"
	@echo "make -j build ARCH=x86-64-ssse3 COMP=clang"
	@echo ""
ifneq ($(SUPPORTED_ARCH), true)
	@echo "Specify a supported architecture with the ARCH option for more details"
	@echo ""
endif


.PHONY: help analyze build profile-build strip install clean net \
	objclean profileclean config-sanity \
	icx-profile-use icx-profile-make \
	gcc-profile-use gcc-profile-make \
	clang-profile-use clang-profile-make FORCE \
	format analyze

analyze: net config-sanity objclean
	$(MAKE) -k ARCH=$(ARCH) COMP=$(COMP) $(OBJS)

build: net config-sanity
	$(MAKE) ARCH=$(ARCH) COMP=$(COMP) all

profile-build: net config-sanity objclean profileclean
	@echo ""
	@echo "Step 1/4. Building instrumented executable ..."
	$(MAKE) ARCH=$(ARCH) COMP=$(COMP) $(profile_make)
	@echo ""
	@echo "Step 2/4. Running benchmark for pgo-build ..."
	$(PGOBENCH) > PGOBENCH.out 2>&1
	tail -n 4 PGOBENCH.out
	@echo ""
	@echo "Step 3/4. Building optimized executable ..."
	$(MAKE) ARCH=$(ARCH) COMP=$(COMP) objclean
	$(MAKE) ARCH=$(ARCH) COMP=$(COMP) $(profile_use)
	@echo ""
	@echo "Step 4/4. Deleting profile data ..."
	$(MAKE) ARCH=$(ARCH) COMP=$(COMP) profileclean

strip:
	$(STRIP) $(EXE)

install:
	-mkdir -p -m 755 $(BINDIR)
	-cp $(EXE) $(BINDIR)
	$(STRIP) $(BINDIR)/$(EXE)

# clean all
clean: objclean profileclean
	@rm -f .depend *~ core

# clean binaries and objects
objclean:
	@rm -f stockfish stockfish.exe *.o ./syzygy/*.o ./nnue/*.o ./nnue/features/*.o

# clean auxiliary profiling files
profileclean:
	@rm -rf profdir
	@rm -f bench.txt *.gcda *.gcno ./syzygy/*.gcda ./nnue/*.gcda ./nnue/features/*.gcda *.s PGOBENCH.out
	@rm -f stockfish.profdata *.profraw
	@rm -f stockfish.*args*
	@rm -f stockfish.*lt*
	@rm -f stockfish.res
	@rm -f ./-lstdc++.res

# evaluation network (nnue)
net:
	@$(SHELL) ../scripts/net.sh

format:
	$(CLANG-FORMAT) -i $(SRCS) $(HEADERS) -style=file

# default target
default:
	help

### ==========================================================================
### Section 5. Private Targets
### ==========================================================================

all: $(EXE) .depend

config-sanity: net
	@echo ""
	@echo "Config:"
	@echo "debug: '$(debug)'"
	@echo "sanitize: '$(sanitize)'"
	@echo "optimize: '$(optimize)'"
	@echo "arch: '$(arch)'"
	@echo "bits: '$(bits)'"
	@echo "kernel: '$(KERNEL)'"
	@echo "os: '$(OS)'"
	@echo "prefetch: '$(prefetch)'"
	@echo "popcnt: '$(popcnt)'"
	@echo "pext: '$(pext)'"
	@echo "sse: '$(sse)'"
	@echo "mmx: '$(mmx)'"
	@echo "sse2: '$(sse2)'"
	@echo "ssse3: '$(ssse3)'"
	@echo "sse41: '$(sse41)'"
	@echo "avx2: '$(avx2)'"
	@echo "avxvnni: '$(avxvnni)'"
	@echo "avx512: '$(avx512)'"
	@echo "vnni256: '$(vnni256)'"
	@echo "vnni512: '$(vnni512)'"
	@echo "neon: '$(neon)'"
	@echo "mpi: '$(mpi)'"
	@echo "dotprod: '$(dotprod)'"
	@echo "arm_version: '$(arm_version)'"
	@echo "lsx: '$(lsx)'"
	@echo "lasx: '$(lasx)'"
	@echo "target_windows: '$(target_windows)'"
	@echo ""
	@echo "Flags:"
	@echo "CXX: $(CXX)"
	@echo "CXXFLAGS: $(CXXFLAGS)"
	@echo "LDFLAGS: $(LDFLAGS)"
	@echo ""
	@echo "Testing config sanity. If this fails, try 'make help' ..."
	@echo ""
	@test "$(debug)" = "yes" || test "$(debug)" = "no"
	@test "$(optimize)" = "yes" || test "$(optimize)" = "no"
	@test "$(SUPPORTED_ARCH)" = "true"
	@test "$(arch)" = "any" || test "$(arch)" = "x86_64" || test "$(arch)" = "i386" || \
	 test "$(arch)" = "ppc64" || test "$(arch)" = "ppc" || test "$(arch)" = "e2k" || \
	 test "$(arch)" = "armv7" || test "$(arch)" = "armv8" || test "$(arch)" = "arm64" || test "$(arch)" = "riscv64" || test "$(arch)" = "loongarch64"
	@test "$(bits)" = "32" || test "$(bits)" = "64"
	@test "$(prefetch)" = "yes" || test "$(prefetch)" = "no"
	@test "$(popcnt)" = "yes" || test "$(popcnt)" = "no"
	@test "$(pext)" = "yes" || test "$(pext)" = "no"
	@test "$(sse)" = "yes" || test "$(sse)" = "no"
	@test "$(mmx)" = "yes" || test "$(mmx)" = "no"
	@test "$(sse2)" = "yes" || test "$(sse2)" = "no"
	@test "$(ssse3)" = "yes" || test "$(ssse3)" = "no"
	@test "$(sse41)" = "yes" || test "$(sse41)" = "no"
	@test "$(avx2)" = "yes" || test "$(avx2)" = "no"
	@test "$(avx512)" = "yes" || test "$(avx512)" = "no"
	@test "$(vnni256)" = "yes" || test "$(vnni256)" = "no"
	@test "$(vnni512)" = "yes" || test "$(vnni512)" = "no"
	@test "$(neon)" = "yes" || test "$(neon)" = "no"
	@test "$(lsx)" = "yes" || test "$(lsx)" = "no"
	@test "$(lasx)" = "yes" || test "$(lasx)" = "no"
	@test "$(comp)" = "gcc" || test "$(comp)" = "icx" || test "$(comp)" = "mingw" || test "$(comp)" = "clang" \
	|| test "$(comp)" = "armv7a-linux-androideabi16-clang"  || test "$(comp)" = "aarch64-linux-android21-clang"

$(EXE): $(OBJS)
	+$(CXX) -o $@ $(OBJS) $(LDFLAGS)

# Force recompilation to ensure version info is up-to-date
misc.o: FORCE
FORCE:

clang-profile-make:
	$(MAKE) ARCH=$(ARCH) COMP=$(COMP) \
	EXTRACXXFLAGS='-fprofile-generate ' \
	EXTRALDFLAGS=' -fprofile-generate' \
	all

clang-profile-use:
	$(XCRUN) llvm-profdata merge -output=stockfish.profdata *.profraw
	$(MAKE) ARCH=$(ARCH) COMP=$(COMP) \
	EXTRACXXFLAGS='-fprofile-use=stockfish.profdata' \
	EXTRALDFLAGS='-fprofile-use ' \
	all

gcc-profile-make:
	@mkdir -p profdir
	$(MAKE) ARCH=$(ARCH) COMP=$(COMP) \
	EXTRACXXFLAGS='-fprofile-generate=profdir' \
	EXTRACXXFLAGS+=$(EXTRAPROFILEFLAGS) \
	EXTRALDFLAGS='-lgcov' \
	all

gcc-profile-use:
	$(MAKE) ARCH=$(ARCH) COMP=$(COMP) \
	EXTRACXXFLAGS='-fprofile-use=profdir -fno-peel-loops -fno-tracer' \
	EXTRACXXFLAGS+=$(EXTRAPROFILEFLAGS) \
	EXTRALDFLAGS='-lgcov' \
	all

icx-profile-make:
	$(MAKE) ARCH=$(ARCH) COMP=$(COMP) \
	EXTRACXXFLAGS='-fprofile-instr-generate ' \
	EXTRALDFLAGS=' -fprofile-instr-generate' \
	all

icx-profile-use:
	$(XCRUN) llvm-profdata merge -output=stockfish.profdata *.profraw
	$(MAKE) ARCH=$(ARCH) COMP=$(COMP) \
	EXTRACXXFLAGS='-fprofile-instr-use=stockfish.profdata' \
	EXTRALDFLAGS='-fprofile-use ' \
	all

.depend: $(SRCS)
	-@$(CXX) $(DEPENDFLAGS) -MM $(SRCS) > $@ 2> /dev/null

ifeq (, $(filter $(MAKECMDGOALS), help strip install clean net objclean profileclean config-sanity))
-include .depend
endif<|MERGE_RESOLUTION|>--- conflicted
+++ resolved
@@ -101,12 +101,9 @@
 # vnni512 = yes/no    --- -mavx512vnni       --- Use Intel Vector Neural Network Instructions 512
 # neon = yes/no       --- -DUSE_NEON         --- Use ARM SIMD architecture
 # dotprod = yes/no    --- -DUSE_NEON_DOTPROD --- Use ARM advanced SIMD Int8 dot product instructions
-<<<<<<< HEAD
-# mpi = yes/no        --- -DUSE_MPI        --- Use Message Passing Interface
-=======
 # lsx = yes/no        --- -mlsx              --- Use Loongson SIMD eXtension
 # lasx = yes/no       --- -mlasx             --- use Loongson Advanced SIMD eXtension
->>>>>>> 93869d5d
+# mpi = yes/no        --- -DUSE_MPI        --- Use Message Passing Interface
 #
 # Note that Makefile is space sensitive, so when adding new architectures
 # or modifying existing flags, you have to make sure there are no extra spaces
