--- conflicted
+++ resolved
@@ -42,13 +42,9 @@
 
     assert(!pos.checkers());
 
-<<<<<<< HEAD
-    const Square K = Chess960 ? kto > kfrom   ? WEST : EAST
-                              : KingSideCr    ? WEST : EAST;
-=======
-    const Direction K = Chess960 ? kto > kfrom ? WEST : EAST
-                                 : KingSide    ? WEST : EAST;
->>>>>>> 2198cd05
+
+    const Direction K = Chess960 ? kto > kfrom   ? WEST : EAST
+                                 : KingSideCr    ? WEST : EAST;
 
     for (Square s = kto; s != kfrom; s += K)
         if (pos.attackers_to(s) & enemies)
