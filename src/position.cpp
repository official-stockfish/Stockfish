/*
  Stockfish, a UCI chess playing engine derived from Glaurung 2.1
  Copyright (C) 2004-2008 Tord Romstad (Glaurung author)
  Copyright (C) 2008-2015 Marco Costalba, Joona Kiiski, Tord Romstad

  Stockfish is free software: you can redistribute it and/or modify
  it under the terms of the GNU General Public License as published by
  the Free Software Foundation, either version 3 of the License, or
  (at your option) any later version.

  Stockfish is distributed in the hope that it will be useful,
  but WITHOUT ANY WARRANTY; without even the implied warranty of
  MERCHANTABILITY or FITNESS FOR A PARTICULAR PURPOSE.  See the
  GNU General Public License for more details.

  You should have received a copy of the GNU General Public License
  along with this program.  If not, see <http://www.gnu.org/licenses/>.
*/

#include <algorithm>
#include <cassert>
#include <cstring>   // For std::memset, std::memcmp
#include <iomanip>
#include <sstream>

#include "bitcount.h"
#include "misc.h"
#include "movegen.h"
#include "position.h"
#include "thread.h"
#include "tt.h"
#include "uci.h"

using std::string;

Value PieceValue[PHASE_NB][PIECE_NB] = {
{ VALUE_ZERO, PawnValueMg, KnightValueMg, BishopValueMg, RookValueMg, QueenValueMg },
{ VALUE_ZERO, PawnValueEg, KnightValueEg, BishopValueEg, RookValueEg, QueenValueEg } };

namespace Zobrist {

  Key psq[COLOR_NB][PIECE_TYPE_NB][SQUARE_NB];
  Key enpassant[FILE_NB];
  Key castling[CASTLING_RIGHT_NB];
  Key side;
  Key exclusion;
#ifdef THREECHECK
  Key checks[COLOR_NB][CHECKS_NB];
#endif
}

Key Position::exclusion_key() const { return st->key ^ Zobrist::exclusion; }

namespace {

const string PieceToChar(" PNBRQK  pnbrqk");

// min_attacker() is a helper function used by see() to locate the least
// valuable attacker for the side to move, remove the attacker we just found
// from the bitboards and scan for new X-ray attacks behind it.

template<int Pt>
PieceType min_attacker(const Bitboard* bb, const Square& to, const Bitboard& stmAttackers,
                       Bitboard& occupied, Bitboard& attackers) {

  Bitboard b = stmAttackers & bb[Pt];
  if (!b)
      return min_attacker<Pt+1>(bb, to, stmAttackers, occupied, attackers);

  occupied ^= b & ~(b - 1);

  if (Pt == PAWN || Pt == BISHOP || Pt == QUEEN)
      attackers |= attacks_bb<BISHOP>(to, occupied) & (bb[BISHOP] | bb[QUEEN]);

  if (Pt == ROOK || Pt == QUEEN)
      attackers |= attacks_bb<ROOK>(to, occupied) & (bb[ROOK] | bb[QUEEN]);

  attackers &= occupied; // After X-ray that may add already processed pieces
  return (PieceType)Pt;
}

template<>
PieceType min_attacker<KING>(const Bitboard*, const Square&, const Bitboard&, Bitboard&, Bitboard&) {
  return KING; // No need to update bitboards: it is the last cycle
}

} // namespace


/// CheckInfo c'tor

CheckInfo::CheckInfo(const Position& pos) {

  Color them = ~pos.side_to_move();
  ksq = pos.king_square(them);

#ifdef HORDE
  if (pos.is_horde() && ksq == SQ_NONE) {
  pinned = pos.pinned_pieces(pos.side_to_move());
  dcCandidates = pos.discovered_check_candidates();

  checkSq[PAWN]   = 0;
  checkSq[KNIGHT] = 0;
  checkSq[BISHOP] = 0;
  checkSq[ROOK]   = 0;
  checkSq[QUEEN]  = checkSq[BISHOP] | checkSq[ROOK];
  checkSq[KING]   = 0;
  } else {
#endif
  pinned = pos.pinned_pieces(pos.side_to_move());
  dcCandidates = pos.discovered_check_candidates();

<<<<<<< HEAD
  checkSq[PAWN]   = pos.attacks_from<PAWN>(ksq, them);
  checkSq[KNIGHT] = pos.attacks_from<KNIGHT>(ksq);
  checkSq[BISHOP] = pos.attacks_from<BISHOP>(ksq);
  checkSq[ROOK]   = pos.attacks_from<ROOK>(ksq);
  checkSq[QUEEN]  = checkSq[BISHOP] | checkSq[ROOK];
  checkSq[KING]   = 0;
#ifdef HORDE
  }
#endif
=======
  checkSquares[PAWN]   = pos.attacks_from<PAWN>(ksq, them);
  checkSquares[KNIGHT] = pos.attacks_from<KNIGHT>(ksq);
  checkSquares[BISHOP] = pos.attacks_from<BISHOP>(ksq);
  checkSquares[ROOK]   = pos.attacks_from<ROOK>(ksq);
  checkSquares[QUEEN]  = checkSquares[BISHOP] | checkSquares[ROOK];
  checkSquares[KING]   = 0;
>>>>>>> ad87d707
}


/// operator<<(Position) returns an ASCII representation of the position

std::ostream& operator<<(std::ostream& os, const Position& pos) {

  os << "\n +---+---+---+---+---+---+---+---+\n";

  for (Rank r = RANK_8; r >= RANK_1; --r)
  {
      for (File f = FILE_A; f <= FILE_H; ++f)
          os << " | " << PieceToChar[pos.piece_on(make_square(f, r))];

      os << " |\n +---+---+---+---+---+---+---+---+\n";
  }

  os << "\nFen: " << pos.fen() << "\nKey: " << std::hex << std::uppercase
     << std::setfill('0') << std::setw(16) << pos.st->key << std::dec << "\nCheckers: ";

  for (Bitboard b = pos.checkers(); b; )
      os << UCI::square(pop_lsb(&b)) << " ";

  return os;
}


/// Position::init() initializes at startup the various arrays used to compute
/// hash keys.

void Position::init() {

  PRNG rng(1070372);

  for (Color c = WHITE; c <= BLACK; ++c)
      for (PieceType pt = PAWN; pt <= KING; ++pt)
          for (Square s = SQ_A1; s <= SQ_H8; ++s)
              Zobrist::psq[c][pt][s] = rng.rand<Key>();

  for (File f = FILE_A; f <= FILE_H; ++f)
      Zobrist::enpassant[f] = rng.rand<Key>();

  for (int cr = NO_CASTLING; cr <= ANY_CASTLING; ++cr)
  {
      Zobrist::castling[cr] = 0;
      Bitboard b = cr;
      while (b)
      {
          Key k = Zobrist::castling[1ULL << pop_lsb(&b)];
          Zobrist::castling[cr] ^= k ? k : rng.rand<Key>();
      }
  }

  Zobrist::side = rng.rand<Key>();
  Zobrist::exclusion  = rng.rand<Key>();
<<<<<<< HEAD

  for (PieceType pt = PAWN; pt <= KING; ++pt)
  {
      PieceValue[MG][make_piece(BLACK, pt)] = PieceValue[MG][pt];
      PieceValue[EG][make_piece(BLACK, pt)] = PieceValue[EG][pt];

      Score v = make_score(PieceValue[MG][pt], PieceValue[EG][pt]);

      for (Square s = SQ_A1; s <= SQ_H8; ++s)
      {
         psq[WHITE][pt][ s] =  (v + PSQT[pt][s]);
         psq[BLACK][pt][~s] = -(v + PSQT[pt][s]);
      }
  }

#ifdef THREECHECK
  for (Color c = WHITE; c <= BLACK; ++c)
      for (Checks n = CHECKS_0; n <= CHECKS_3; ++n)
          Zobrist::checks[c][n] = rng.rand<Key>();
#endif
=======
>>>>>>> ad87d707
}


/// Position::operator=() creates a copy of 'pos' but detaching the state pointer
/// from the source to be self-consistent and not depending on any external data.

Position& Position::operator=(const Position& pos) {

  std::memcpy(this, &pos, sizeof(Position));
  std::memcpy(&startState, st, sizeof(StateInfo));
  st = &startState;
  nodes = 0;

  assert(pos_is_ok());

  return *this;
}


/// Position::clear() erases the position object to a pristine state, with an
/// empty board, white to move, and no castling rights.

void Position::clear() {

  std::memset(this, 0, sizeof(Position));
  startState.epSquare = SQ_NONE;
  st = &startState;

#ifdef HORDE
  for (int i = 0; i < PIECE_TYPE_NB; ++i)
      for (int j = 0; j < SQUARE_NB; ++j)
          pieceList[WHITE][i][j] = pieceList[BLACK][i][j] = SQ_NONE;
#else
  for (int i = 0; i < PIECE_TYPE_NB; ++i)
      for (int j = 0; j < 16; ++j)
          pieceList[WHITE][i][j] = pieceList[BLACK][i][j] = SQ_NONE;
#endif
}


/// Position::set() initializes the position object with the given FEN string.
/// This function is not very robust - make sure that input FENs are correct,
/// this is assumed to be the responsibility of the GUI.
<<<<<<< HEAD
/// The variant is the variant constant

void Position::set(const string& fenStr, bool isChess960, int variant, Thread* th) {
    /*
       A FEN string defines a particular position using only the ASCII character set.

       A FEN string contains six fields separated by a space. The fields are:

       1) Piece placement (from white's perspective). Each rank is described, starting
          with rank 8 and ending with rank 1. Within each rank, the contents of each
          square are described from file A through file H. Following the Standard
          Algebraic Notation (SAN), each piece is identified by a single letter taken
          from the standard English names. White pieces are designated using upper-case
          letters ("PNBRQK") whilst Black uses lowercase ("pnbrqk"). Blank squares are
          noted using digits 1 through 8 (the number of blank squares), and "/"
          separates ranks.

       2) Active color. "w" means white moves next, "b" means black.

       3) Castling availability. If neither side can castle, this is "-". Otherwise,
          this has one or more letters: "K" (White can castle kingside), "Q" (White
          can castle queenside), "k" (Black can castle kingside), and/or "q" (Black
          can castle queenside).

       4) En passant target square (in algebraic notation). If there's no en passant
          target square, this is "-". If a pawn has just made a 2-square move, this
          is the position "behind" the pawn. This is recorded regardless of whether
          there is a pawn in position to make an en passant capture.

       5) Halfmove clock. This is the number of halfmoves since the last pawn advance
          or capture. This is used to determine if a draw can be claimed under the
          fifty-move rule.

       6) Fullmove number. The number of the full move. It starts at 1, and is
          incremented after Black's move.
    */

    unsigned char col, row, token;
    size_t idx;
    Square sq = SQ_A8;
    std::istringstream ss(fenStr);

    clear();
    ss >> std::noskipws;

    // 1. Piece placement
    while ((ss >> token) && !isspace(token))
    {
        if (isdigit(token))
            sq += Square(token - '0'); // Advance the given number of files

        else if (token == '/')
            sq -= Square(16);

        else if ((idx = PieceToChar.find(token)) != string::npos)
        {
            put_piece(color_of(Piece(idx)), type_of(Piece(idx)), sq);
            ++sq;
        }
    }

    // 2. Active color
    ss >> token;
    sideToMove = (token == 'w' ? WHITE : BLACK);
    ss >> token;

    // 3. Castling availability. Compatible with 3 standards: Normal FEN standard,
    // Shredder-FEN that uses the letters of the columns on which the rooks began
    // the game instead of KQkq and also X-FEN standard that, in case of Chess960,
    // if an inner rook is associated with the castling right, the castling tag is
    // replaced by the file letter of the involved rook, as for the Shredder-FEN.
    while ((ss >> token) && !isspace(token))
    {
        Square rsq;
        Color c = islower(token) ? BLACK : WHITE;

        token = char(toupper(token));

        if (token == 'K')
            for (rsq = relative_square(c, SQ_H1); type_of(piece_on(rsq)) != ROOK; --rsq) {}

        else if (token == 'Q')
            for (rsq = relative_square(c, SQ_A1); type_of(piece_on(rsq)) != ROOK; ++rsq) {}

        else if (token >= 'A' && token <= 'H')
            rsq = make_square(File(token - 'A'), relative_rank(c, RANK_1));

        else
            continue;

        set_castling_right(c, rsq);
    }

    // 4. En passant square. Ignore if no pawn capture is possible
#ifdef HORDE
    if (((ss >> col) && (col >= 'a' && col <= 'h'))
        && ((ss >> row) && (((variant & HORDE_VARIANT) && row == '2') || row == '3' || row == '6')))
#else
    if (((ss >> col) && (col >= 'a' && col <= 'h'))
        && ((ss >> row) && (row == '3' || row == '6')))
#endif
    {
        st->epSquare = make_square(File(col - 'a'), Rank(row - '1'));

        if (!(attackers_to(st->epSquare) & pieces(sideToMove, PAWN)))
            st->epSquare = SQ_NONE;
    }

    // 5-6. Halfmove clock and fullmove number
    ss >> std::skipws >> st->rule50 >> gamePly;

#ifdef THREECHECK
    st->checksGiven[WHITE] = CHECKS_0;
    st->checksGiven[BLACK] = CHECKS_0;
    if ((variant & THREECHECK_VARIANT) != 0)
    {
        // 7. Checks given counter for Three-Check positions
        if ((ss >> std::skipws >> token) && token == '+')
        {
            ss >> token;
            switch(token - '0')
            {
            case 0: st->checksGiven[WHITE] = CHECKS_0; break;
            case 1: st->checksGiven[WHITE] = CHECKS_1; break;
            case 2: st->checksGiven[WHITE] = CHECKS_2; break;
            case 3: st->checksGiven[WHITE] = CHECKS_3; break;
            default: st->checksGiven[WHITE] = CHECKS_NB;
            }
            ss >> token; // skip '+'
            switch(token - '0')
            {
            case 0: st->checksGiven[BLACK] = CHECKS_0; break;
            case 1: st->checksGiven[BLACK] = CHECKS_1; break;
            case 2: st->checksGiven[BLACK] = CHECKS_2; break;
            case 3: st->checksGiven[BLACK] = CHECKS_3; break;
            default : st->checksGiven[BLACK] = CHECKS_NB;
            }
        }
    }
#endif
=======

void Position::set(const string& fenStr, bool isChess960, Thread* th) {
/*
   A FEN string defines a particular position using only the ASCII character set.

   A FEN string contains six fields separated by a space. The fields are:

   1) Piece placement (from white's perspective). Each rank is described, starting
      with rank 8 and ending with rank 1. Within each rank, the contents of each
      square are described from file A through file H. Following the Standard
      Algebraic Notation (SAN), each piece is identified by a single letter taken
      from the standard English names. White pieces are designated using upper-case
      letters ("PNBRQK") whilst Black uses lowercase ("pnbrqk"). Blank squares are
      noted using digits 1 through 8 (the number of blank squares), and "/"
      separates ranks.

   2) Active color. "w" means white moves next, "b" means black.

   3) Castling availability. If neither side can castle, this is "-". Otherwise,
      this has one or more letters: "K" (White can castle kingside), "Q" (White
      can castle queenside), "k" (Black can castle kingside), and/or "q" (Black
      can castle queenside).

   4) En passant target square (in algebraic notation). If there's no en passant
      target square, this is "-". If a pawn has just made a 2-square move, this
      is the position "behind" the pawn. This is recorded regardless of whether
      there is a pawn in position to make an en passant capture.

   5) Halfmove clock. This is the number of halfmoves since the last pawn advance
      or capture. This is used to determine if a draw can be claimed under the
      fifty-move rule.

   6) Fullmove number. The number of the full move. It starts at 1, and is
      incremented after Black's move.
*/

  unsigned char col, row, token;
  size_t idx;
  Square sq = SQ_A8;
  std::istringstream ss(fenStr);

  clear();
  ss >> std::noskipws;

  // 1. Piece placement
  while ((ss >> token) && !isspace(token))
  {
      if (isdigit(token))
          sq += Square(token - '0'); // Advance the given number of files

      else if (token == '/')
          sq -= Square(16);

      else if ((idx = PieceToChar.find(token)) != string::npos)
      {
          put_piece(color_of(Piece(idx)), type_of(Piece(idx)), sq);
          ++sq;
      }
  }

  // 2. Active color
  ss >> token;
  sideToMove = (token == 'w' ? WHITE : BLACK);
  ss >> token;

  // 3. Castling availability. Compatible with 3 standards: Normal FEN standard,
  // Shredder-FEN that uses the letters of the columns on which the rooks began
  // the game instead of KQkq and also X-FEN standard that, in case of Chess960,
  // if an inner rook is associated with the castling right, the castling tag is
  // replaced by the file letter of the involved rook, as for the Shredder-FEN.
  while ((ss >> token) && !isspace(token))
  {
      Square rsq;
      Color c = islower(token) ? BLACK : WHITE;
      Piece rook = make_piece(c, ROOK);

      token = char(toupper(token));

      if (token == 'K')
          for (rsq = relative_square(c, SQ_H1); piece_on(rsq) != rook; --rsq) {}

      else if (token == 'Q')
          for (rsq = relative_square(c, SQ_A1); piece_on(rsq) != rook; ++rsq) {}

      else if (token >= 'A' && token <= 'H')
          rsq = make_square(File(token - 'A'), relative_rank(c, RANK_1));

      else
          continue;

      set_castling_right(c, rsq);
  }

  // 4. En passant square. Ignore if no pawn capture is possible
  if (   ((ss >> col) && (col >= 'a' && col <= 'h'))
      && ((ss >> row) && (row == '3' || row == '6')))
  {
      st->epSquare = make_square(File(col - 'a'), Rank(row - '1'));

      if (!(attackers_to(st->epSquare) & pieces(sideToMove, PAWN)))
          st->epSquare = SQ_NONE;
  }

  // 5-6. Halfmove clock and fullmove number
  ss >> std::skipws >> st->rule50 >> gamePly;
>>>>>>> ad87d707

  // Convert from fullmove starting from 1 to ply starting from 0,
  // handle also common incorrect FEN with fullmove = 0.
  gamePly = std::max(2 * (gamePly - 1), 0) + (sideToMove == BLACK);

  chess960 = isChess960;
#ifdef HORDE
  horde = (variant & HORDE_VARIANT) != 0;
#endif
#ifdef KOTH
  koth = (variant & KOTH_VARIANT) != 0;
#endif
#ifdef THREECHECK
  threeCheck = (variant & THREECHECK_VARIANT) != 0;
#endif
  thisThread = th;
  set_state(st);

  assert(pos_is_ok());
}


/// Position::set_castling_right() is a helper function used to set castling
/// rights given the corresponding color and the rook starting square.

void Position::set_castling_right(Color c, Square rfrom) {

  Square kfrom = king_square(c);
  CastlingSide cs = kfrom < rfrom ? KING_SIDE : QUEEN_SIDE;
  CastlingRight cr = (c | cs);

  st->castlingRights |= cr;
  castlingRightsMask[kfrom] |= cr;
  castlingRightsMask[rfrom] |= cr;
  castlingRookSquare[cr] = rfrom;

  Square kto = relative_square(c, cs == KING_SIDE ? SQ_G1 : SQ_C1);
  Square rto = relative_square(c, cs == KING_SIDE ? SQ_F1 : SQ_D1);

  for (Square s = std::min(rfrom, rto); s <= std::max(rfrom, rto); ++s)
      if (s != kfrom && s != rfrom)
          castlingPath[cr] |= s;

  for (Square s = std::min(kfrom, kto); s <= std::max(kfrom, kto); ++s)
      if (s != kfrom && s != rfrom)
          castlingPath[cr] |= s;
}


/// Position::set_state() computes the hash keys of the position, and other
/// data that once computed is updated incrementally as moves are made.
/// The function is only used when a new position is set up, and to verify
/// the correctness of the StateInfo data when running in debug mode.

void Position::set_state(StateInfo* si) const {

  si->key = si->pawnKey = si->materialKey = 0;
  si->nonPawnMaterial[WHITE] = si->nonPawnMaterial[BLACK] = VALUE_ZERO;
  si->psq = SCORE_ZERO;

#ifdef HORDE
  if (is_horde())
  {
      Square ksq = king_square(sideToMove);
      si->checkersBB = ksq == SQ_NONE ? 0 : attackers_to(ksq) & pieces(~sideToMove);
  }
  else
  {
      si->checkersBB = attackers_to(king_square(sideToMove)) & pieces(~sideToMove);
  }
#endif

  for (Bitboard b = pieces(); b; )
  {
      Square s = pop_lsb(&b);
      Piece pc = piece_on(s);
      si->key ^= Zobrist::psq[color_of(pc)][type_of(pc)][s];
      si->psq += PSQT::psq[color_of(pc)][type_of(pc)][s];
  }

  if (si->epSquare != SQ_NONE)
      si->key ^= Zobrist::enpassant[file_of(si->epSquare)];

  if (sideToMove == BLACK)
      si->key ^= Zobrist::side;

  si->key ^= Zobrist::castling[si->castlingRights];

  for (Bitboard b = pieces(PAWN); b; )
  {
      Square s = pop_lsb(&b);
      si->pawnKey ^= Zobrist::psq[color_of(piece_on(s))][PAWN][s];
  }

  for (Color c = WHITE; c <= BLACK; ++c)
      for (PieceType pt = PAWN; pt <= KING; ++pt)
          for (int cnt = 0; cnt < pieceCount[c][pt]; ++cnt)
              si->materialKey ^= Zobrist::psq[c][pt][cnt];

  for (Color c = WHITE; c <= BLACK; ++c)
      for (PieceType pt = KNIGHT; pt <= QUEEN; ++pt)
          si->nonPawnMaterial[c] += pieceCount[c][pt] * PieceValue[MG][pt];

#ifdef THREECHECK
  if (is_three_check())
  {
      for (Color c = WHITE; c <= BLACK; ++c)
          st->key ^= Zobrist::checks[c][st->checksGiven[c]];
  }
#endif
}


/// Position::fen() returns a FEN representation of the position. In case of
/// Chess960 the Shredder-FEN notation is used. This is mainly a debugging function.

const string Position::fen() const {

  int emptyCnt;
  std::ostringstream ss;

  for (Rank r = RANK_8; r >= RANK_1; --r)
  {
      for (File f = FILE_A; f <= FILE_H; ++f)
      {
          for (emptyCnt = 0; f <= FILE_H && empty(make_square(f, r)); ++f)
              ++emptyCnt;

          if (emptyCnt)
              ss << emptyCnt;

          if (f <= FILE_H)
              ss << PieceToChar[piece_on(make_square(f, r))];
      }

      if (r > RANK_1)
          ss << '/';
  }

  ss << (sideToMove == WHITE ? " w " : " b ");

  if (can_castle(WHITE_OO))
      ss << (chess960 ? char('A' + file_of(castling_rook_square(WHITE |  KING_SIDE))) : 'K');

  if (can_castle(WHITE_OOO))
      ss << (chess960 ? char('A' + file_of(castling_rook_square(WHITE | QUEEN_SIDE))) : 'Q');

  if (can_castle(BLACK_OO))
      ss << (chess960 ? char('a' + file_of(castling_rook_square(BLACK |  KING_SIDE))) : 'k');

  if (can_castle(BLACK_OOO))
      ss << (chess960 ? char('a' + file_of(castling_rook_square(BLACK | QUEEN_SIDE))) : 'q');

  if (!can_castle(WHITE) && !can_castle(BLACK))
      ss << '-';

  ss << (ep_square() == SQ_NONE ? " - " : " " + UCI::square(ep_square()) + " ")
     << st->rule50 << " " << 1 + (gamePly - (sideToMove == BLACK)) / 2;

  return ss.str();
}


/// Position::game_phase() calculates the game phase interpolating total non-pawn
/// material between endgame and midgame limits.

Phase Position::game_phase() const {
#ifdef HORDE
  if (is_horde())
      return MG;
#endif

  Value npm = st->nonPawnMaterial[WHITE] + st->nonPawnMaterial[BLACK];

  npm = std::max(EndgameLimit, std::min(npm, MidgameLimit));

  return Phase(((npm - EndgameLimit) * PHASE_MIDGAME) / (MidgameLimit - EndgameLimit));
}


/// Position::check_blockers() returns a bitboard of all the pieces with color
/// 'c' that are blocking check on the king with color 'kingColor'. A piece
/// blocks a check if removing that piece from the board would result in a
/// position where the king is in check. A check blocking piece can be either a
/// pinned or a discovered check piece, according if its color 'c' is the same
/// or the opposite of 'kingColor'.

Bitboard Position::check_blockers(Color c, Color kingColor) const {

  Bitboard b, pinners, result = 0;
  Square ksq = king_square(kingColor);
#ifdef HORDE
  if (is_horde() && ksq == SQ_NONE) return result;
#endif

  // Pinners are sliders that give check when a pinned piece is removed
  pinners = (  (pieces(  ROOK, QUEEN) & PseudoAttacks[ROOK  ][ksq])
             | (pieces(BISHOP, QUEEN) & PseudoAttacks[BISHOP][ksq])) & pieces(~kingColor);

  while (pinners)
  {
      b = between_bb(ksq, pop_lsb(&pinners)) & pieces();

      if (!more_than_one(b))
          result |= b & pieces(c);
  }
  return result;
}


/// Position::attackers_to() computes a bitboard of all pieces which attack a
/// given square. Slider attacks use the occupied bitboard to indicate occupancy.

Bitboard Position::attackers_to(Square s, Bitboard occupied) const {

  return  (attacks_from<PAWN>(s, BLACK)    & pieces(WHITE, PAWN))
        | (attacks_from<PAWN>(s, WHITE)    & pieces(BLACK, PAWN))
        | (attacks_from<KNIGHT>(s)         & pieces(KNIGHT))
        | (attacks_bb<ROOK  >(s, occupied) & pieces(ROOK,   QUEEN))
        | (attacks_bb<BISHOP>(s, occupied) & pieces(BISHOP, QUEEN))
        | (attacks_from<KING>(s)           & pieces(KING));
}


/// Position::legal() tests whether a pseudo-legal move is legal

bool Position::legal(Move m, Bitboard pinned) const {

  assert(is_ok(m));
  assert(pinned == pinned_pieces(sideToMove));

  Color us = sideToMove;
  Square from = from_sq(m);

  assert(color_of(moved_piece(m)) == us);
#ifdef HORDE
  assert(is_horde() && us == WHITE ? king_square(us) == SQ_NONE : piece_on(king_square(us)) == make_piece(us, KING));
#else
  assert(piece_on(king_square(us)) == make_piece(us, KING));
#endif

#ifdef KOTH
  // If the game is already won or lost, further moves are illegal
  if (is_koth() && (is_koth_win() || is_koth_loss()))
      return false;
#endif
#ifdef HORDE
  // If the game is already won or lost, further moves are illegal
  if (is_horde() && is_horde_loss())
      return false;
  // All pseudo-legal moves by the horde are legal
  if (is_horde() && king_square(us) == SQ_NONE)
      return true;
#endif

  // En passant captures are a tricky special case. Because they are rather
  // uncommon, we do it simply by testing whether the king is attacked after
  // the move is made.
  if (type_of(m) == ENPASSANT)
  {
      Square ksq = king_square(us);
      Square to = to_sq(m);
      Square capsq = to - pawn_push(us);
      Bitboard occupied = (pieces() ^ from ^ capsq) | to;

      assert(to == ep_square());
      assert(moved_piece(m) == make_piece(us, PAWN));
      assert(piece_on(capsq) == make_piece(~us, PAWN));
      assert(piece_on(to) == NO_PIECE);

      return   !(attacks_bb<  ROOK>(ksq, occupied) & pieces(~us, QUEEN, ROOK))
            && !(attacks_bb<BISHOP>(ksq, occupied) & pieces(~us, QUEEN, BISHOP));
  }

  // If the moving piece is a king, check whether the destination
  // square is attacked by the opponent. Castling moves are checked
  // for legality during move generation.
  if (type_of(piece_on(from)) == KING)
      return type_of(m) == CASTLING || !(attackers_to(to_sq(m)) & pieces(~us));

  // A non-king move is legal if and only if it is not pinned or it
  // is moving along the ray towards or away from the king.
  return   !pinned
        || !(pinned & from)
        ||  aligned(from, to_sq(m), king_square(us));
}


/// Position::pseudo_legal() takes a random move and tests whether the move is
/// pseudo legal. It is used to validate moves from TT that can be corrupted
/// due to SMP concurrent access or hash position key aliasing.

bool Position::pseudo_legal(const Move m) const {

  Color us = sideToMove;
  Square from = from_sq(m);
  Square to = to_sq(m);
  Piece pc = moved_piece(m);

#ifdef HORDE
  // If the game is already won or lost, further moves are illegal
  if (is_horde() && is_horde_loss())
      return false;
#endif
#ifdef KOTH
  // If the game is already won or lost, further moves are illegal
  if (is_koth() && (is_koth_win() || is_koth_loss()))
      return false;
#endif

  // Use a slower but simpler function for uncommon cases
  if (type_of(m) != NORMAL)
      return MoveList<LEGAL>(*this).contains(m);

  // Is not a promotion, so promotion piece must be empty
  if (promotion_type(m) - KNIGHT != NO_PIECE_TYPE)
      return false;

  // If the 'from' square is not occupied by a piece belonging to the side to
  // move, the move is obviously not legal.
  if (pc == NO_PIECE || color_of(pc) != us)
      return false;

  // The destination square cannot be occupied by a friendly piece
  if (pieces(us) & to)
      return false;

  // Handle the special case of a pawn move
  if (type_of(pc) == PAWN)
  {
      // We have already handled promotion moves, so destination
      // cannot be on the 8th/1st rank.
      if (rank_of(to) == relative_rank(us, RANK_8))
          return false;

      if (   !(attacks_from<PAWN>(from, us) & pieces(~us) & to) // Not a capture
          && !((from + pawn_push(us) == to) && empty(to))       // Not a single push
          && !(   (from + 2 * pawn_push(us) == to)              // Not a double push
               && (rank_of(from) == relative_rank(us, RANK_2))
               && empty(to)
               && empty(to - pawn_push(us))))
          return false;
  }
  else if (!(attacks_from(pc, from) & to))
      return false;

  // Evasions generator already takes care to avoid some kind of illegal moves
  // and legal() relies on this. We therefore have to take care that the same
  // kind of moves are filtered out here.
  if (checkers())
  {
      if (type_of(pc) != KING)
      {
          // Double check? In this case a king move is required
          if (more_than_one(checkers()))
              return false;

          // Our move must be a blocking evasion or a capture of the checking piece
          if (!((between_bb(lsb(checkers()), king_square(us)) | checkers()) & to))
              return false;
      }
      // In case of king moves under check we have to remove king so as to catch
      // invalid moves like b1a1 when opposite queen is on c1.
      else if (attackers_to(to, pieces() ^ from) & pieces(~us))
          return false;
  }

  return true;
}


/// Position::gives_check() tests whether a pseudo-legal move gives a check

bool Position::gives_check(Move m, const CheckInfo& ci) const {

  assert(is_ok(m));
  assert(ci.dcCandidates == discovered_check_candidates());
  assert(color_of(moved_piece(m)) == sideToMove);

  Square from = from_sq(m);
  Square to = to_sq(m);

#ifdef HORDE
  if (is_horde() && king_square(~sideToMove) == SQ_NONE)
      return false;
#endif
  // Is there a direct check?
  if (ci.checkSquares[type_of(piece_on(from))] & to)
      return true;

  // Is there a discovered check?
  if (    ci.dcCandidates
      && (ci.dcCandidates & from)
      && !aligned(from, to, ci.ksq))
      return true;

  switch (type_of(m))
  {
  case NORMAL:
      return false;

  case PROMOTION:
      return attacks_bb(Piece(promotion_type(m)), to, pieces() ^ from) & ci.ksq;

  // En passant capture with check? We have already handled the case
  // of direct checks and ordinary discovered check, so the only case we
  // need to handle is the unusual case of a discovered check through
  // the captured pawn.
  case ENPASSANT:
  {
      Square capsq = make_square(file_of(to), rank_of(from));
      Bitboard b = (pieces() ^ from ^ capsq) | to;

      return  (attacks_bb<  ROOK>(ci.ksq, b) & pieces(sideToMove, QUEEN, ROOK))
            | (attacks_bb<BISHOP>(ci.ksq, b) & pieces(sideToMove, QUEEN, BISHOP));
  }
  case CASTLING:
  {
      Square kfrom = from;
      Square rfrom = to; // Castling is encoded as 'King captures the rook'
      Square kto = relative_square(sideToMove, rfrom > kfrom ? SQ_G1 : SQ_C1);
      Square rto = relative_square(sideToMove, rfrom > kfrom ? SQ_F1 : SQ_D1);

      return   (PseudoAttacks[ROOK][rto] & ci.ksq)
            && (attacks_bb<ROOK>(rto, (pieces() ^ kfrom ^ rfrom) | rto | kto) & ci.ksq);
  }
  default:
      assert(false);
      return false;
  }
}

/// Position::do_move() makes a move, and saves all information necessary
/// to a StateInfo object. The move is assumed to be legal. Pseudo-legal
/// moves should be filtered out before this function is called.

void Position::do_move(Move m, StateInfo& newSt, bool givesCheck) {

  assert(is_ok(m));
  assert(&newSt != st);

  ++nodes;
  Key k = st->key ^ Zobrist::side;

  // Copy some fields of the old state to our new StateInfo object except the
  // ones which are going to be recalculated from scratch anyway and then switch
  // our state pointer to point to the new (ready to be updated) state.
  std::memcpy(&newSt, st, offsetof(StateInfo, key));
  newSt.previous = st;
  st = &newSt;

  // Increment ply counters. In particular, rule50 will be reset to zero later on
  // in case of a capture or a pawn move.
  ++gamePly;
  ++st->rule50;
  ++st->pliesFromNull;

  Color us = sideToMove;
  Color them = ~us;
  Square from = from_sq(m);
  Square to = to_sq(m);
  PieceType pt = type_of(piece_on(from));
  PieceType captured = type_of(m) == ENPASSANT ? PAWN : type_of(piece_on(to));

  assert(color_of(piece_on(from)) == us);
  assert(piece_on(to) == NO_PIECE || color_of(piece_on(to)) == (type_of(m) != CASTLING ? them : us));
  assert(captured != KING);

  if (type_of(m) == CASTLING)
  {
      assert(pt == KING);

      Square rfrom, rto;
      do_castling<true>(us, from, to, rfrom, rto);

      captured = NO_PIECE_TYPE;
      st->psq += PSQT::psq[us][ROOK][rto] - PSQT::psq[us][ROOK][rfrom];
      k ^= Zobrist::psq[us][ROOK][rfrom] ^ Zobrist::psq[us][ROOK][rto];
  }

  if (captured)
  {
      Square capsq = to;

      // If the captured piece is a pawn, update pawn hash key, otherwise
      // update non-pawn material.
      if (captured == PAWN)
      {
          if (type_of(m) == ENPASSANT)
          {
              capsq -= pawn_push(us);

              assert(pt == PAWN);
              assert(to == st->epSquare);
              assert(relative_rank(us, to) == RANK_6);
              assert(piece_on(to) == NO_PIECE);
              assert(piece_on(capsq) == make_piece(them, PAWN));

              board[capsq] = NO_PIECE; // Not done by remove_piece()
          }

          st->pawnKey ^= Zobrist::psq[them][PAWN][capsq];
      }
      else
          st->nonPawnMaterial[them] -= PieceValue[MG][captured];

      // Update board and piece lists
      remove_piece(them, captured, capsq);

      // Update material hash key and prefetch access to materialTable
      k ^= Zobrist::psq[them][captured][capsq];
      st->materialKey ^= Zobrist::psq[them][captured][pieceCount[them][captured]];
      prefetch(thisThread->materialTable[st->materialKey]);

      // Update incremental scores
      st->psq -= PSQT::psq[them][captured][capsq];

      // Reset rule 50 counter
      st->rule50 = 0;
  }

  // Update hash key
  k ^= Zobrist::psq[us][pt][from] ^ Zobrist::psq[us][pt][to];

  // Reset en passant square
  if (st->epSquare != SQ_NONE)
  {
      k ^= Zobrist::enpassant[file_of(st->epSquare)];
      st->epSquare = SQ_NONE;
  }

  // Update castling rights if needed
  if (st->castlingRights && (castlingRightsMask[from] | castlingRightsMask[to]))
  {
      int cr = castlingRightsMask[from] | castlingRightsMask[to];
      k ^= Zobrist::castling[st->castlingRights & cr];
      st->castlingRights &= ~cr;
  }

#ifdef THREECHECK
  if (is_three_check() && givesCheck)
  {
      ++(st->checksGiven[sideToMove]);
      Checks checksGiven = checks_given();
      assert(checksGiven < CHECKS_NB);
      k ^= Zobrist::checks[sideToMove][checksGiven];
  }
#endif

  // Move the piece. The tricky Chess960 castling is handled earlier
  if (type_of(m) != CASTLING)
      move_piece(us, pt, from, to);

  // If the moving piece is a pawn do some special extra work
  if (pt == PAWN)
  {
      // Set en-passant square if the moved pawn can be captured
      if (   (int(to) ^ int(from)) == 16
          && (attacks_from<PAWN>(to - pawn_push(us), us) & pieces(them, PAWN)))
      {
          st->epSquare = (from + to) / 2;
          k ^= Zobrist::enpassant[file_of(st->epSquare)];
      }

      else if (type_of(m) == PROMOTION)
      {
          PieceType promotion = promotion_type(m);

          assert(relative_rank(us, to) == RANK_8);
          assert(promotion >= KNIGHT && promotion <= QUEEN);

          remove_piece(us, PAWN, to);
          put_piece(us, promotion, to);

          // Update hash keys
          k ^= Zobrist::psq[us][PAWN][to] ^ Zobrist::psq[us][promotion][to];
          st->pawnKey ^= Zobrist::psq[us][PAWN][to];
          st->materialKey ^=  Zobrist::psq[us][promotion][pieceCount[us][promotion]-1]
                            ^ Zobrist::psq[us][PAWN][pieceCount[us][PAWN]];

          // Update incremental score
          st->psq += PSQT::psq[us][promotion][to] - PSQT::psq[us][PAWN][to];

          // Update material
          st->nonPawnMaterial[us] += PieceValue[MG][promotion];
      }

      // Update pawn hash key and prefetch access to pawnsTable
      st->pawnKey ^= Zobrist::psq[us][PAWN][from] ^ Zobrist::psq[us][PAWN][to];
      prefetch(thisThread->pawnsTable[st->pawnKey]);

      // Reset rule 50 draw counter
      st->rule50 = 0;
  }

  // Update incremental scores
  st->psq += PSQT::psq[us][pt][to] - PSQT::psq[us][pt][from];

  // Set capture piece
  st->capturedType = captured;

  // Update the key with the final value
  st->key = k;

  // Calculate checkers bitboard (if move gives check)
  st->checkersBB = givesCheck ? attackers_to(king_square(them)) & pieces(us) : 0;

  sideToMove = ~sideToMove;

  assert(pos_is_ok());
}


/// Position::undo_move() unmakes a move. When it returns, the position should
/// be restored to exactly the same state as before the move was made.

void Position::undo_move(Move m) {

  assert(is_ok(m));

  sideToMove = ~sideToMove;

  Color us = sideToMove;
  Square from = from_sq(m);
  Square to = to_sq(m);
  PieceType pt = type_of(piece_on(to));

  assert(empty(from) || type_of(m) == CASTLING);
  assert(st->capturedType != KING);

  if (type_of(m) == PROMOTION)
  {
      assert(relative_rank(us, to) == RANK_8);
      assert(pt == promotion_type(m));
      assert(pt >= KNIGHT && pt <= QUEEN);

      remove_piece(us, pt, to);
      put_piece(us, PAWN, to);
      pt = PAWN;
  }

  if (type_of(m) == CASTLING)
  {
      Square rfrom, rto;
      do_castling<false>(us, from, to, rfrom, rto);
  }
  else
  {
      move_piece(us, pt, to, from); // Put the piece back at the source square

      if (st->capturedType)
      {
          Square capsq = to;

          if (type_of(m) == ENPASSANT)
          {
              capsq -= pawn_push(us);

              assert(pt == PAWN);
              assert(to == st->previous->epSquare);
              assert(relative_rank(us, to) == RANK_6);
              assert(piece_on(capsq) == NO_PIECE);
              assert(st->capturedType == PAWN);
          }

          put_piece(~us, st->capturedType, capsq); // Restore the captured piece
      }
  }

  // Finally point our state pointer back to the previous state
  st = st->previous;
  --gamePly;

  assert(pos_is_ok());
}


/// Position::do_castling() is a helper used to do/undo a castling move. This
/// is a bit tricky, especially in Chess960.
template<bool Do>
void Position::do_castling(Color us, Square from, Square& to, Square& rfrom, Square& rto) {

  bool kingSide = to > from;
  rfrom = to; // Castling is encoded as "king captures friendly rook"
  rto = relative_square(us, kingSide ? SQ_F1 : SQ_D1);
  to = relative_square(us, kingSide ? SQ_G1 : SQ_C1);

  // Remove both pieces first since squares could overlap in Chess960
  remove_piece(us, KING, Do ? from : to);
  remove_piece(us, ROOK, Do ? rfrom : rto);
  board[Do ? from : to] = board[Do ? rfrom : rto] = NO_PIECE; // Since remove_piece doesn't do it for us
  put_piece(us, KING, Do ? to : from);
  put_piece(us, ROOK, Do ? rto : rfrom);
}


/// Position::do(undo)_null_move() is used to do(undo) a "null move": It flips
/// the side to move without executing any move on the board.

void Position::do_null_move(StateInfo& newSt) {

  assert(!checkers());
  assert(&newSt != st);

  std::memcpy(&newSt, st, sizeof(StateInfo));
  newSt.previous = st;
  st = &newSt;

  if (st->epSquare != SQ_NONE)
  {
      st->key ^= Zobrist::enpassant[file_of(st->epSquare)];
      st->epSquare = SQ_NONE;
  }

  st->key ^= Zobrist::side;
  prefetch(TT.first_entry(st->key));

  ++st->rule50;
  st->pliesFromNull = 0;

  sideToMove = ~sideToMove;

  assert(pos_is_ok());
}

void Position::undo_null_move() {

  assert(!checkers());

  st = st->previous;
  sideToMove = ~sideToMove;
}


/// Position::key_after() computes the new hash key after the given move. Needed
/// for speculative prefetch. It doesn't recognize special moves like castling,
/// en-passant and promotions.

Key Position::key_after(Move m) const {

  Color us = sideToMove;
  Square from = from_sq(m);
  Square to = to_sq(m);
  PieceType pt = type_of(piece_on(from));
  PieceType captured = type_of(piece_on(to));
  Key k = st->key ^ Zobrist::side;

  if (captured)
      k ^= Zobrist::psq[~us][captured][to];

  return k ^ Zobrist::psq[us][pt][to] ^ Zobrist::psq[us][pt][from];
}


/// Position::see() is a static exchange evaluator: It tries to estimate the
/// material gain or loss resulting from a move.

Value Position::see_sign(Move m) const {

  assert(is_ok(m));

  // Early return if SEE cannot be negative because captured piece value
  // is not less then capturing one. Note that king moves always return
  // here because king midgame value is set to 0.
  if (PieceValue[MG][moved_piece(m)] <= PieceValue[MG][piece_on(to_sq(m))])
      return VALUE_KNOWN_WIN;

  return see(m);
}

Value Position::see(Move m) const {

  Square from, to;
  Bitboard occupied, attackers, stmAttackers;
  Value swapList[32];
  int slIndex = 1;
  PieceType captured;
  Color stm;

  assert(is_ok(m));

  from = from_sq(m);
  to = to_sq(m);
  swapList[0] = PieceValue[MG][piece_on(to)];
  stm = color_of(piece_on(from));
  occupied = pieces() ^ from;

  // Castling moves are implemented as king capturing the rook so cannot
  // be handled correctly. Simply return VALUE_ZERO that is always correct
  // unless in the rare case the rook ends up under attack.
  if (type_of(m) == CASTLING)
      return VALUE_ZERO;

  if (type_of(m) == ENPASSANT)
  {
      occupied ^= to - pawn_push(stm); // Remove the captured pawn
      swapList[0] = PieceValue[MG][PAWN];
  }

  // Find all attackers to the destination square, with the moving piece
  // removed, but possibly an X-ray attacker added behind it.
  attackers = attackers_to(to, occupied) & occupied;

  // If the opponent has no attackers we are finished
  stm = ~stm;
  stmAttackers = attackers & pieces(stm);
  if (!stmAttackers)
      return swapList[0];

  // The destination square is defended, which makes things rather more
  // difficult to compute. We proceed by building up a "swap list" containing
  // the material gain or loss at each stop in a sequence of captures to the
  // destination square, where the sides alternately capture, and always
  // capture with the least valuable piece. After each capture, we look for
  // new X-ray attacks from behind the capturing piece.
  captured = type_of(piece_on(from));

  do {
      assert(slIndex < 32);

      // Add the new entry to the swap list
      swapList[slIndex] = -swapList[slIndex - 1] + PieceValue[MG][captured];

      // Locate and remove the next least valuable attacker
      captured = min_attacker<PAWN>(byTypeBB, to, stmAttackers, occupied, attackers);
      stm = ~stm;
      stmAttackers = attackers & pieces(stm);
      ++slIndex;

  } while (stmAttackers && (captured != KING || (--slIndex, false))); // Stop before a king capture

  // Having built the swap list, we negamax through it to find the best
  // achievable score from the point of view of the side to move.
  while (--slIndex)
      swapList[slIndex - 1] = std::min(-swapList[slIndex], swapList[slIndex - 1]);

  return swapList[0];
}


/// Position::is_draw() tests whether the position is drawn by 50-move rule
/// or by repetition. It does not detect stalemates.

bool Position::is_draw() const {

  if (st->rule50 > 99 && (!checkers() || MoveList<LEGAL>(*this).size()))
      return true;

  StateInfo* stp = st;
  for (int i = 2, rep = 1, e = std::min(st->rule50, st->pliesFromNull); i <= e; i += 2)
  {
      stp = stp->previous->previous;

      if (stp->key == st->key && (++rep >= 2 + (gamePly - i < Search::RootPly)))
          return true; // Draw at first repetition in search, and second repetition in game tree.
  }

  return false;
}


/// Position::flip() flips position with the white and black sides reversed. This
/// is only useful for debugging e.g. for finding evaluation symmetry bugs.

void Position::flip() {

  string f, token;
  std::stringstream ss(fen());

  for (Rank r = RANK_8; r >= RANK_1; --r) // Piece placement
  {
      std::getline(ss, token, r > RANK_1 ? '/' : ' ');
      f.insert(0, token + (f.empty() ? " " : "/"));
  }

  ss >> token; // Active color
  f += (token == "w" ? "B " : "W "); // Will be lowercased later

  ss >> token; // Castling availability
  f += token + " ";

  std::transform(f.begin(), f.end(), f.begin(),
                 [](char c) { return char(islower(c) ? toupper(c) : tolower(c)); });

  ss >> token; // En passant square
  f += (token == "-" ? token : token.replace(1, 1, token[1] == '3' ? "6" : "3"));

  std::getline(ss, token); // Half and full moves
  f += token;

#ifdef HORDE
  set(f, is_chess960(), is_horde() ? HORDE_VARIANT : STANDARD_VARIANT, this_thread());
#else
#ifdef KOTH
  set(f, is_chess960(), is_koth() ? KOTH_VARIANT : STANDARD_VARIANT, this_thread());
#else
#ifdef THREECHECK
  if (is_three_check()) {
    f += " +";
    f += st->checksGiven[BLACK];
    f += "+";
    f += st->checksGiven[WHITE];
  }
  set(f, is_chess960(), is_three_check() ? THREECHECK_VARIANT : STANDARD_VARIANT, this_thread());
#else
  set(f, is_chess960(), STANDARD_VARIANT, this_thread());
#endif
#endif
#endif

  assert(pos_is_ok());
}


/// Position::pos_is_ok() performs some consistency checks for the position object.
/// This is meant to be helpful when debugging.

bool Position::pos_is_ok(int* failedStep) const {

  const bool Fast = true; // Quick (default) or full check?

  enum { Default, King, Bitboards, State, Lists, Castling };

  for (int step = Default; step <= (Fast ? Default : Castling); step++)
  {
      if (failedStep)
          *failedStep = step;

      if (step == Default)
          if (   (sideToMove != WHITE && sideToMove != BLACK)
#ifdef HORDE
              || (is_horde() ? king_square(WHITE) != SQ_NONE : piece_on(king_square(WHITE)) != W_KING)
#else
              || piece_on(king_square(WHITE)) != W_KING
#endif
              || piece_on(king_square(BLACK)) != B_KING
              || (   ep_square() != SQ_NONE
#ifdef HORDE
                  && (!is_horde() || relative_rank(sideToMove, ep_square()) != RANK_7)
#endif
                  && relative_rank(sideToMove, ep_square()) != RANK_6))
              return false;

      if (step == King)
      {
#ifdef HORDE
          if (is_horde())
          {
              if (   std::count(board, board + SQUARE_NB, W_KING) != 0
                  || std::count(board, board + SQUARE_NB, B_KING) != 1
                  || (sideToMove == WHITE && attackers_to(king_square(~sideToMove)) & pieces(sideToMove)))
              return false;
          } else
#endif
          if (   std::count(board, board + SQUARE_NB, W_KING) != 1
              || std::count(board, board + SQUARE_NB, B_KING) != 1
              || attackers_to(king_square(~sideToMove)) & pieces(sideToMove))
              return false;
      }

      if (step == Bitboards)
      {
          if (  (pieces(WHITE) & pieces(BLACK))
              ||(pieces(WHITE) | pieces(BLACK)) != pieces())
              return false;

          for (PieceType p1 = PAWN; p1 <= KING; ++p1)
              for (PieceType p2 = PAWN; p2 <= KING; ++p2)
                  if (p1 != p2 && (pieces(p1) & pieces(p2)))
                      return false;
      }

      if (step == State)
      {
          StateInfo si = *st;
          set_state(&si);
          if (std::memcmp(&si, st, sizeof(StateInfo)))
              return false;
      }

      if (step == Lists)
          for (Color c = WHITE; c <= BLACK; ++c)
              for (PieceType pt = PAWN; pt <= KING; ++pt)
              {
                  if (pieceCount[c][pt] != popcount<Full>(pieces(c, pt)))
                      return false;

                  for (int i = 0; i < pieceCount[c][pt];  ++i)
                      if (   board[pieceList[c][pt][i]] != make_piece(c, pt)
                          || index[pieceList[c][pt][i]] != i)
                          return false;
              }

      if (step == Castling)
          for (Color c = WHITE; c <= BLACK; ++c)
              for (CastlingSide s = KING_SIDE; s <= QUEEN_SIDE; s = CastlingSide(s + 1))
              {
                  if (!can_castle(c | s))
                      continue;

                  if (   piece_on(castlingRookSquare[c | s]) != make_piece(c, ROOK)
                      || castlingRightsMask[castlingRookSquare[c | s]] != (c | s)
                      ||(castlingRightsMask[king_square(c)] & (c | s)) != (c | s))
                      return false;
              }
  }

  return true;
}<|MERGE_RESOLUTION|>--- conflicted
+++ resolved
@@ -94,40 +94,25 @@
   Color them = ~pos.side_to_move();
   ksq = pos.king_square(them);
 
-#ifdef HORDE
-  if (pos.is_horde() && ksq == SQ_NONE) {
   pinned = pos.pinned_pieces(pos.side_to_move());
   dcCandidates = pos.discovered_check_candidates();
 
-  checkSq[PAWN]   = 0;
-  checkSq[KNIGHT] = 0;
-  checkSq[BISHOP] = 0;
-  checkSq[ROOK]   = 0;
-  checkSq[QUEEN]  = checkSq[BISHOP] | checkSq[ROOK];
-  checkSq[KING]   = 0;
+#ifdef HORDE
+  if (pos.is_horde() && ksq == SQ_NONE) {
+  checkSquares[PAWN]   = 0;
+  checkSquares[KNIGHT] = 0;
+  checkSquares[BISHOP] = 0;
+  checkSquares[ROOK]   = 0;
   } else {
-#endif
-  pinned = pos.pinned_pieces(pos.side_to_move());
-  dcCandidates = pos.discovered_check_candidates();
-
-<<<<<<< HEAD
-  checkSq[PAWN]   = pos.attacks_from<PAWN>(ksq, them);
-  checkSq[KNIGHT] = pos.attacks_from<KNIGHT>(ksq);
-  checkSq[BISHOP] = pos.attacks_from<BISHOP>(ksq);
-  checkSq[ROOK]   = pos.attacks_from<ROOK>(ksq);
-  checkSq[QUEEN]  = checkSq[BISHOP] | checkSq[ROOK];
-  checkSq[KING]   = 0;
-#ifdef HORDE
-  }
-#endif
-=======
   checkSquares[PAWN]   = pos.attacks_from<PAWN>(ksq, them);
   checkSquares[KNIGHT] = pos.attacks_from<KNIGHT>(ksq);
   checkSquares[BISHOP] = pos.attacks_from<BISHOP>(ksq);
   checkSquares[ROOK]   = pos.attacks_from<ROOK>(ksq);
+#ifdef HORDE
+  }
+#endif
   checkSquares[QUEEN]  = checkSquares[BISHOP] | checkSquares[ROOK];
   checkSquares[KING]   = 0;
->>>>>>> ad87d707
 }
 
 
@@ -183,29 +168,12 @@
 
   Zobrist::side = rng.rand<Key>();
   Zobrist::exclusion  = rng.rand<Key>();
-<<<<<<< HEAD
-
-  for (PieceType pt = PAWN; pt <= KING; ++pt)
-  {
-      PieceValue[MG][make_piece(BLACK, pt)] = PieceValue[MG][pt];
-      PieceValue[EG][make_piece(BLACK, pt)] = PieceValue[EG][pt];
-
-      Score v = make_score(PieceValue[MG][pt], PieceValue[EG][pt]);
-
-      for (Square s = SQ_A1; s <= SQ_H8; ++s)
-      {
-         psq[WHITE][pt][ s] =  (v + PSQT[pt][s]);
-         psq[BLACK][pt][~s] = -(v + PSQT[pt][s]);
-      }
-  }
 
 #ifdef THREECHECK
   for (Color c = WHITE; c <= BLACK; ++c)
       for (Checks n = CHECKS_0; n <= CHECKS_3; ++n)
           Zobrist::checks[c][n] = rng.rand<Key>();
 #endif
-=======
->>>>>>> ad87d707
 }
 
 
@@ -249,101 +217,100 @@
 /// Position::set() initializes the position object with the given FEN string.
 /// This function is not very robust - make sure that input FENs are correct,
 /// this is assumed to be the responsibility of the GUI.
-<<<<<<< HEAD
-/// The variant is the variant constant
 
 void Position::set(const string& fenStr, bool isChess960, int variant, Thread* th) {
-    /*
-       A FEN string defines a particular position using only the ASCII character set.
-
-       A FEN string contains six fields separated by a space. The fields are:
-
-       1) Piece placement (from white's perspective). Each rank is described, starting
-          with rank 8 and ending with rank 1. Within each rank, the contents of each
-          square are described from file A through file H. Following the Standard
-          Algebraic Notation (SAN), each piece is identified by a single letter taken
-          from the standard English names. White pieces are designated using upper-case
-          letters ("PNBRQK") whilst Black uses lowercase ("pnbrqk"). Blank squares are
-          noted using digits 1 through 8 (the number of blank squares), and "/"
-          separates ranks.
-
-       2) Active color. "w" means white moves next, "b" means black.
-
-       3) Castling availability. If neither side can castle, this is "-". Otherwise,
-          this has one or more letters: "K" (White can castle kingside), "Q" (White
-          can castle queenside), "k" (Black can castle kingside), and/or "q" (Black
-          can castle queenside).
-
-       4) En passant target square (in algebraic notation). If there's no en passant
-          target square, this is "-". If a pawn has just made a 2-square move, this
-          is the position "behind" the pawn. This is recorded regardless of whether
-          there is a pawn in position to make an en passant capture.
-
-       5) Halfmove clock. This is the number of halfmoves since the last pawn advance
-          or capture. This is used to determine if a draw can be claimed under the
-          fifty-move rule.
-
-       6) Fullmove number. The number of the full move. It starts at 1, and is
-          incremented after Black's move.
-    */
-
-    unsigned char col, row, token;
-    size_t idx;
-    Square sq = SQ_A8;
-    std::istringstream ss(fenStr);
-
-    clear();
-    ss >> std::noskipws;
-
-    // 1. Piece placement
-    while ((ss >> token) && !isspace(token))
-    {
-        if (isdigit(token))
-            sq += Square(token - '0'); // Advance the given number of files
-
-        else if (token == '/')
-            sq -= Square(16);
-
-        else if ((idx = PieceToChar.find(token)) != string::npos)
-        {
-            put_piece(color_of(Piece(idx)), type_of(Piece(idx)), sq);
-            ++sq;
-        }
-    }
-
-    // 2. Active color
-    ss >> token;
-    sideToMove = (token == 'w' ? WHITE : BLACK);
-    ss >> token;
-
-    // 3. Castling availability. Compatible with 3 standards: Normal FEN standard,
-    // Shredder-FEN that uses the letters of the columns on which the rooks began
-    // the game instead of KQkq and also X-FEN standard that, in case of Chess960,
-    // if an inner rook is associated with the castling right, the castling tag is
-    // replaced by the file letter of the involved rook, as for the Shredder-FEN.
-    while ((ss >> token) && !isspace(token))
-    {
-        Square rsq;
-        Color c = islower(token) ? BLACK : WHITE;
-
-        token = char(toupper(token));
-
-        if (token == 'K')
-            for (rsq = relative_square(c, SQ_H1); type_of(piece_on(rsq)) != ROOK; --rsq) {}
-
-        else if (token == 'Q')
-            for (rsq = relative_square(c, SQ_A1); type_of(piece_on(rsq)) != ROOK; ++rsq) {}
-
-        else if (token >= 'A' && token <= 'H')
-            rsq = make_square(File(token - 'A'), relative_rank(c, RANK_1));
-
-        else
-            continue;
-
-        set_castling_right(c, rsq);
-    }
-
-    // 4. En passant square. Ignore if no pawn capture is possible
+/*
+   A FEN string defines a particular position using only the ASCII character set.
+
+   A FEN string contains six fields separated by a space. The fields are:
+
+   1) Piece placement (from white's perspective). Each rank is described, starting
+      with rank 8 and ending with rank 1. Within each rank, the contents of each
+      square are described from file A through file H. Following the Standard
+      Algebraic Notation (SAN), each piece is identified by a single letter taken
+      from the standard English names. White pieces are designated using upper-case
+      letters ("PNBRQK") whilst Black uses lowercase ("pnbrqk"). Blank squares are
+      noted using digits 1 through 8 (the number of blank squares), and "/"
+      separates ranks.
+
+   2) Active color. "w" means white moves next, "b" means black.
+
+   3) Castling availability. If neither side can castle, this is "-". Otherwise,
+      this has one or more letters: "K" (White can castle kingside), "Q" (White
+      can castle queenside), "k" (Black can castle kingside), and/or "q" (Black
+      can castle queenside).
+
+   4) En passant target square (in algebraic notation). If there's no en passant
+      target square, this is "-". If a pawn has just made a 2-square move, this
+      is the position "behind" the pawn. This is recorded regardless of whether
+      there is a pawn in position to make an en passant capture.
+
+   5) Halfmove clock. This is the number of halfmoves since the last pawn advance
+      or capture. This is used to determine if a draw can be claimed under the
+      fifty-move rule.
+
+   6) Fullmove number. The number of the full move. It starts at 1, and is
+      incremented after Black's move.
+*/
+
+  unsigned char col, row, token;
+  size_t idx;
+  Square sq = SQ_A8;
+  std::istringstream ss(fenStr);
+
+  clear();
+  ss >> std::noskipws;
+
+  // 1. Piece placement
+  while ((ss >> token) && !isspace(token))
+  {
+      if (isdigit(token))
+          sq += Square(token - '0'); // Advance the given number of files
+
+      else if (token == '/')
+          sq -= Square(16);
+
+      else if ((idx = PieceToChar.find(token)) != string::npos)
+      {
+          put_piece(color_of(Piece(idx)), type_of(Piece(idx)), sq);
+          ++sq;
+      }
+  }
+
+  // 2. Active color
+  ss >> token;
+  sideToMove = (token == 'w' ? WHITE : BLACK);
+  ss >> token;
+
+  // 3. Castling availability. Compatible with 3 standards: Normal FEN standard,
+  // Shredder-FEN that uses the letters of the columns on which the rooks began
+  // the game instead of KQkq and also X-FEN standard that, in case of Chess960,
+  // if an inner rook is associated with the castling right, the castling tag is
+  // replaced by the file letter of the involved rook, as for the Shredder-FEN.
+  while ((ss >> token) && !isspace(token))
+  {
+      Square rsq;
+      Color c = islower(token) ? BLACK : WHITE;
+      Piece rook = make_piece(c, ROOK);
+
+      token = char(toupper(token));
+
+      if (token == 'K')
+          for (rsq = relative_square(c, SQ_H1); piece_on(rsq) != rook; --rsq) {}
+
+      else if (token == 'Q')
+          for (rsq = relative_square(c, SQ_A1); piece_on(rsq) != rook; ++rsq) {}
+
+      else if (token >= 'A' && token <= 'H')
+          rsq = make_square(File(token - 'A'), relative_rank(c, RANK_1));
+
+      else
+          continue;
+
+      set_castling_right(c, rsq);
+  }
+
+  // 4. En passant square. Ignore if no pawn capture is possible
 #ifdef HORDE
     if (((ss >> col) && (col >= 'a' && col <= 'h'))
         && ((ss >> row) && (((variant & HORDE_VARIANT) && row == '2') || row == '3' || row == '6')))
@@ -351,15 +318,15 @@
     if (((ss >> col) && (col >= 'a' && col <= 'h'))
         && ((ss >> row) && (row == '3' || row == '6')))
 #endif
-    {
-        st->epSquare = make_square(File(col - 'a'), Rank(row - '1'));
-
-        if (!(attackers_to(st->epSquare) & pieces(sideToMove, PAWN)))
-            st->epSquare = SQ_NONE;
-    }
-
-    // 5-6. Halfmove clock and fullmove number
-    ss >> std::skipws >> st->rule50 >> gamePly;
+  {
+      st->epSquare = make_square(File(col - 'a'), Rank(row - '1'));
+
+      if (!(attackers_to(st->epSquare) & pieces(sideToMove, PAWN)))
+          st->epSquare = SQ_NONE;
+  }
+
+  // 5-6. Halfmove clock and fullmove number
+  ss >> std::skipws >> st->rule50 >> gamePly;
 
 #ifdef THREECHECK
     st->checksGiven[WHITE] = CHECKS_0;
@@ -390,113 +357,6 @@
         }
     }
 #endif
-=======
-
-void Position::set(const string& fenStr, bool isChess960, Thread* th) {
-/*
-   A FEN string defines a particular position using only the ASCII character set.
-
-   A FEN string contains six fields separated by a space. The fields are:
-
-   1) Piece placement (from white's perspective). Each rank is described, starting
-      with rank 8 and ending with rank 1. Within each rank, the contents of each
-      square are described from file A through file H. Following the Standard
-      Algebraic Notation (SAN), each piece is identified by a single letter taken
-      from the standard English names. White pieces are designated using upper-case
-      letters ("PNBRQK") whilst Black uses lowercase ("pnbrqk"). Blank squares are
-      noted using digits 1 through 8 (the number of blank squares), and "/"
-      separates ranks.
-
-   2) Active color. "w" means white moves next, "b" means black.
-
-   3) Castling availability. If neither side can castle, this is "-". Otherwise,
-      this has one or more letters: "K" (White can castle kingside), "Q" (White
-      can castle queenside), "k" (Black can castle kingside), and/or "q" (Black
-      can castle queenside).
-
-   4) En passant target square (in algebraic notation). If there's no en passant
-      target square, this is "-". If a pawn has just made a 2-square move, this
-      is the position "behind" the pawn. This is recorded regardless of whether
-      there is a pawn in position to make an en passant capture.
-
-   5) Halfmove clock. This is the number of halfmoves since the last pawn advance
-      or capture. This is used to determine if a draw can be claimed under the
-      fifty-move rule.
-
-   6) Fullmove number. The number of the full move. It starts at 1, and is
-      incremented after Black's move.
-*/
-
-  unsigned char col, row, token;
-  size_t idx;
-  Square sq = SQ_A8;
-  std::istringstream ss(fenStr);
-
-  clear();
-  ss >> std::noskipws;
-
-  // 1. Piece placement
-  while ((ss >> token) && !isspace(token))
-  {
-      if (isdigit(token))
-          sq += Square(token - '0'); // Advance the given number of files
-
-      else if (token == '/')
-          sq -= Square(16);
-
-      else if ((idx = PieceToChar.find(token)) != string::npos)
-      {
-          put_piece(color_of(Piece(idx)), type_of(Piece(idx)), sq);
-          ++sq;
-      }
-  }
-
-  // 2. Active color
-  ss >> token;
-  sideToMove = (token == 'w' ? WHITE : BLACK);
-  ss >> token;
-
-  // 3. Castling availability. Compatible with 3 standards: Normal FEN standard,
-  // Shredder-FEN that uses the letters of the columns on which the rooks began
-  // the game instead of KQkq and also X-FEN standard that, in case of Chess960,
-  // if an inner rook is associated with the castling right, the castling tag is
-  // replaced by the file letter of the involved rook, as for the Shredder-FEN.
-  while ((ss >> token) && !isspace(token))
-  {
-      Square rsq;
-      Color c = islower(token) ? BLACK : WHITE;
-      Piece rook = make_piece(c, ROOK);
-
-      token = char(toupper(token));
-
-      if (token == 'K')
-          for (rsq = relative_square(c, SQ_H1); piece_on(rsq) != rook; --rsq) {}
-
-      else if (token == 'Q')
-          for (rsq = relative_square(c, SQ_A1); piece_on(rsq) != rook; ++rsq) {}
-
-      else if (token >= 'A' && token <= 'H')
-          rsq = make_square(File(token - 'A'), relative_rank(c, RANK_1));
-
-      else
-          continue;
-
-      set_castling_right(c, rsq);
-  }
-
-  // 4. En passant square. Ignore if no pawn capture is possible
-  if (   ((ss >> col) && (col >= 'a' && col <= 'h'))
-      && ((ss >> row) && (row == '3' || row == '6')))
-  {
-      st->epSquare = make_square(File(col - 'a'), Rank(row - '1'));
-
-      if (!(attackers_to(st->epSquare) & pieces(sideToMove, PAWN)))
-          st->epSquare = SQ_NONE;
-  }
-
-  // 5-6. Halfmove clock and fullmove number
-  ss >> std::skipws >> st->rule50 >> gamePly;
->>>>>>> ad87d707
 
   // Convert from fullmove starting from 1 to ply starting from 0,
   // handle also common incorrect FEN with fullmove = 0.
