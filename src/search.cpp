--- conflicted
+++ resolved
@@ -913,8 +913,7 @@
               int lmrDepth = std::max(newDepth - reduction<PvNode>(improving, depth, moveCount), DEPTH_ZERO) / ONE_PLY;
 
               // Countermoves based pruning
-              if (   lmrDepth < 3
-                  && (((*cmh )[moved_piece][to_sq(move)] < VALUE_ZERO) || !cm_ok)
+              if (   lmrDepth < 3                  && (((*cmh )[moved_piece][to_sq(move)] < VALUE_ZERO) || !cm_ok)
                   && (((*fmh )[moved_piece][to_sq(move)] < VALUE_ZERO) || !fm_ok)
                   && (((*fmh2)[moved_piece][to_sq(move)] < VALUE_ZERO) || !fm2_ok || (cm_ok && fm_ok)))
                   continue;
@@ -924,7 +923,6 @@
                   && !inCheck
                   && ss->staticEval + 256 + 200 * lmrDepth <= alpha)
                   continue;
-
               // Prune moves with negative SEE
               if (   lmrDepth < 8
                   && !pos.see_ge(move, Value(-35 * lmrDepth * lmrDepth)))
@@ -935,7 +933,6 @@
                    && !pos.see_ge(move, -PawnValueEg * (depth / ONE_PLY)))
                   continue;
       }
-
       // Speculative prefetch as early as possible
       prefetch(TT.first_entry(pos.key_after(move)));
 
@@ -946,8 +943,7 @@
           continue;
       }
 
-      // Update the current move (this must be done after singular extension search)
-      ss->currentMove = move;
+      // Update the current move (this must be done after singular extension search)      ss->currentMove = move;
       ss->counterMoves = &thisThread->counterMoveHistory[moved_piece][to_sq(move)];
 
       // Step 14. Make the move
@@ -976,15 +972,9 @@
                        && !pos.see_ge(make_move(to_sq(move), from_sq(move)),  VALUE_ZERO))
                   r -= 2 * ONE_PLY;
 
-<<<<<<< HEAD
               ss->history =  (*cmh )[moved_piece][to_sq(move)]
                            + (*fmh )[moved_piece][to_sq(move)]
                            + (*fmh2)[moved_piece][to_sq(move)]
-=======
-              ss->history =  (cmh  ? (*cmh )[moved_piece][to_sq(move)] : VALUE_ZERO)
-                           + (fmh  ? (*fmh )[moved_piece][to_sq(move)] : VALUE_ZERO)
-                           + (fmh2 ? (*fmh2)[moved_piece][to_sq(move)] : VALUE_ZERO)
->>>>>>> c0f20d4a
                            + thisThread->history.get(~pos.side_to_move(), move);
 
               // Decrease/increase reduction by comparing opponent's stat score
