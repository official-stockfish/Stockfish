/*
  Stockfish, a UCI chess playing engine derived from Glaurung 2.1
  Copyright (C) 2004-2008 Tord Romstad (Glaurung author)
  Copyright (C) 2008-2014 Marco Costalba, Joona Kiiski, Tord Romstad

  Stockfish is free software: you can redistribute it and/or modify
  it under the terms of the GNU General Public License as published by
  the Free Software Foundation, either version 3 of the License, or
  (at your option) any later version.

  Stockfish is distributed in the hope that it will be useful,
  but WITHOUT ANY WARRANTY; without even the implied warranty of
  MERCHANTABILITY or FITNESS FOR A PARTICULAR PURPOSE.  See the
  GNU General Public License for more details.

  You should have received a copy of the GNU General Public License
  along with this program.  If not, see <http://www.gnu.org/licenses/>.
*/

#include <algorithm>
#include <cassert>
#include <cmath>
#include <cstring>
#include <iostream>
#include <sstream>

#include "evaluate.h"
#include "movegen.h"
#include "movepick.h"
#include "rkiss.h"
#include "search.h"
#include "timeman.h"
#include "thread.h"
#include "tt.h"
#include "uci.h"

namespace Search {

  volatile SignalsType Signals;
  LimitsType Limits;
  std::vector<RootMove> RootMoves;
  Position RootPos;
  Time::point SearchTime;
  StateStackPtr SetupStates;
}

using std::string;
using Eval::evaluate;
using namespace Search;

namespace {

  // Different node types, used as template parameter
  enum NodeType { Root, PV, NonPV };

  // Dynamic razoring margin based on depth
  inline Value razor_margin(Depth d) { return Value(512 + 32 * d); }

  // Futility lookup tables (initialized at startup) and their access functions
  int FutilityMoveCounts[2][32]; // [improving][depth]

  inline Value futility_margin(Depth d) {
    return Value(200 * d);
  }

  // Reduction lookup tables (initialized at startup) and their access function
  int8_t Reductions[2][2][64][64]; // [pv][improving][depth][moveNumber]

  template <bool PvNode> inline Depth reduction(bool i, Depth d, int mn) {
    return (Depth) Reductions[PvNode][i][std::min(int(d), 63)][std::min(mn, 63)];
  }

  size_t PVIdx;
  TimeManager TimeMgr;
  double BestMoveChanges;
  Value DrawValue[COLOR_NB];
  HistoryStats History;
  GainsStats Gains;
  MovesStats Countermoves, Followupmoves;

  template <NodeType NT, bool SpNode>
  Value search(Position& pos, Stack* ss, Value alpha, Value beta, Depth depth, bool cutNode);

  template <NodeType NT, bool InCheck>
  Value qsearch(Position& pos, Stack* ss, Value alpha, Value beta, Depth depth);

  void id_loop(Position& pos);
  Value value_to_tt(Value v, int ply);
  Value value_from_tt(Value v, int ply);
  void update_stats(const Position& pos, Stack* ss, Move move, Depth depth, Move* quiets, int quietsCnt);
  string uci_pv(const Position& pos, int depth, Value alpha, Value beta);

  struct Skill {
    Skill(int l, size_t rootSize) : level(l),
                                    candidates(l < 20 ? std::min(4, (int)rootSize) : 0),
                                    best(MOVE_NONE) {}
   ~Skill() {
      if (candidates) // Swap best PV line with the sub-optimal one
          std::swap(RootMoves[0], *std::find(RootMoves.begin(),
                    RootMoves.end(), best ? best : pick_move()));
    }

    size_t candidates_size() const { return candidates; }
    bool time_to_pick(int depth) const { return depth == 1 + level; }
    Move pick_move();

    int level;
    size_t candidates;
    Move best;
  };

} // namespace


/// Search::init() is called during startup to initialize various lookup tables

void Search::init() {

  int d;  // depth (ONE_PLY == 2)
  int hd; // half depth (ONE_PLY == 1)
  int mc; // moveCount

  // Init reductions array
  for (hd = 1; hd < 64; ++hd) for (mc = 1; mc < 64; ++mc)
  {
      double    pvRed = 0.00 + log(double(hd)) * log(double(mc)) / 3.00;
      double nonPVRed = 0.33 + log(double(hd)) * log(double(mc)) / 2.25;

      Reductions[1][1][hd][mc] = int8_t(   pvRed >= 1.0 ?    pvRed + 0.5: 0);
      Reductions[0][1][hd][mc] = int8_t(nonPVRed >= 1.0 ? nonPVRed + 0.5: 0);

      Reductions[1][0][hd][mc] = Reductions[1][1][hd][mc];
      Reductions[0][0][hd][mc] = Reductions[0][1][hd][mc];

      if (Reductions[0][0][hd][mc] >= 2)
          Reductions[0][0][hd][mc] += 1;
  }

  // Init futility move count array
  for (d = 0; d < 32; ++d)
  {
      FutilityMoveCounts[0][d] = int(2.4 + 0.773 * pow(d + 0.00, 1.8));
      FutilityMoveCounts[1][d] = int(2.9 + 1.045 * pow(d + 0.49, 1.8));
  }
}


/// Search::perft() is our utility to verify move generation. All the leaf nodes
/// up to the given depth are generated and counted and the sum returned.
template<bool Root>
uint64_t Search::perft(Position& pos, Depth depth) {

  StateInfo st;
  uint64_t cnt, nodes = 0;
  CheckInfo ci(pos);
  const bool leaf = (depth == 2 * ONE_PLY);

  for (MoveList<LEGAL> it(pos); *it; ++it)
  {
      if (Root && depth <= ONE_PLY)
          cnt = 1, nodes++;
      else
      {
          pos.do_move(*it, st, ci, pos.gives_check(*it, ci));
          cnt = leaf ? MoveList<LEGAL>(pos).size() : perft<false>(pos, depth - ONE_PLY);
          nodes += cnt;
          pos.undo_move(*it);
      }
      if (Root)
          sync_cout << UCI::format_move(*it, pos.is_chess960()) << ": " << cnt << sync_endl;
  }
  return nodes;
}

template uint64_t Search::perft<true>(Position& pos, Depth depth);


/// Search::think() is the external interface to Stockfish's search, and is
/// called by the main thread when the program receives the UCI 'go' command. It
/// searches from RootPos and at the end prints the "bestmove" to output.

void Search::think() {

  TimeMgr.init(Limits, RootPos.game_ply(), RootPos.side_to_move());

  int cf = Options["Contempt"] * PawnValueEg / 100; // From centipawns
  DrawValue[ RootPos.side_to_move()] = VALUE_DRAW - Value(cf);
  DrawValue[~RootPos.side_to_move()] = VALUE_DRAW + Value(cf);

  if (RootMoves.empty())
  {
      RootMoves.push_back(MOVE_NONE);
      sync_cout << "info depth 0 score "
                << UCI::format_value(RootPos.checkers() ? -VALUE_MATE : VALUE_DRAW)
                << sync_endl;

      goto finalize;
  }

  // Reset the threads, still sleeping: will wake up at split time
  for (size_t i = 0; i < Threads.size(); ++i)
      Threads[i]->maxPly = 0;

  Threads.timer->run = true;
  Threads.timer->notify_one(); // Wake up the recurring timer

  id_loop(RootPos); // Let's start searching !

  Threads.timer->run = false; // Stop the timer

finalize:

  // When search is stopped this info is not printed
  sync_cout << "info nodes " << RootPos.nodes_searched()
            << " time " << Time::now() - SearchTime + 1 << sync_endl;

  // When we reach the maximum depth, we can arrive here without a raise of
  // Signals.stop. However, if we are pondering or in an infinite search,
  // the UCI protocol states that we shouldn't print the best move before the
  // GUI sends a "stop" or "ponderhit" command. We therefore simply wait here
  // until the GUI sends one of those commands (which also raises Signals.stop).
  if (!Signals.stop && (Limits.ponder || Limits.infinite))
  {
      Signals.stopOnPonderhit = true;
      RootPos.this_thread()->wait_for(Signals.stop);
  }

  // Best move could be MOVE_NONE when searching on a stalemate position
  sync_cout << "bestmove " << UCI::format_move(RootMoves[0].pv[0], RootPos.is_chess960())
            << " ponder "  << UCI::format_move(RootMoves[0].pv[1], RootPos.is_chess960())
            << sync_endl;
}


namespace {

  struct PVCache {
    struct Entry {
      PVEntry pv;
      Key key;
      int age;
    };

    static const int size = 1 << 12;
    Entry table[size];
    int age;

    void new_search() { ++age; }

    Entry* probe(Key key) {
      Entry* e = &table[key & (size - 17)];
      for (int i = 0; i < 16; ++i, ++e) {
        if (e->key == key) {
          return e;
        } 
      }
      return 0;
    }

    void store(Key key, const PVEntry & pv) {
      Entry* e = &table[key & (size - 17)];
      Entry* best = e;
      for (int i = 0; i < 16; ++i, ++e) {
        if (e->age != age || e->key == key) {
          best = e;
          break;
        }
      }
      best->pv = pv;
      best->key = key;
      best->age = age;
    }
  };

  PVCache PVTT;

  // id_loop() is the main iterative deepening loop. It calls search() repeatedly
  // with increasing depth until the allocated thinking time has been consumed,
  // user stops the search, or the maximum search depth is reached.

  void id_loop(Position& pos) {

    Stack stack[MAX_PLY_PLUS_6], *ss = stack+2; // To allow referencing (ss-2)
    int depth;
    Value bestValue, alpha, beta, delta;

    std::memset(ss-2, 0, 5 * sizeof(Stack));

    depth = 0;
    BestMoveChanges = 0;
    bestValue = delta = alpha = -VALUE_INFINITE;
    beta = VALUE_INFINITE;

    TT.new_search();
    History.clear();
    Gains.clear();
    Countermoves.clear();
    Followupmoves.clear();

    size_t multiPV = Options["MultiPV"];
    Skill skill(Options["Skill Level"], RootMoves.size());

    // Do we have to play with skill handicap? In this case enable MultiPV search
    // that we will use behind the scenes to retrieve a set of possible moves.
    multiPV = std::max(multiPV, skill.candidates_size());

    // Iterative deepening loop until requested to stop or target depth reached
    while (++depth <= MAX_PLY && !Signals.stop && (!Limits.depth || depth <= Limits.depth))
    {
        PVTT.new_search();

        // Age out PV variability metric
        BestMoveChanges *= 0.5;

        // Save the last iteration's scores before first PV line is searched and
        // all the move scores except the (new) PV are set to -VALUE_INFINITE.
        for (size_t i = 0; i < RootMoves.size(); ++i)
            RootMoves[i].prevScore = RootMoves[i].score;

        // MultiPV loop. We perform a full root search for each PV line
        for (PVIdx = 0; PVIdx < std::min(multiPV, RootMoves.size()) && !Signals.stop; ++PVIdx)
        {
            // Reset aspiration window starting size
            if (depth >= 5)
            {
                delta = Value(16);
                alpha = std::max(RootMoves[PVIdx].prevScore - delta,-VALUE_INFINITE);
                beta  = std::min(RootMoves[PVIdx].prevScore + delta, VALUE_INFINITE);
            }

            // Start with a small aspiration window and, in the case of a fail
            // high/low, re-search with a bigger window until we're not failing
            // high/low anymore.
            while (true)
            {
                bestValue = search<Root, false>(pos, ss, alpha, beta, depth * ONE_PLY, false);

                // Bring the best move to the front. It is critical that sorting
                // is done with a stable algorithm because all the values but the
                // first and eventually the new best one are set to -VALUE_INFINITE
                // and we want to keep the same order for all the moves except the
                // new PV that goes to the front. Note that in case of MultiPV
                // search the already searched PV lines are preserved.
                std::stable_sort(RootMoves.begin() + PVIdx, RootMoves.end());

                // Write PV back to transposition table in case the relevant
                // entries have been overwritten during the search.
                for (size_t i = 0; i <= PVIdx; ++i)
                    RootMoves[i].insert_pv_in_tt(pos);

                // If search has been stopped break immediately. Sorting and
                // writing PV back to TT is safe because RootMoves is still
                // valid, although it refers to previous iteration.
                if (Signals.stop)
                    break;

                // When failing high/low give some update (without cluttering
                // the UI) before a re-search.
                if (  (bestValue <= alpha || bestValue >= beta)
                    && Time::now() - SearchTime > 3000)
                    sync_cout << uci_pv(pos, depth, alpha, beta) << sync_endl;

                // In case of failing low/high increase aspiration window and
                // re-search, otherwise exit the loop.
                if (bestValue <= alpha)
                {
                    alpha = std::max(bestValue - delta, -VALUE_INFINITE);

                    Signals.failedLowAtRoot = true;
                    Signals.stopOnPonderhit = false;
                }
                else if (bestValue >= beta)
                    beta = std::min(bestValue + delta, VALUE_INFINITE);

                else
                    break;

                delta += 3 * delta / 8;

                assert(alpha >= -VALUE_INFINITE && beta <= VALUE_INFINITE);
            }

            // Sort the PV lines searched so far and update the GUI
            std::stable_sort(RootMoves.begin(), RootMoves.begin() + PVIdx + 1);

            if (   !Signals.stop
                && (   PVIdx + 1 == std::min(multiPV, RootMoves.size())
                    || Time::now() - SearchTime > 3000))
                sync_cout << uci_pv(pos, depth, alpha, beta) << sync_endl;
        }

        // If skill levels are enabled and time is up, pick a sub-optimal best move
        if (skill.candidates_size() && skill.time_to_pick(depth))
            skill.pick_move();

        // Have we found a "mate in x"?
        if (   Limits.mate
            && bestValue >= VALUE_MATE_IN_MAX_PLY
            && VALUE_MATE - bestValue <= 2 * Limits.mate)
            Signals.stop = true;

        // Do we have time for the next iteration? Can we stop searching now?
        if (Limits.use_time_management() && !Signals.stop && !Signals.stopOnPonderhit)
        {
            // Take some extra time if the best move has changed
            if (depth > 4 && multiPV == 1)
                TimeMgr.pv_instability(BestMoveChanges);

            // Stop the search if only one legal move is available or all
            // of the available time has been used.
            if (   RootMoves.size() == 1
                || Time::now() - SearchTime > TimeMgr.available_time())
            {
                // If we are allowed to ponder do not stop the search now but
                // keep pondering until the GUI sends "ponderhit" or "stop".
                if (Limits.ponder)
                    Signals.stopOnPonderhit = true;
                else
                    Signals.stop = true;
            }
        }
    }
  }

  // search<>() is the main search function for both PV and non-PV nodes and for
  // normal and SplitPoint nodes. When called just after a split point the search
  // is simpler because we have already probed the hash table, done a null move
  // search, and searched the first move before splitting, so we don't have to
  // repeat all this work again. We also don't need to store anything to the hash
  // table here: This is taken care of after we return from the split point.

  template <NodeType NT, bool SpNode>
  Value search(Position& pos, Stack* ss, Value alpha, Value beta, Depth depth, bool cutNode) {

    const bool RootNode = NT == Root;
    const bool PvNode   = NT == PV || NT == Root;

    assert(-VALUE_INFINITE <= alpha && alpha < beta && beta <= VALUE_INFINITE);
    assert(PvNode || (alpha == beta - 1));
    assert(depth > DEPTH_ZERO);

    PVEntry pv;
    Move quietsSearched[64];
    StateInfo st;
    const TTEntry *tte;
    SplitPoint* splitPoint;
    Key posKey;
    Move ttMove, move, excludedMove, bestMove;
    Depth ext, newDepth, predictedDepth;
    Value bestValue, value, ttValue, eval, nullValue, futilityValue;
    bool inCheck, givesCheck, pvMove, singularExtensionNode, improving;
    bool captureOrPromotion, dangerous, doFullDepthSearch;
    int moveCount, quietCount;

    // Step 1. Initialize node
    Thread* thisThread = pos.this_thread();
    inCheck = pos.checkers();

    if (SpNode)
    {
        splitPoint = ss->splitPoint;
        bestMove   = splitPoint->bestMove;
        bestValue  = splitPoint->bestValue;
        tte = NULL;
        ttMove = excludedMove = MOVE_NONE;
        ttValue = VALUE_NONE;

        assert(splitPoint->bestValue > -VALUE_INFINITE && splitPoint->moveCount > 0);

        goto moves_loop;
    }

    moveCount = quietCount = 0;
    bestValue = -VALUE_INFINITE;
    ss->currentMove = ss->ttMove = (ss+1)->excludedMove = bestMove = MOVE_NONE;
    ss->ply = (ss-1)->ply + 1;
    (ss+1)->skipNullMove = false; (ss+1)->reduction = DEPTH_ZERO;
    (ss+2)->killers[0] = (ss+2)->killers[1] = MOVE_NONE;

    if (NT == PV)
       ss->pv->pv[0] = MOVE_NONE;

    // Used to send selDepth info to GUI
    if (PvNode && thisThread->maxPly < ss->ply)
        thisThread->maxPly = ss->ply;

    if (!RootNode)
    {
        // Step 2. Check for aborted search and immediate draw
        if (Signals.stop || pos.is_draw() || ss->ply > MAX_PLY)
            return ss->ply > MAX_PLY && !inCheck ? evaluate(pos) : DrawValue[pos.side_to_move()];

        // Step 3. Mate distance pruning. Even if we mate at the next move our score
        // would be at best mate_in(ss->ply+1), but if alpha is already bigger because
        // a shorter mate was found upward in the tree then there is no need to search
        // because we will never beat the current alpha. Same logic but with reversed
        // signs applies also in the opposite condition of being mated instead of giving
        // mate. In this case return a fail-high score.
        alpha = std::max(mated_in(ss->ply), alpha);
        beta = std::min(mate_in(ss->ply+1), beta);
        if (alpha >= beta)
            return alpha;
    }

    // Step 4. Transposition table lookup
    // We don't want the score of a partial search to overwrite a previous full search
    // TT value, so we use a different position key in case of an excluded move.
    excludedMove = ss->excludedMove;
    posKey = excludedMove ? pos.exclusion_key() : pos.key();
    tte = TT.probe(posKey);
    ss->ttMove = ttMove = RootNode ? RootMoves[PVIdx].pv[0] : tte ? tte->move() : MOVE_NONE;
    ttValue = tte ? value_from_tt(tte->value(), ss->ply) : VALUE_NONE;

    // At PV nodes we check for exact scores, whilst at non-PV nodes we check for
    // a fail high/low. The biggest advantage to probing at PV nodes is to have a
    // smooth experience in analysis mode. We don't probe at Root nodes otherwise
    // we should also update RootMoveList to avoid bogus output.
    if (   !PvNode
        && tte
        && tte->depth() >= depth
        && ttValue != VALUE_NONE // Only in case of TT access race
        && (ttValue >= beta ? (tte->bound() & BOUND_LOWER)
                            : (tte->bound() & BOUND_UPPER)))
    {
        ss->currentMove = ttMove; // Can be MOVE_NONE

        // If ttMove is quiet, update killers, history, counter move and followup move on TT hit
        if (ttValue >= beta && ttMove && !pos.capture_or_promotion(ttMove) && !inCheck)
            update_stats(pos, ss, ttMove, depth, NULL, 0);

        if (PvNode) {
            PVCache::Entry* pvtt = PVTT.probe(posKey);
            if (pvtt)
                *ss->pv = pvtt->pv;
        }

        return ttValue;
    }

    // Step 5. Evaluate the position statically and update parent's gain statistics
    if (inCheck)
    {
        ss->staticEval = eval = VALUE_NONE;
        goto moves_loop;
    }

    else if (tte)
    {
        // Never assume anything on values stored in TT
        if ((ss->staticEval = eval = tte->eval_value()) == VALUE_NONE)
            eval = ss->staticEval = evaluate(pos);

        // Can ttValue be used as a better position evaluation?
        if (ttValue != VALUE_NONE)
            if (tte->bound() & (ttValue > eval ? BOUND_LOWER : BOUND_UPPER))
                eval = ttValue;
    }
    else
    {
        eval = ss->staticEval =
        (ss-1)->currentMove != MOVE_NULL ? evaluate(pos) : -(ss-1)->staticEval + 2 * Eval::Tempo;

        TT.store(posKey, VALUE_NONE, BOUND_NONE, DEPTH_NONE, MOVE_NONE, ss->staticEval);
    }

    if (   !pos.captured_piece_type()
        &&  ss->staticEval != VALUE_NONE
        && (ss-1)->staticEval != VALUE_NONE
        && (move = (ss-1)->currentMove) != MOVE_NULL
        &&  move != MOVE_NONE
        &&  type_of(move) == NORMAL)
    {
        Square to = to_sq(move);
        Gains.update(pos.piece_on(to), to, -(ss-1)->staticEval - ss->staticEval);
    }

    // Step 6. Razoring (skipped when in check)
    if (   !PvNode
        &&  depth < 4 * ONE_PLY
        &&  eval + razor_margin(depth) <= alpha
        &&  ttMove == MOVE_NONE
        && !pos.pawn_on_7th(pos.side_to_move()))
    {
        if (   depth <= ONE_PLY
            && eval + razor_margin(3 * ONE_PLY) <= alpha)
            return qsearch<NonPV, false>(pos, ss, alpha, beta, DEPTH_ZERO);

        Value ralpha = alpha - razor_margin(depth);
        Value v = qsearch<NonPV, false>(pos, ss, ralpha, ralpha+1, DEPTH_ZERO);
        if (v <= ralpha)
            return v;
    }

    // Step 7. Futility pruning: child node (skipped when in check)
    if (   !PvNode
        && !ss->skipNullMove
        &&  depth < 7 * ONE_PLY
        &&  eval - futility_margin(depth) >= beta
        &&  eval < VALUE_KNOWN_WIN  // Do not return unproven wins
        &&  pos.non_pawn_material(pos.side_to_move()))
        return eval - futility_margin(depth);

    // Step 8. Null move search with verification search (is omitted in PV nodes)
    if (   !PvNode
        && !ss->skipNullMove
        &&  depth >= 2 * ONE_PLY
        &&  eval >= beta
        &&  pos.non_pawn_material(pos.side_to_move()))
    {
        ss->currentMove = MOVE_NULL;

        assert(eval - beta >= 0);

        // Null move dynamic reduction based on depth and value
        Depth R = (3 + depth / 4 + std::min(int(eval - beta) / PawnValueMg, 3)) * ONE_PLY;

        pos.do_null_move(st);
        (ss+1)->skipNullMove = true;
        nullValue = depth-R < ONE_PLY ? -qsearch<NonPV, false>(pos, ss+1, -beta, -beta+1, DEPTH_ZERO)
                                      : - search<NonPV, false>(pos, ss+1, -beta, -beta+1, depth-R, !cutNode);
        (ss+1)->skipNullMove = false;
        pos.undo_null_move();

        if (nullValue >= beta)
        {
            // Do not return unproven mate scores
            if (nullValue >= VALUE_MATE_IN_MAX_PLY)
                nullValue = beta;

            if (depth < 12 * ONE_PLY && abs(beta) < VALUE_KNOWN_WIN)
                return nullValue;

            // Do verification search at high depths
            ss->skipNullMove = true;
            Value v = depth-R < ONE_PLY ? qsearch<NonPV, false>(pos, ss, beta-1, beta, DEPTH_ZERO)
                                        :  search<NonPV, false>(pos, ss, beta-1, beta, depth-R, false);
            ss->skipNullMove = false;

            if (v >= beta)
                return nullValue;
        }
    }

    // Step 9. ProbCut (skipped when in check)
    // If we have a very good capture (i.e. SEE > seeValues[captured_piece_type])
    // and a reduced search returns a value much above beta, we can (almost) safely
    // prune the previous move.
    if (   !PvNode
        &&  depth >= 5 * ONE_PLY
        && !ss->skipNullMove
        &&  abs(beta) < VALUE_MATE_IN_MAX_PLY)
    {
        Value rbeta = std::min(beta + 200, VALUE_INFINITE);
        Depth rdepth = depth - 4 * ONE_PLY;

        assert(rdepth >= ONE_PLY);
        assert((ss-1)->currentMove != MOVE_NONE);
        assert((ss-1)->currentMove != MOVE_NULL);

        MovePicker mp(pos, ttMove, History, pos.captured_piece_type());
        CheckInfo ci(pos);

        while ((move = mp.next_move<false>()) != MOVE_NONE)
            if (pos.legal(move, ci.pinned))
            {
                ss->currentMove = move;
                pos.do_move(move, st, ci, pos.gives_check(move, ci));
                value = -search<NonPV, false>(pos, ss+1, -rbeta, -rbeta+1, rdepth, !cutNode);
                pos.undo_move(move);
                if (value >= rbeta)
                    return value;
            }
    }

    // Step 10. Internal iterative deepening (skipped when in check)
    if (    depth >= (PvNode ? 5 * ONE_PLY : 8 * ONE_PLY)
        && !ttMove
        && (PvNode || ss->staticEval + 256 >= beta))
    {
        Depth d = 2 * (depth - 2 * ONE_PLY) - (PvNode ? DEPTH_ZERO : depth / 2);
        ss->skipNullMove = true;
        search<PvNode ? PV : NonPV, false>(pos, ss, alpha, beta, d / 2, true);
        ss->skipNullMove = false;

        tte = TT.probe(posKey);
        ttMove = tte ? tte->move() : MOVE_NONE;
    }

moves_loop: // When in check and at SpNode search starts from here

    Square prevMoveSq = to_sq((ss-1)->currentMove);
    Move countermoves[] = { Countermoves[pos.piece_on(prevMoveSq)][prevMoveSq].first,
                            Countermoves[pos.piece_on(prevMoveSq)][prevMoveSq].second };

    Square prevOwnMoveSq = to_sq((ss-2)->currentMove);
    Move followupmoves[] = { Followupmoves[pos.piece_on(prevOwnMoveSq)][prevOwnMoveSq].first,
                             Followupmoves[pos.piece_on(prevOwnMoveSq)][prevOwnMoveSq].second };

    MovePicker mp(pos, ttMove, depth, History, countermoves, followupmoves, ss);
    CheckInfo ci(pos);
    value = bestValue; // Workaround a bogus 'uninitialized' warning under gcc
    improving =   ss->staticEval >= (ss-2)->staticEval
               || ss->staticEval == VALUE_NONE
               ||(ss-2)->staticEval == VALUE_NONE;

    singularExtensionNode =   !RootNode
                           && !SpNode
                           &&  depth >= 8 * ONE_PLY
                           &&  ttMove != MOVE_NONE
                       /*  &&  ttValue != VALUE_NONE Already implicit in the next condition */
                           &&  abs(ttValue) < VALUE_KNOWN_WIN
                           && !excludedMove // Recursive singular search is not allowed
                           && (tte->bound() & BOUND_LOWER)
                           &&  tte->depth() >= depth - 3 * ONE_PLY;

    // Step 11. Loop through moves
    // Loop through all pseudo-legal moves until no moves remain or a beta cutoff occurs
    while ((move = mp.next_move<SpNode>()) != MOVE_NONE)
    {
      assert(is_ok(move));

      if (move == excludedMove)
          continue;

      // At root obey the "searchmoves" option and skip moves not listed in Root
      // Move List. As a consequence any illegal move is also skipped. In MultiPV
      // mode we also skip PV moves which have been already searched.
      if (RootNode && !std::count(RootMoves.begin() + PVIdx, RootMoves.end(), move))
          continue;

      if (SpNode)
      {
          // Shared counter cannot be decremented later if the move turns out to be illegal
          if (!pos.legal(move, ci.pinned))
              continue;

          moveCount = ++splitPoint->moveCount;
          splitPoint->mutex.unlock();
      }
      else
          ++moveCount;

      if (RootNode)
      {
          Signals.firstRootMove = (moveCount == 1);

          if (thisThread == Threads.main() && Time::now() - SearchTime > 3000)
              sync_cout << "info depth " << depth
                        << " currmove " << UCI::format_move(move, pos.is_chess960())
                        << " currmovenumber " << moveCount + PVIdx << sync_endl;
      }

      ext = DEPTH_ZERO;
      captureOrPromotion = pos.capture_or_promotion(move);

      givesCheck =  type_of(move) == NORMAL && !ci.dcCandidates
                  ? ci.checkSq[type_of(pos.piece_on(from_sq(move)))] & to_sq(move)
                  : pos.gives_check(move, ci);

      dangerous =   givesCheck
                 || type_of(move) != NORMAL
                 || pos.advanced_pawn_push(move);

      // Step 12. Extend checks
      if (givesCheck && pos.see_sign(move) >= VALUE_ZERO)
          ext = ONE_PLY;

      // Singular extension search. If all moves but one fail low on a search of
      // (alpha-s, beta-s), and just one fails high on (alpha, beta), then that move
      // is singular and should be extended. To verify this we do a reduced search
      // on all the other moves but the ttMove and if the result is lower than
      // ttValue minus a margin then we extend the ttMove.
      if (    singularExtensionNode
          &&  move == ttMove
          && !ext
          &&  pos.legal(move, ci.pinned))
      {
          Value rBeta = ttValue - int(2 * depth);
          ss->excludedMove = move;
          ss->skipNullMove = true;
          value = search<NonPV, false>(pos, ss, rBeta - 1, rBeta, depth / 2, cutNode);
          ss->skipNullMove = false;
          ss->excludedMove = MOVE_NONE;

          if (value < rBeta)
              ext = ONE_PLY;
      }

      // Update the current move (this must be done after singular extension search)
      newDepth = depth - ONE_PLY + ext;

      // Step 13. Pruning at shallow depth (exclude PV nodes)
      if (   !PvNode
          && !captureOrPromotion
          && !inCheck
          && !dangerous
       /* &&  move != ttMove Already implicit in the next condition */
          &&  bestValue > VALUE_MATED_IN_MAX_PLY)
      {
          // Move count based pruning
          if (   depth < 16 * ONE_PLY
              && moveCount >= FutilityMoveCounts[improving][depth])
          {
              if (SpNode)
                  splitPoint->mutex.lock();

              continue;
          }

          predictedDepth = newDepth - reduction<PvNode>(improving, depth, moveCount);

          // Futility pruning: parent node
          if (predictedDepth < 7 * ONE_PLY)
          {
              futilityValue =  ss->staticEval + futility_margin(predictedDepth)
                             + 128 + Gains[pos.moved_piece(move)][to_sq(move)];

              if (futilityValue <= alpha)
              {
                  bestValue = std::max(bestValue, futilityValue);

                  if (SpNode)
                  {
                      splitPoint->mutex.lock();
                      if (bestValue > splitPoint->bestValue)
                          splitPoint->bestValue = bestValue;
                  }
                  continue;
              }
          }

          // Prune moves with negative SEE at low depths
          if (predictedDepth < 4 * ONE_PLY && pos.see_sign(move) < VALUE_ZERO)
          {
              if (SpNode)
                  splitPoint->mutex.lock();

              continue;
          }
      }

      // Speculative prefetch as early as possible
      prefetch((char*)TT.first_entry(pos.key_after(move)));

      // Check for legality just before making the move
      if (!RootNode && !SpNode && !pos.legal(move, ci.pinned))
      {
          moveCount--;
          continue;
      }

      pvMove = PvNode && moveCount == 1;
      ss->currentMove = move;
      if (!SpNode && !captureOrPromotion && quietCount < 64)
          quietsSearched[quietCount++] = move;

      // Step 14. Make the move
      pos.do_move(move, st, ci, givesCheck);

      // Step 15. Reduced depth search (LMR). If the move fails high it will be
      // re-searched at full depth.
      if (    depth >= 3 * ONE_PLY
          && !pvMove
          && !captureOrPromotion
          &&  move != ttMove
          &&  move != ss->killers[0]
          &&  move != ss->killers[1])
      {
          ss->reduction = reduction<PvNode>(improving, depth, moveCount);

          if (   (!PvNode && cutNode)
              ||  History[pos.piece_on(to_sq(move))][to_sq(move)] < 0)
              ss->reduction += ONE_PLY;

          if (move == countermoves[0] || move == countermoves[1])
              ss->reduction = std::max(DEPTH_ZERO, ss->reduction - ONE_PLY);

          // Decrease reduction for moves that escape a capture
          if (   ss->reduction
              && type_of(move) == NORMAL
              && type_of(pos.piece_on(to_sq(move))) != PAWN
              && pos.see(make_move(to_sq(move), from_sq(move))) < 0)
              ss->reduction = std::max(DEPTH_ZERO, ss->reduction - ONE_PLY);

          Depth d = std::max(newDepth - ss->reduction, ONE_PLY);
          if (SpNode)
              alpha = splitPoint->alpha;

          value = -search<NonPV, false>(pos, ss+1, -(alpha+1), -alpha, d, true);

          // Re-search at intermediate depth if reduction is very high
          if (value > alpha && ss->reduction >= 4 * ONE_PLY)
          {
              Depth d2 = std::max(newDepth - 2 * ONE_PLY, ONE_PLY);
              value = -search<NonPV, false>(pos, ss+1, -(alpha+1), -alpha, d2, true);
          }

          doFullDepthSearch = (value > alpha && ss->reduction != DEPTH_ZERO);
          ss->reduction = DEPTH_ZERO;
      }
      else
          doFullDepthSearch = !pvMove;

      // Step 16. Full depth search, when LMR is skipped or fails high
      if (doFullDepthSearch)
      {
          if (SpNode)
              alpha = splitPoint->alpha;

          value = newDepth <   ONE_PLY ?
                            givesCheck ? -qsearch<NonPV,  true>(pos, ss+1, -(alpha+1), -alpha, DEPTH_ZERO)
                                       : -qsearch<NonPV, false>(pos, ss+1, -(alpha+1), -alpha, DEPTH_ZERO)
                                       : - search<NonPV, false>(pos, ss+1, -(alpha+1), -alpha, newDepth, !cutNode);
      }

      // For PV nodes only, do a full PV search on the first move or after a fail
      // high (in the latter case search only if value < beta), otherwise let the
      // parent node fail low with value <= alpha and to try another move.
      if (PvNode && (pvMove || (value > alpha && (RootNode || value < beta)))) {
          (ss+1)->pv = &pv;
          value = newDepth <   ONE_PLY ?
                            givesCheck ? -qsearch<PV,  true>(pos, ss+1, -beta, -alpha, DEPTH_ZERO)
                                       : -qsearch<PV, false>(pos, ss+1, -beta, -alpha, DEPTH_ZERO)
                                       : - search<PV, false>(pos, ss+1, -beta, -alpha, newDepth, false);
      }
      // Step 17. Undo move
      pos.undo_move(move);

      assert(value > -VALUE_INFINITE && value < VALUE_INFINITE);

      // Step 18. Check for new best move
      if (SpNode)
      {
          splitPoint->mutex.lock();
          bestValue = splitPoint->bestValue;
          alpha = splitPoint->alpha;
      }

      // Finished searching the move. If a stop or a cutoff occurred, the return
      // value of the search cannot be trusted, and we return immediately without
      // updating best move, PV and TT.
      if (Signals.stop || thisThread->cutoff_occurred())
          return VALUE_ZERO;

      if (RootNode)
      {
          RootMove& rm = *std::find(RootMoves.begin(), RootMoves.end(), move);

          // PV move or new best move ?
          if (pvMove || value > alpha)
          {
              rm.score = value;
              rm.pv.resize(1);
              for (int i = 0; (ss+1)->pv && (ss+1)->pv->pv[i] != MOVE_NONE; ++i)
                  rm.pv.push_back((ss+1)->pv->pv[i]);

              // We record how often the best move has been changed in each
              // iteration. This information is used for time management: When
              // the best move changes frequently, we allocate some more time.
              if (!pvMove)
                  ++BestMoveChanges;
          }
          else
              // All other moves but the PV are set to the lowest value: this is
              // not a problem when sorting because the sort is stable and the
              // move position in the list is preserved - just the PV is pushed up.
              rm.score = -VALUE_INFINITE;
      }

      if (value > bestValue)
      {
          bestValue = SpNode ? splitPoint->bestValue = value : value;

          if (value > alpha)
          {
              bestMove = SpNode ? splitPoint->bestMove = move : move;

              if (NT == PV) {
                  ss->pv->update(move, (ss+1)->pv);
                  if (SpNode)
                      *splitPoint->ss->pv = *ss->pv;
              }

              if (PvNode && value < beta) // Update alpha! Always alpha < beta
                  alpha = SpNode ? splitPoint->alpha = value : value;
              else
              {
                  assert(value >= beta); // Fail high

                  if (SpNode)
                      splitPoint->cutoff = true;

                  break;
              }
          }
      }

      // Step 19. Check for splitting the search
      if (   !SpNode
          &&  Threads.size() >= 2
          &&  depth >= Threads.minimumSplitDepth
          &&  (   !thisThread->activeSplitPoint
               || !thisThread->activeSplitPoint->allSlavesSearching)
          &&  thisThread->splitPointsSize < MAX_SPLITPOINTS_PER_THREAD)
      {
          assert(bestValue > -VALUE_INFINITE && bestValue < beta);

          thisThread->split(pos, ss, alpha, beta, &bestValue, &bestMove,
                            depth, moveCount, &mp, NT, cutNode);

          if (Signals.stop || thisThread->cutoff_occurred())
              return VALUE_ZERO;

          if (bestValue >= beta)
              break;
      }
    }

    if (SpNode)
        return bestValue;

    // Following condition would detect a stop or a cutoff set only after move
    // loop has been completed. But in this case bestValue is valid because we
    // have fully searched our subtree, and we can anyhow save the result in TT.
    /*
       if (Signals.stop || thisThread->cutoff_occurred())
        return VALUE_DRAW;
    */

    // Step 20. Check for mate and stalemate
    // All legal moves have been searched and if there are no legal moves, it
    // must be mate or stalemate. If we are in a singular extension search then
    // return a fail low score.
    if (!moveCount)
        bestValue = excludedMove ? alpha
                   :     inCheck ? mated_in(ss->ply) : DrawValue[pos.side_to_move()];

    // Quiet best move: update killers, history, countermoves and followupmoves
    else if (bestValue >= beta && !pos.capture_or_promotion(bestMove) && !inCheck)
        update_stats(pos, ss, bestMove, depth, quietsSearched, quietCount - 1);

    if (NT == PV)
        PVTT.store(posKey, *ss->pv);

    TT.store(posKey, value_to_tt(bestValue, ss->ply),
             bestValue >= beta  ? BOUND_LOWER :
             PvNode && bestMove ? BOUND_EXACT : BOUND_UPPER,
             depth, bestMove, ss->staticEval);

    assert(bestValue > -VALUE_INFINITE && bestValue < VALUE_INFINITE);

    return bestValue;
  }


  // qsearch() is the quiescence search function, which is called by the main
  // search function when the remaining depth is zero (or, to be more precise,
  // less than ONE_PLY).

  template <NodeType NT, bool InCheck>
  Value qsearch(Position& pos, Stack* ss, Value alpha, Value beta, Depth depth) {

    const bool PvNode = NT == PV;

    assert(NT == PV || NT == NonPV);
    assert(InCheck == !!pos.checkers());
    assert(alpha >= -VALUE_INFINITE && alpha < beta && beta <= VALUE_INFINITE);
    assert(PvNode || (alpha == beta - 1));
    assert(depth <= DEPTH_ZERO);

    PVEntry pv;
    StateInfo st;
    const TTEntry* tte;
    Key posKey;
    Move ttMove, move, bestMove;
    Value bestValue, value, ttValue, futilityValue, futilityBase, oldAlpha;
    bool givesCheck, evasionPrunable;
    Depth ttDepth;

    // To flag BOUND_EXACT a node with eval above alpha and no available moves
    if (PvNode)
        oldAlpha = alpha;

    ss->currentMove = bestMove = MOVE_NONE;
    ss->ply = (ss-1)->ply + 1;
    (ss+1)->pv = PvNode ? &pv : 0;
    if (PvNode)
        ss->pv->pv[0] = MOVE_NONE;

    // Check for an instant draw or if the maximum ply has been reached
    if (pos.is_draw() || ss->ply > MAX_PLY)
        return ss->ply > MAX_PLY && !InCheck ? evaluate(pos) : DrawValue[pos.side_to_move()];

    // Decide whether or not to include checks: this fixes also the type of
    // TT entry depth that we are going to use. Note that in qsearch we use
    // only two types of depth in TT: DEPTH_QS_CHECKS or DEPTH_QS_NO_CHECKS.
    ttDepth = InCheck || depth >= DEPTH_QS_CHECKS ? DEPTH_QS_CHECKS
                                                  : DEPTH_QS_NO_CHECKS;

    // Transposition table lookup
    posKey = pos.key();
    tte = TT.probe(posKey);
    ttMove = tte ? tte->move() : MOVE_NONE;
    ttValue = tte ? value_from_tt(tte->value(),ss->ply) : VALUE_NONE;

<<<<<<< HEAD
    if (  !PvNode
=======
    if (  !PvNode 
>>>>>>> 2837edc4
        && tte
        && tte->depth() >= ttDepth
        && ttValue != VALUE_NONE // Only in case of TT access race
        && (ttValue >= beta ? (tte->bound() &  BOUND_LOWER)
                            : (tte->bound() &  BOUND_UPPER)))
    {
        ss->currentMove = ttMove; // Can be MOVE_NONE
        return ttValue;
    }

    // Evaluate the position statically
    if (InCheck)
    {
        ss->staticEval = VALUE_NONE;
        bestValue = futilityBase = -VALUE_INFINITE;
    }
    else
    {
        if (tte)
        {
            // Never assume anything on values stored in TT
            if ((ss->staticEval = bestValue = tte->eval_value()) == VALUE_NONE)
                ss->staticEval = bestValue = evaluate(pos);

            // Can ttValue be used as a better position evaluation?
            if (ttValue != VALUE_NONE)
                if (tte->bound() & (ttValue > bestValue ? BOUND_LOWER : BOUND_UPPER))
                    bestValue = ttValue;
        }
        else
            ss->staticEval = bestValue =
            (ss-1)->currentMove != MOVE_NULL ? evaluate(pos) : -(ss-1)->staticEval + 2 * Eval::Tempo;

        // Stand pat. Return immediately if static value is at least beta
        if (bestValue >= beta)
        {
            if (!tte)
                TT.store(pos.key(), value_to_tt(bestValue, ss->ply), BOUND_LOWER,
                         DEPTH_NONE, MOVE_NONE, ss->staticEval);

            return bestValue;
        }

        if (PvNode && bestValue > alpha)
            alpha = bestValue;

        futilityBase = bestValue + 128;
    }

    // Initialize a MovePicker object for the current position, and prepare
    // to search the moves. Because the depth is <= 0 here, only captures,
    // queen promotions and checks (only if depth >= DEPTH_QS_CHECKS) will
    // be generated.
    MovePicker mp(pos, ttMove, depth, History, to_sq((ss-1)->currentMove));
    CheckInfo ci(pos);

    // Loop through the moves until no moves remain or a beta cutoff occurs
    while ((move = mp.next_move<false>()) != MOVE_NONE)
    {
      assert(is_ok(move));

      givesCheck =  type_of(move) == NORMAL && !ci.dcCandidates
                  ? ci.checkSq[type_of(pos.piece_on(from_sq(move)))] & to_sq(move)
                  : pos.gives_check(move, ci);

      // Futility pruning
      if (   !PvNode
          && !InCheck
          && !givesCheck
          &&  move != ttMove
          &&  futilityBase > -VALUE_KNOWN_WIN
          && !pos.advanced_pawn_push(move))
      {
          assert(type_of(move) != ENPASSANT); // Due to !pos.advanced_pawn_push

          futilityValue = futilityBase + PieceValue[EG][pos.piece_on(to_sq(move))];

          if (futilityValue < beta)
          {
              bestValue = std::max(bestValue, futilityValue);
              continue;
          }

          if (futilityBase < beta && pos.see(move) <= VALUE_ZERO)
          {
              bestValue = std::max(bestValue, futilityBase);
              continue;
          }
      }

      // Detect non-capture evasions that are candidates to be pruned
      evasionPrunable =    InCheck
                       &&  bestValue > VALUE_MATED_IN_MAX_PLY
                       && !pos.capture(move)
                       && !pos.can_castle(pos.side_to_move());

      // Don't search moves with negative SEE values
      if (   !PvNode
          && (!InCheck || evasionPrunable)
          &&  move != ttMove
          &&  type_of(move) != PROMOTION
          &&  pos.see_sign(move) < VALUE_ZERO)
          continue;

      // Speculative prefetch as early as possible
      prefetch((char*)TT.first_entry(pos.key_after(move)));

      // Check for legality just before making the move
      if (!pos.legal(move, ci.pinned))
          continue;

      ss->currentMove = move;

      // Make and search the move
      pos.do_move(move, st, ci, givesCheck);
      value = givesCheck ? -qsearch<NT,  true>(pos, ss+1, -beta, -alpha, depth - ONE_PLY)
                         : -qsearch<NT, false>(pos, ss+1, -beta, -alpha, depth - ONE_PLY);
      pos.undo_move(move);

      assert(value > -VALUE_INFINITE && value < VALUE_INFINITE);

      // Check for new best move
      if (value > bestValue)
      {
          bestValue = value;

          if (value > alpha)
          {
              if (PvNode)
                  ss->pv->update(move, (ss+1)->pv);

              if (PvNode && value < beta) // Update alpha here! Always alpha < beta
              {
                  alpha = value;
                  bestMove = move;
              }
              else // Fail high
              {
                  TT.store(posKey, value_to_tt(value, ss->ply), BOUND_LOWER,
                           ttDepth, move, ss->staticEval);

                  return value;
              }
          }
       }
    }

    // All legal moves have been searched. A special case: If we're in check
    // and no legal moves were found, it is checkmate.
    if (InCheck && bestValue == -VALUE_INFINITE)
        return mated_in(ss->ply); // Plies to mate from the root

    TT.store(posKey, value_to_tt(bestValue, ss->ply),
             PvNode && bestValue > oldAlpha ? BOUND_EXACT : BOUND_UPPER,
             ttDepth, bestMove, ss->staticEval);

    assert(bestValue > -VALUE_INFINITE && bestValue < VALUE_INFINITE);

    return bestValue;
  }


  // value_to_tt() adjusts a mate score from "plies to mate from the root" to
  // "plies to mate from the current position". Non-mate scores are unchanged.
  // The function is called before storing a value in the transposition table.

  Value value_to_tt(Value v, int ply) {

    assert(v != VALUE_NONE);

    return  v >= VALUE_MATE_IN_MAX_PLY  ? v + ply
          : v <= VALUE_MATED_IN_MAX_PLY ? v - ply : v;
  }


  // value_from_tt() is the inverse of value_to_tt(): It adjusts a mate score
  // from the transposition table (which refers to the plies to mate/be mated
  // from current position) to "plies to mate/be mated from the root".

  Value value_from_tt(Value v, int ply) {

    return  v == VALUE_NONE             ? VALUE_NONE
          : v >= VALUE_MATE_IN_MAX_PLY  ? v - ply
          : v <= VALUE_MATED_IN_MAX_PLY ? v + ply : v;
  }


  // update_stats() updates killers, history, countermoves and followupmoves stats after a fail-high
  // of a quiet move.

  void update_stats(const Position& pos, Stack* ss, Move move, Depth depth, Move* quiets, int quietsCnt) {

    if (ss->killers[0] != move)
    {
        ss->killers[1] = ss->killers[0];
        ss->killers[0] = move;
    }

    // Increase history value of the cut-off move and decrease all the other
    // played quiet moves.
    Value bonus = Value(4 * int(depth) * int(depth));
    History.update(pos.moved_piece(move), to_sq(move), bonus);
    for (int i = 0; i < quietsCnt; ++i)
    {
        Move m = quiets[i];
        History.update(pos.moved_piece(m), to_sq(m), -bonus);
    }

    if (is_ok((ss-1)->currentMove))
    {
        Square prevMoveSq = to_sq((ss-1)->currentMove);
        Countermoves.update(pos.piece_on(prevMoveSq), prevMoveSq, move);
    }

    if (is_ok((ss-2)->currentMove) && (ss-1)->currentMove == (ss-1)->ttMove)
    {
        Square prevOwnMoveSq = to_sq((ss-2)->currentMove);
        Followupmoves.update(pos.piece_on(prevOwnMoveSq), prevOwnMoveSq, move);
    }
  }


  // When playing with a strength handicap, choose best move among the first 'candidates'
  // RootMoves using a statistical rule dependent on 'level'. Idea by Heinz van Saanen.

  Move Skill::pick_move() {

    static RKISS rk;

    // PRNG sequence should be not deterministic
    for (int i = Time::now() % 50; i > 0; --i)
        rk.rand<unsigned>();

    // RootMoves are already sorted by score in descending order
    int variance = std::min(RootMoves[0].score - RootMoves[candidates - 1].score, PawnValueMg);
    int weakness = 120 - 2 * level;
    int max_s = -VALUE_INFINITE;
    best = MOVE_NONE;

    // Choose best move. For each move score we add two terms both dependent on
    // weakness. One deterministic and bigger for weaker moves, and one random,
    // then we choose the move with the resulting highest score.
    for (size_t i = 0; i < candidates; ++i)
    {
        int s = RootMoves[i].score;

        // Don't allow crazy blunders even at very low skills
        if (i > 0 && RootMoves[i - 1].score > s + 2 * PawnValueMg)
            break;

        // This is our magic formula
        s += (  weakness * int(RootMoves[0].score - s)
              + variance * (rk.rand<unsigned>() % weakness)) / 128;

        if (s > max_s)
        {
            max_s = s;
            best = RootMoves[i].pv[0];
        }
    }
    return best;
  }


  // uci_pv() formats PV information according to the UCI protocol. UCI
  // requires that all (if any) unsearched PV lines are sent using a previous
  // search score.

  string uci_pv(const Position& pos, int depth, Value alpha, Value beta) {

    std::stringstream ss;
    Time::point elapsed = Time::now() - SearchTime + 1;
    size_t uciPVSize = std::min((size_t)Options["MultiPV"], RootMoves.size());
    int selDepth = 0;

    for (size_t i = 0; i < Threads.size(); ++i)
        if (Threads[i]->maxPly > selDepth)
            selDepth = Threads[i]->maxPly;

    for (size_t i = 0; i < uciPVSize; ++i)
    {
        bool updated = (i <= PVIdx);

        if (depth == 1 && !updated)
            continue;

        int d   = updated ? depth : depth - 1;
        Value v = updated ? RootMoves[i].score : RootMoves[i].prevScore;

        if (ss.rdbuf()->in_avail()) // Not at first line
            ss << "\n";

        ss << "info depth " << d
           << " seldepth "  << selDepth
           << " multipv "   << i + 1
           << " score "     << (i == PVIdx ? UCI::format_value(v, alpha, beta) : UCI::format_value(v))
           << " nodes "     << pos.nodes_searched()
           << " nps "       << pos.nodes_searched() * 1000 / elapsed
           << " time "      << elapsed
           << " pv";

        for (size_t j = 0; j < RootMoves[i].pv.size(); ++j)
            ss << " " << UCI::format_move(RootMoves[i].pv[j], pos.is_chess960());
    }

    return ss.str();
  }

} // namespace


/// RootMove::insert_pv_in_tt() is called at the end of a search iteration, and
/// inserts the PV back into the TT. This makes sure the old PV moves are searched
/// first, even if the old TT entries have been overwritten.

void RootMove::insert_pv_in_tt(Position& pos) {

  StateInfo state[MAX_PLY_PLUS_6], *st = state;
  const TTEntry* tte;
  int idx = 0;

  for (; idx < int(pv.size()); ++idx) {
      tte = TT.probe(pos.key());

      if (!tte || tte->move() != pv[idx]) // Don't overwrite correct entries
          TT.store(pos.key(), VALUE_NONE, BOUND_NONE, DEPTH_NONE, pv[idx], VALUE_NONE);

      assert(MoveList<LEGAL>(pos).contains(pv[idx]));

      if (!pos.pseudo_legal(pv[idx]) ||
          !pos.legal(pv[idx], pos.pinned_pieces(pos.side_to_move()))) {
          pv.resize(idx);
          break;
      }

      pos.do_move(pv[idx], *st++);
  }

  while (idx) pos.undo_move(pv[--idx]);
}


/// Thread::idle_loop() is where the thread is parked when it has no work to do

void Thread::idle_loop() {

  // Pointer 'this_sp' is not null only if we are called from split(), and not
  // at the thread creation. This means we are the split point's master.
  SplitPoint* this_sp = splitPointsSize ? activeSplitPoint : NULL;

  assert(!this_sp || (this_sp->masterThread == this && searching));

  while (!exit)
  {
      // If this thread has been assigned work, launch a search
      while (searching)
      {
          Threads.mutex.lock();

          assert(activeSplitPoint);
          SplitPoint* sp = activeSplitPoint;

          Threads.mutex.unlock();

          Stack stack[MAX_PLY_PLUS_6], *ss = stack+2; // To allow referencing (ss-2)
          Position pos(*sp->pos, this);

          std::memcpy(ss-2, sp->ss-2, 5 * sizeof(Stack));
          ss->splitPoint = sp;

          sp->mutex.lock();

          assert(activePosition == NULL);

          activePosition = &pos;

          if (sp->nodeType == NonPV)
              search<NonPV, true>(pos, ss, sp->alpha, sp->beta, sp->depth, sp->cutNode);

          else if (sp->nodeType == PV)
              search<PV, true>(pos, ss, sp->alpha, sp->beta, sp->depth, sp->cutNode);

          else if (sp->nodeType == Root)
              search<Root, true>(pos, ss, sp->alpha, sp->beta, sp->depth, sp->cutNode);

          else
              assert(false);

          assert(searching);

          searching = false;
          activePosition = NULL;
          sp->slavesMask.reset(idx);
          sp->allSlavesSearching = false;
          sp->nodes += pos.nodes_searched();

          // Wake up the master thread so to allow it to return from the idle
          // loop in case we are the last slave of the split point.
          if (    this != sp->masterThread
              &&  sp->slavesMask.none())
          {
              assert(!sp->masterThread->searching);
              sp->masterThread->notify_one();
          }

          // After releasing the lock we can't access any SplitPoint related data
          // in a safe way because it could have been released under our feet by
          // the sp master.
          sp->mutex.unlock();

          // Try to late join to another split point if none of its slaves has
          // already finished.
          if (Threads.size() > 2)
              for (size_t i = 0; i < Threads.size(); ++i)
              {
                  const int size = Threads[i]->splitPointsSize; // Local copy
                  sp = size ? &Threads[i]->splitPoints[size - 1] : NULL;

                  if (   sp
                      && sp->allSlavesSearching
                      && available_to(Threads[i]))
                  {
                      // Recheck the conditions under lock protection
                      Threads.mutex.lock();
                      sp->mutex.lock();

                      if (   sp->allSlavesSearching
                          && available_to(Threads[i]))
                      {
                           sp->slavesMask.set(idx);
                           activeSplitPoint = sp;
                           searching = true;
                      }

                      sp->mutex.unlock();
                      Threads.mutex.unlock();

                      break; // Just a single attempt
                  }
              }
      }

      // Grab the lock to avoid races with Thread::notify_one()
      mutex.lock();

      // If we are master and all slaves have finished then exit idle_loop
      if (this_sp && this_sp->slavesMask.none())
      {
          assert(!searching);
          mutex.unlock();
          break;
      }

      // If we are not searching, wait for a condition to be signaled instead of
      // wasting CPU time polling for work.
      if (!searching && !exit)
          sleepCondition.wait(mutex);

      mutex.unlock();
  }
}


/// check_time() is called by the timer thread when the timer triggers. It is
/// used to print debug info and, more importantly, to detect when we are out of
/// available time and thus stop the search.

void check_time() {

  static Time::point lastInfoTime = Time::now();
  int64_t nodes = 0; // Workaround silly 'uninitialized' gcc warning

  if (Time::now() - lastInfoTime >= 1000)
  {
      lastInfoTime = Time::now();
      dbg_print();
  }

  if (Limits.ponder)
      return;

  if (Limits.nodes)
  {
      Threads.mutex.lock();

      nodes = RootPos.nodes_searched();

      // Loop across all split points and sum accumulated SplitPoint nodes plus
      // all the currently active positions nodes.
      for (size_t i = 0; i < Threads.size(); ++i)
          for (int j = 0; j < Threads[i]->splitPointsSize; ++j)
          {
              SplitPoint& sp = Threads[i]->splitPoints[j];

              sp.mutex.lock();

              nodes += sp.nodes;

              for (size_t idx = 0; idx < Threads.size(); ++idx)
                  if (sp.slavesMask.test(idx) && Threads[idx]->activePosition)
                      nodes += Threads[idx]->activePosition->nodes_searched();

              sp.mutex.unlock();
          }

      Threads.mutex.unlock();
  }

  Time::point elapsed = Time::now() - SearchTime;
  bool stillAtFirstMove =    Signals.firstRootMove
                         && !Signals.failedLowAtRoot
                         &&  elapsed > TimeMgr.available_time() * 75 / 100;

  bool noMoreTime =   elapsed > TimeMgr.maximum_time() - 2 * TimerThread::Resolution
                   || stillAtFirstMove;

  if (   (Limits.use_time_management() && noMoreTime)
      || (Limits.movetime && elapsed >= Limits.movetime)
      || (Limits.nodes && nodes >= Limits.nodes))
      Signals.stop = true;
}<|MERGE_RESOLUTION|>--- conflicted
+++ resolved
@@ -1103,11 +1103,7 @@
     ttMove = tte ? tte->move() : MOVE_NONE;
     ttValue = tte ? value_from_tt(tte->value(),ss->ply) : VALUE_NONE;
 
-<<<<<<< HEAD
-    if (  !PvNode
-=======
     if (  !PvNode 
->>>>>>> 2837edc4
         && tte
         && tte->depth() >= ttDepth
         && ttValue != VALUE_NONE // Only in case of TT access race
