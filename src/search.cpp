--- conflicted
+++ resolved
@@ -242,13 +242,10 @@
       && rootMoves[0].pv[0] != MOVE_NONE)
       bestThread = Threads.get_best_thread();
 
-<<<<<<< HEAD
   // Prepare PVLine and ponder move
   std::string PVLine = UCI::pv(bestThread->rootPos, bestThread->completedDepth, -VALUE_INFINITE, VALUE_INFINITE);
-=======
   bestPreviousScore = bestThread->rootMoves[0].score;
   bestPreviousAverageScore = bestThread->rootMoves[0].averageScore;
->>>>>>> 19a90b45
 
   Move bestMove   = bestThread->rootMoves[0].pv[0];
   Move ponderMove = MOVE_NONE;
@@ -1648,17 +1645,10 @@
     }
 
     // Save gathered info in transposition table
-<<<<<<< HEAD
     Cluster::save(thisThread, tte,
                   posKey, value_to_tt(bestValue, ss->ply), pvHit,
-                  bestValue >= beta ? BOUND_LOWER :
-                  PvNode && bestValue > oldAlpha  ? BOUND_EXACT : BOUND_UPPER,
+                  bestValue >= beta ? BOUND_LOWER : BOUND_UPPER,
                   ttDepth, bestMove, ss->staticEval);
-=======
-    tte->save(posKey, value_to_tt(bestValue, ss->ply), pvHit,
-              bestValue >= beta ? BOUND_LOWER : BOUND_UPPER,
-              ttDepth, bestMove, ss->staticEval);
->>>>>>> 19a90b45
 
     assert(bestValue > -VALUE_INFINITE && bestValue < VALUE_INFINITE);
 
