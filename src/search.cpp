--- conflicted
+++ resolved
@@ -343,13 +343,8 @@
       // Distribute search depths across the helper threads
       if (idx + Cluster::rank() > 0)
       {
-<<<<<<< HEAD
           int i = (idx + Cluster::rank() * (int)Options["Threads"] - 1) % 20;
-          if (((rootDepth / ONE_PLY + rootPos.game_ply() + SkipPhase[i]) / SkipSize[i]) % 2)
-=======
-          int i = (idx - 1) % 20;
           if (((rootDepth / ONE_PLY + SkipPhase[i]) / SkipSize[i]) % 2)
->>>>>>> a6fa6a9e
               continue;  // Retry with an incremented rootDepth
       }
 
@@ -450,13 +445,8 @@
           // Sort the PV lines searched so far and update the GUI
           std::stable_sort(rootMoves.begin() + pvFirst, rootMoves.begin() + pvIdx + 1);
 
-<<<<<<< HEAD
           if (    Cluster::is_root() && mainThread
-              && (Threads.stop || PVIdx + 1 == multiPV || Time.elapsed() > 3000))
-=======
-          if (    mainThread
               && (Threads.stop || pvIdx + 1 == multiPV || Time.elapsed() > 3000))
->>>>>>> a6fa6a9e
               sync_cout << UCI::pv(rootPos, rootDepth, alpha, beta) << sync_endl;
       }
 
@@ -692,17 +682,10 @@
                 if (    b == BOUND_EXACT
                     || (b == BOUND_LOWER ? value >= beta : value <= alpha))
                 {
-<<<<<<< HEAD
                     Cluster::save(thisThread, tte,
                                   posKey, value_to_tt(value, ss->ply), b,
-                                  std::min(DEPTH_MAX - ONE_PLY,
-                                           depth + 6 * ONE_PLY),
-                                  MOVE_NONE, VALUE_NONE, TT.generation());
-=======
-                    tte->save(posKey, value_to_tt(value, ss->ply), b,
-                              std::min(DEPTH_MAX - ONE_PLY, depth + 6 * ONE_PLY),
-                              MOVE_NONE, VALUE_NONE);
->>>>>>> a6fa6a9e
+                                  std::min(DEPTH_MAX - ONE_PLY, depth + 6 * ONE_PLY),
+                                  MOVE_NONE, VALUE_NONE);
 
                     return value;
                 }
@@ -742,14 +725,9 @@
         (ss-1)->currentMove != MOVE_NULL ? evaluate(pos)
                                          : -(ss-1)->staticEval + 2 * Eval::Tempo;
 
-<<<<<<< HEAD
         Cluster::save(thisThread, tte,
                       posKey, VALUE_NONE, BOUND_NONE, DEPTH_NONE, MOVE_NONE,
-                      ss->staticEval, TT.generation());
-=======
-        tte->save(posKey, VALUE_NONE, BOUND_NONE, DEPTH_NONE, MOVE_NONE,
-                  ss->staticEval);
->>>>>>> a6fa6a9e
+                      ss->staticEval);
     }
 
     // Step 7. Razoring (~2 Elo)
@@ -1210,18 +1188,11 @@
         bestValue = std::min(bestValue, maxValue);
 
     if (!excludedMove)
-<<<<<<< HEAD
         Cluster::save(thisThread, tte,
                       posKey, value_to_tt(bestValue, ss->ply),
                       bestValue >= beta ? BOUND_LOWER :
                       PvNode && bestMove ? BOUND_EXACT : BOUND_UPPER,
-                      depth, bestMove, ss->staticEval, TT.generation());
-=======
-        tte->save(posKey, value_to_tt(bestValue, ss->ply),
-                  bestValue >= beta ? BOUND_LOWER :
-                  PvNode && bestMove ? BOUND_EXACT : BOUND_UPPER,
-                  depth, bestMove, ss->staticEval);
->>>>>>> a6fa6a9e
+                      depth, bestMove, ss->staticEval);
 
     assert(bestValue > -VALUE_INFINITE && bestValue < VALUE_INFINITE);
 
@@ -1318,15 +1289,9 @@
         if (bestValue >= beta)
         {
             if (!ttHit)
-<<<<<<< HEAD
                 Cluster::save(thisThread, tte,
-                              posKey, value_to_tt(bestValue, ss->ply),
-                              BOUND_LOWER, DEPTH_NONE, MOVE_NONE,
-                              ss->staticEval, TT.generation());
-=======
-                tte->save(posKey, value_to_tt(bestValue, ss->ply), BOUND_LOWER,
-                          DEPTH_NONE, MOVE_NONE, ss->staticEval);
->>>>>>> a6fa6a9e
+                              posKey, value_to_tt(bestValue, ss->ply), BOUND_LOWER,
+                              DEPTH_NONE, MOVE_NONE, ss->staticEval);
 
             return bestValue;
         }
@@ -1424,15 +1389,9 @@
               }
               else // Fail high
               {
-<<<<<<< HEAD
                   Cluster::save(thisThread, tte,
-                                posKey, value_to_tt(value, ss->ply),
-                                BOUND_LOWER, ttDepth, move, ss->staticEval,
-                                TT.generation());
-=======
-                  tte->save(posKey, value_to_tt(value, ss->ply), BOUND_LOWER,
-                            ttDepth, move, ss->staticEval);
->>>>>>> a6fa6a9e
+                                posKey, value_to_tt(value, ss->ply), BOUND_LOWER,
+                                ttDepth, move, ss->staticEval);
 
                   return value;
               }
@@ -1445,16 +1404,10 @@
     if (inCheck && bestValue == -VALUE_INFINITE)
         return mated_in(ss->ply); // Plies to mate from the root
 
-<<<<<<< HEAD
     Cluster::save(thisThread, tte,
                   posKey, value_to_tt(bestValue, ss->ply),
                   PvNode && bestValue > oldAlpha ? BOUND_EXACT : BOUND_UPPER,
-                  ttDepth, bestMove, ss->staticEval, TT.generation());
-=======
-    tte->save(posKey, value_to_tt(bestValue, ss->ply),
-              PvNode && bestValue > oldAlpha ? BOUND_EXACT : BOUND_UPPER,
-              ttDepth, bestMove, ss->staticEval);
->>>>>>> a6fa6a9e
+                  ttDepth, bestMove, ss->staticEval);
 
     assert(bestValue > -VALUE_INFINITE && bestValue < VALUE_INFINITE);
 
