/*
  Stockfish, a UCI chess playing engine derived from Glaurung 2.1
  Copyright (C) 2004-2024 The Stockfish developers (see AUTHORS file)

  Stockfish is free software: you can redistribute it and/or modify
  it under the terms of the GNU General Public License as published by
  the Free Software Foundation, either version 3 of the License, or
  (at your option) any later version.

  Stockfish is distributed in the hope that it will be useful,
  but WITHOUT ANY WARRANTY; without even the implied warranty of
  MERCHANTABILITY or FITNESS FOR A PARTICULAR PURPOSE.  See the
  GNU General Public License for more details.

  You should have received a copy of the GNU General Public License
  along with this program.  If not, see <http://www.gnu.org/licenses/>.
*/

#include "search.h"

#include <algorithm>
#include <array>
#include <atomic>
#include <cassert>
#include <chrono>
#include <cmath>
#include <cstdint>
#include <cstdlib>
#include <initializer_list>
#include <iostream>
#include <list>
#include <ratio>
#include <string>
#include <utility>

#include "evaluate.h"
#include "misc.h"
#include "movegen.h"
#include "movepick.h"
#include "nnue/network.h"
#include "nnue/nnue_accumulator.h"
#include "nnue/nnue_common.h"
#include "nnue/nnue_misc.h"
#include "position.h"
#include "syzygy/tbprobe.h"
#include "thread.h"
#include "timeman.h"
#include "tt.h"
#include "uci.h"
#include "ucioption.h"

namespace Stockfish {

namespace TB = Tablebases;

void syzygy_extend_pv(const OptionsMap&            options,
                      const Search::LimitsType&    limits,
                      Stockfish::Position&         pos,
                      Stockfish::Search::RootMove& rootMove,
                      Value&                       v);

using Eval::evaluate;
using namespace Search;

namespace {

// Futility margin
Value futility_margin(Depth d, bool noTtCutNode, bool improving, bool oppWorsening) {
    Value futilityMult       = 109 - 27 * noTtCutNode;
    Value improvingDeduction = improving * futilityMult * 2;
    Value worseningDeduction = oppWorsening * futilityMult / 3;

    return futilityMult * d - improvingDeduction - worseningDeduction;
}

constexpr int futility_move_count(bool improving, Depth depth) {
    return (3 + depth * depth) / (2 - improving);
}

// Add correctionHistory value to raw staticEval and guarantee evaluation
// does not hit the tablebase range.
Value to_corrected_static_eval(Value v, const Worker& w, const Position& pos, Stack* ss) {
    const Color us    = pos.side_to_move();
    const auto  m     = (ss - 1)->currentMove;
    const auto  pcv   = w.pawnCorrectionHistory[us][pawn_structure_index<Correction>(pos)];
    const auto  macv  = w.majorPieceCorrectionHistory[us][major_piece_index(pos)];
    const auto  micv  = w.minorPieceCorrectionHistory[us][minor_piece_index(pos)];
    const auto  wnpcv = w.nonPawnCorrectionHistory[WHITE][us][non_pawn_index<WHITE>(pos)];
    const auto  bnpcv = w.nonPawnCorrectionHistory[BLACK][us][non_pawn_index<BLACK>(pos)];
    int         cntcv = 1;

    if (m.is_ok())
        cntcv = int((*(ss - 2)->continuationCorrectionHistory)[pos.piece_on(m.to_sq())][m.to_sq()]);

    const auto cv =
<<<<<<< HEAD
      (6384 * pcv + 3081 * mcv + 3583 * macv + 6492 * micv + 6725 * (wnpcv + bnpcv) + cntcv * 5880)
      / 131072;
=======
      (5932 * pcv + 3269 * macv + 5660 * micv + 6666 * (wnpcv + bnpcv) + 5555 * cntcv) / 131072;
>>>>>>> 24c57793
    v += cv;
    return std::clamp(v, VALUE_TB_LOSS_IN_MAX_PLY + 1, VALUE_TB_WIN_IN_MAX_PLY - 1);
}

// History and stats update bonus, based on depth
int stat_bonus(Depth d) { return std::min(168 * d - 100, 1718); }

// History and stats update malus, based on depth
int stat_malus(Depth d) { return std::min(768 * d - 257, 2351); }

// Add a small random component to draw evaluations to avoid 3-fold blindness
Value value_draw(size_t nodes) { return VALUE_DRAW - 1 + Value(nodes & 0x2); }
Value value_to_tt(Value v, int ply);
Value value_from_tt(Value v, int ply, int r50c);
void  update_pv(Move* pv, Move move, const Move* childPv);
void  update_continuation_histories(Stack* ss, Piece pc, Square to, int bonus);
void  update_quiet_histories(
   const Position& pos, Stack* ss, Search::Worker& workerThread, Move move, int bonus);
void update_all_stats(const Position&      pos,
                      Stack*               ss,
                      Search::Worker&      workerThread,
                      Move                 bestMove,
                      Square               prevSq,
                      ValueList<Move, 32>& quietsSearched,
                      ValueList<Move, 32>& capturesSearched,
                      Depth                depth);

}  // namespace

Search::Worker::Worker(SharedState&                    sharedState,
                       std::unique_ptr<ISearchManager> sm,
                       size_t                          threadId,
                       NumaReplicatedAccessToken       token) :
    // Unpack the SharedState struct into member variables
    threadIdx(threadId),
    numaAccessToken(token),
    manager(std::move(sm)),
    options(sharedState.options),
    threads(sharedState.threads),
    tt(sharedState.tt),
    networks(sharedState.networks),
    refreshTable(networks[token]) {
    clear();
}

void Search::Worker::ensure_network_replicated() {
    // Access once to force lazy initialization.
    // We do this because we want to avoid initialization during search.
    (void) (networks[numaAccessToken]);
}

void Search::Worker::start_searching() {

    // Non-main threads go directly to iterative_deepening()
    if (!is_mainthread())
    {
        iterative_deepening();
        return;
    }

    main_manager()->tm.init(limits, rootPos.side_to_move(), rootPos.game_ply(), options,
                            main_manager()->originalTimeAdjust);
    tt.new_search();

    if (rootMoves.empty())
    {
        rootMoves.emplace_back(Move::none());
        main_manager()->updates.onUpdateNoMoves(
          {0, {rootPos.checkers() ? -VALUE_MATE : VALUE_DRAW, rootPos}});
    }
    else
    {
        threads.start_searching();  // start non-main threads
        iterative_deepening();      // main thread start searching
    }

    // When we reach the maximum depth, we can arrive here without a raise of
    // threads.stop. However, if we are pondering or in an infinite search,
    // the UCI protocol states that we shouldn't print the best move before the
    // GUI sends a "stop" or "ponderhit" command. We therefore simply wait here
    // until the GUI sends one of those commands.
    while (!threads.stop && (main_manager()->ponder || limits.infinite))
    {}  // Busy wait for a stop or a ponder reset

    // Stop the threads if not already stopped (also raise the stop if
    // "ponderhit" just reset threads.ponder)
    threads.stop = true;

    // Wait until all threads have finished
    threads.wait_for_search_finished();

    // When playing in 'nodes as time' mode, subtract the searched nodes from
    // the available ones before exiting.
    if (limits.npmsec)
        main_manager()->tm.advance_nodes_time(threads.nodes_searched()
                                              - limits.inc[rootPos.side_to_move()]);

    Worker* bestThread = this;
    Skill   skill =
      Skill(options["Skill Level"], options["UCI_LimitStrength"] ? int(options["UCI_Elo"]) : 0);

    if (int(options["MultiPV"]) == 1 && !limits.depth && !limits.mate && !skill.enabled()
        && rootMoves[0].pv[0] != Move::none())
        bestThread = threads.get_best_thread()->worker.get();

    main_manager()->bestPreviousScore        = bestThread->rootMoves[0].score;
    main_manager()->bestPreviousAverageScore = bestThread->rootMoves[0].averageScore;

    // Send again PV info if we have a new best thread
    if (bestThread != this)
        main_manager()->pv(*bestThread, threads, tt, bestThread->completedDepth);

    std::string ponder;

    if (bestThread->rootMoves[0].pv.size() > 1
        || bestThread->rootMoves[0].extract_ponder_from_tt(tt, rootPos))
        ponder = UCIEngine::move(bestThread->rootMoves[0].pv[1], rootPos.is_chess960());

    auto bestmove = UCIEngine::move(bestThread->rootMoves[0].pv[0], rootPos.is_chess960());
    main_manager()->updates.onBestmove(bestmove, ponder);
}

// Main iterative deepening loop. It calls search()
// repeatedly with increasing depth until the allocated thinking time has been
// consumed, the user stops the search, or the maximum search depth is reached.
void Search::Worker::iterative_deepening() {

    SearchManager* mainThread = (is_mainthread() ? main_manager() : nullptr);

    Move pv[MAX_PLY + 1];

    Depth lastBestMoveDepth = 0;
    Value lastBestScore     = -VALUE_INFINITE;
    auto  lastBestPV        = std::vector{Move::none()};

    Value  alpha, beta;
    Value  bestValue     = -VALUE_INFINITE;
    Color  us            = rootPos.side_to_move();
    double timeReduction = 1, totBestMoveChanges = 0;
    int    delta, iterIdx                        = 0;

    // Allocate stack with extra size to allow access from (ss - 7) to (ss + 2):
    // (ss - 7) is needed for update_continuation_histories(ss - 1) which accesses (ss - 6),
    // (ss + 2) is needed for initialization of cutOffCnt.
    Stack  stack[MAX_PLY + 10] = {};
    Stack* ss                  = stack + 7;

    for (int i = 7; i > 0; --i)
    {
        (ss - i)->continuationHistory =
          &this->continuationHistory[0][0][NO_PIECE][0];  // Use as a sentinel
        (ss - i)->continuationCorrectionHistory = &this->continuationCorrectionHistory[NO_PIECE][0];
        (ss - i)->staticEval                    = VALUE_NONE;
    }

    for (int i = 0; i <= MAX_PLY + 2; ++i)
        (ss + i)->ply = i;

    ss->pv = pv;

    if (mainThread)
    {
        if (mainThread->bestPreviousScore == VALUE_INFINITE)
            mainThread->iterValue.fill(VALUE_ZERO);
        else
            mainThread->iterValue.fill(mainThread->bestPreviousScore);
    }

    size_t multiPV = size_t(options["MultiPV"]);
    Skill skill(options["Skill Level"], options["UCI_LimitStrength"] ? int(options["UCI_Elo"]) : 0);

    // When playing with strength handicap enable MultiPV search that we will
    // use behind-the-scenes to retrieve a set of possible moves.
    if (skill.enabled())
        multiPV = std::max(multiPV, size_t(4));

    multiPV = std::min(multiPV, rootMoves.size());

    int searchAgainCounter = 0;

    lowPlyHistory.fill(0);

    // Iterative deepening loop until requested to stop or the target depth is reached
    while (++rootDepth < MAX_PLY && !threads.stop
           && !(limits.depth && mainThread && rootDepth > limits.depth))
    {
        // Age out PV variability metric
        if (mainThread)
            totBestMoveChanges /= 2;

        // Save the last iteration's scores before the first PV line is searched and
        // all the move scores except the (new) PV are set to -VALUE_INFINITE.
        for (RootMove& rm : rootMoves)
            rm.previousScore = rm.score;

        size_t pvFirst = 0;
        pvLast         = 0;

        if (!threads.increaseDepth)
            searchAgainCounter++;

        // MultiPV loop. We perform a full root search for each PV line
        for (pvIdx = 0; pvIdx < multiPV; ++pvIdx)
        {
            if (pvIdx == pvLast)
            {
                pvFirst = pvLast;
                for (pvLast++; pvLast < rootMoves.size(); pvLast++)
                    if (rootMoves[pvLast].tbRank != rootMoves[pvFirst].tbRank)
                        break;
            }

            // Reset UCI info selDepth for each depth and each PV line
            selDepth = 0;

            // Reset aspiration window starting size
            delta     = 5 + std::abs(rootMoves[pvIdx].meanSquaredScore) / 13461;
            Value avg = rootMoves[pvIdx].averageScore;
            alpha     = std::max(avg - delta, -VALUE_INFINITE);
            beta      = std::min(avg + delta, VALUE_INFINITE);

            // Adjust optimism based on root move's averageScore (~4 Elo)
            optimism[us]  = 150 * avg / (std::abs(avg) + 85);
            optimism[~us] = -optimism[us];

            // Start with a small aspiration window and, in the case of a fail
            // high/low, re-search with a bigger window until we don't fail
            // high/low anymore.
            int failedHighCnt = 0;
            while (true)
            {
                // Adjust the effective depth searched, but ensure at least one
                // effective increment for every four searchAgain steps (see issue #2717).
                Depth adjustedDepth =
                  std::max(1, rootDepth - failedHighCnt - 3 * (searchAgainCounter + 1) / 4);
                rootDelta = beta - alpha;
                bestValue = search<Root>(rootPos, ss, alpha, beta, adjustedDepth, false);

                // Bring the best move to the front. It is critical that sorting
                // is done with a stable algorithm because all the values but the
                // first and eventually the new best one is set to -VALUE_INFINITE
                // and we want to keep the same order for all the moves except the
                // new PV that goes to the front. Note that in the case of MultiPV
                // search the already searched PV lines are preserved.
                std::stable_sort(rootMoves.begin() + pvIdx, rootMoves.begin() + pvLast);

                // If search has been stopped, we break immediately. Sorting is
                // safe because RootMoves is still valid, although it refers to
                // the previous iteration.
                if (threads.stop)
                    break;

                // When failing high/low give some update before a re-search. To avoid
                // excessive output that could hang GUIs like Fritz 19, only start
                // at nodes > 10M (rather than depth N, which can be reached quickly)
                if (mainThread && multiPV == 1 && (bestValue <= alpha || bestValue >= beta)
                    && nodes > 10000000)
                    main_manager()->pv(*this, threads, tt, rootDepth);

                // In case of failing low/high increase aspiration window and re-search,
                // otherwise exit the loop.
                if (bestValue <= alpha)
                {
                    beta  = (alpha + beta) / 2;
                    alpha = std::max(bestValue - delta, -VALUE_INFINITE);

                    failedHighCnt = 0;
                    if (mainThread)
                        mainThread->stopOnPonderhit = false;
                }
                else if (bestValue >= beta)
                {
                    beta = std::min(bestValue + delta, VALUE_INFINITE);
                    ++failedHighCnt;
                }
                else
                    break;

                delta += delta / 3;

                assert(alpha >= -VALUE_INFINITE && beta <= VALUE_INFINITE);
            }

            // Sort the PV lines searched so far and update the GUI
            std::stable_sort(rootMoves.begin() + pvFirst, rootMoves.begin() + pvIdx + 1);

            if (mainThread
                && (threads.stop || pvIdx + 1 == multiPV || nodes > 10000000)
                // A thread that aborted search can have mated-in/TB-loss PV and
                // score that cannot be trusted, i.e. it can be delayed or refuted
                // if we would have had time to fully search other root-moves. Thus
                // we suppress this output and below pick a proven score/PV for this
                // thread (from the previous iteration).
                && !(threads.abortedSearch && rootMoves[0].uciScore <= VALUE_TB_LOSS_IN_MAX_PLY))
                main_manager()->pv(*this, threads, tt, rootDepth);

            if (threads.stop)
                break;
        }

        if (!threads.stop)
            completedDepth = rootDepth;

        // We make sure not to pick an unproven mated-in score,
        // in case this thread prematurely stopped search (aborted-search).
        if (threads.abortedSearch && rootMoves[0].score != -VALUE_INFINITE
            && rootMoves[0].score <= VALUE_TB_LOSS_IN_MAX_PLY)
        {
            // Bring the last best move to the front for best thread selection.
            Utility::move_to_front(rootMoves, [&lastBestPV = std::as_const(lastBestPV)](
                                                const auto& rm) { return rm == lastBestPV[0]; });
            rootMoves[0].pv    = lastBestPV;
            rootMoves[0].score = rootMoves[0].uciScore = lastBestScore;
        }
        else if (rootMoves[0].pv[0] != lastBestPV[0])
        {
            lastBestPV        = rootMoves[0].pv;
            lastBestScore     = rootMoves[0].score;
            lastBestMoveDepth = rootDepth;
        }

        if (!mainThread)
            continue;

        // Have we found a "mate in x"?
        if (limits.mate && rootMoves[0].score == rootMoves[0].uciScore
            && ((rootMoves[0].score >= VALUE_MATE_IN_MAX_PLY
                 && VALUE_MATE - rootMoves[0].score <= 2 * limits.mate)
                || (rootMoves[0].score != -VALUE_INFINITE
                    && rootMoves[0].score <= VALUE_MATED_IN_MAX_PLY
                    && VALUE_MATE + rootMoves[0].score <= 2 * limits.mate)))
            threads.stop = true;

        // If the skill level is enabled and time is up, pick a sub-optimal best move
        if (skill.enabled() && skill.time_to_pick(rootDepth))
            skill.pick_best(rootMoves, multiPV);

        // Use part of the gained time from a previous stable move for the current move
        for (auto&& th : threads)
        {
            totBestMoveChanges += th->worker->bestMoveChanges;
            th->worker->bestMoveChanges = 0;
        }

        // Do we have time for the next iteration? Can we stop searching now?
        if (limits.use_time_management() && !threads.stop && !mainThread->stopOnPonderhit)
        {
            int nodesEffort = rootMoves[0].effort * 100 / std::max(size_t(1), size_t(nodes));

            double fallingEval = (11 + 2 * (mainThread->bestPreviousAverageScore - bestValue)
                                  + (mainThread->iterValue[iterIdx] - bestValue))
                               / 100.0;
            fallingEval = std::clamp(fallingEval, 0.580, 1.667);

            // If the bestMove is stable over several iterations, reduce time accordingly
            timeReduction    = lastBestMoveDepth + 8 < completedDepth ? 1.495 : 0.687;
            double reduction = (1.48 + mainThread->previousTimeReduction) / (2.17 * timeReduction);
            double bestMoveInstability = 1 + 1.88 * totBestMoveChanges / threads.size();
            double recapture           = limits.capSq == rootMoves[0].pv[0].to_sq() ? 0.955 : 1.005;

            double totalTime =
              mainThread->tm.optimum() * fallingEval * reduction * bestMoveInstability * recapture;

            // Cap used time in case of a single legal move for a better viewer experience
            if (rootMoves.size() == 1)
                totalTime = std::min(500.0, totalTime);

            auto elapsedTime = elapsed();

            if (completedDepth >= 10 && nodesEffort >= 97 && elapsedTime > totalTime * 0.739
                && !mainThread->ponder)
                threads.stop = true;

            // Stop the search if we have exceeded the totalTime
            if (elapsedTime > totalTime)
            {
                // If we are allowed to ponder do not stop the search now but
                // keep pondering until the GUI sends "ponderhit" or "stop".
                if (mainThread->ponder)
                    mainThread->stopOnPonderhit = true;
                else
                    threads.stop = true;
            }
            else
                threads.increaseDepth = mainThread->ponder || elapsedTime <= totalTime * 0.506;
        }

        mainThread->iterValue[iterIdx] = bestValue;
        iterIdx                        = (iterIdx + 1) & 3;
    }

    if (!mainThread)
        return;

    mainThread->previousTimeReduction = timeReduction;

    // If the skill level is enabled, swap the best PV line with the sub-optimal one
    if (skill.enabled())
        std::swap(rootMoves[0],
                  *std::find(rootMoves.begin(), rootMoves.end(),
                             skill.best ? skill.best : skill.pick_best(rootMoves, multiPV)));
}

// Reset histories, usually before a new game
void Search::Worker::clear() {
    mainHistory.fill(0);
    lowPlyHistory.fill(0);
    captureHistory.fill(-758);
    pawnHistory.fill(-1158);
    pawnCorrectionHistory.fill(0);
    majorPieceCorrectionHistory.fill(0);
    minorPieceCorrectionHistory.fill(0);
    nonPawnCorrectionHistory[WHITE].fill(0);
    nonPawnCorrectionHistory[BLACK].fill(0);

    for (auto& to : continuationCorrectionHistory)
        for (auto& h : to)
            h->fill(0);

    for (bool inCheck : {false, true})
        for (StatsType c : {NoCaptures, Captures})
            for (auto& to : continuationHistory[inCheck][c])
                for (auto& h : to)
                    h->fill(-645);

    for (size_t i = 1; i < reductions.size(); ++i)
        reductions[i] = int((19.43 + std::log(size_t(options["Threads"])) / 2) * std::log(i));

    refreshTable.clear(networks[numaAccessToken]);
}


// Main search function for both PV and non-PV nodes
template<NodeType nodeType>
Value Search::Worker::search(
  Position& pos, Stack* ss, Value alpha, Value beta, Depth depth, bool cutNode) {

    constexpr bool PvNode   = nodeType != NonPV;
    constexpr bool rootNode = nodeType == Root;
    const bool     allNode  = !(PvNode || cutNode);

    // Dive into quiescence search when the depth reaches zero
    if (depth <= 0)
        return qsearch < PvNode ? PV : NonPV > (pos, ss, alpha, beta);

    // Limit the depth if extensions made it too large
    depth = std::min(depth, MAX_PLY - 1);

    // Check if we have an upcoming move that draws by repetition
    if (!rootNode && alpha < VALUE_DRAW && pos.upcoming_repetition(ss->ply))
    {
        alpha = value_draw(this->nodes);
        if (alpha >= beta)
            return alpha;
    }

    assert(-VALUE_INFINITE <= alpha && alpha < beta && beta <= VALUE_INFINITE);
    assert(PvNode || (alpha == beta - 1));
    assert(0 < depth && depth < MAX_PLY);
    assert(!(PvNode && cutNode));

    Move      pv[MAX_PLY + 1];
    StateInfo st;
    ASSERT_ALIGNED(&st, Eval::NNUE::CacheLineSize);

    Key   posKey;
    Move  move, excludedMove, bestMove;
    Depth extension, newDepth;
    Value bestValue, value, eval, maxValue, probCutBeta;
    bool  givesCheck, improving, priorCapture, opponentWorsening;
    bool  capture, ttCapture;
    Piece movedPiece;

    ValueList<Move, 32> capturesSearched;
    ValueList<Move, 32> quietsSearched;

    // Step 1. Initialize node
    Worker* thisThread = this;
    ss->inCheck        = pos.checkers();
    priorCapture       = pos.captured_piece();
    Color us           = pos.side_to_move();
    ss->moveCount      = 0;
    bestValue          = -VALUE_INFINITE;
    maxValue           = VALUE_INFINITE;

    // Check for the available remaining time
    if (is_mainthread())
        main_manager()->check_time(*thisThread);

    // Used to send selDepth info to GUI (selDepth counts from 1, ply from 0)
    if (PvNode && thisThread->selDepth < ss->ply + 1)
        thisThread->selDepth = ss->ply + 1;

    if (!rootNode)
    {
        // Step 2. Check for aborted search and immediate draw
        if (threads.stop.load(std::memory_order_relaxed) || pos.is_draw(ss->ply)
            || ss->ply >= MAX_PLY)
            return (ss->ply >= MAX_PLY && !ss->inCheck)
                   ? evaluate(networks[numaAccessToken], pos, refreshTable,
                              thisThread->optimism[us])
                   : value_draw(thisThread->nodes);

        // Step 3. Mate distance pruning. Even if we mate at the next move our score
        // would be at best mate_in(ss->ply + 1), but if alpha is already bigger because
        // a shorter mate was found upward in the tree then there is no need to search
        // because we will never beat the current alpha. Same logic but with reversed
        // signs apply also in the opposite condition of being mated instead of giving
        // mate. In this case, return a fail-high score.
        alpha = std::max(mated_in(ss->ply), alpha);
        beta  = std::min(mate_in(ss->ply + 1), beta);
        if (alpha >= beta)
            return alpha;
    }

    assert(0 <= ss->ply && ss->ply < MAX_PLY);

    bestMove            = Move::none();
    (ss + 2)->cutoffCnt = 0;
    Square prevSq = ((ss - 1)->currentMove).is_ok() ? ((ss - 1)->currentMove).to_sq() : SQ_NONE;
    ss->statScore = 0;

    // Step 4. Transposition table lookup
    excludedMove                   = ss->excludedMove;
    posKey                         = pos.key();
    auto [ttHit, ttData, ttWriter] = tt.probe(posKey);
    // Need further processing of the saved data
    ss->ttHit    = ttHit;
    ttData.move  = rootNode ? thisThread->rootMoves[thisThread->pvIdx].pv[0]
                 : ttHit    ? ttData.move
                            : Move::none();
    ttData.value = ttHit ? value_from_tt(ttData.value, ss->ply, pos.rule50_count()) : VALUE_NONE;
    ss->ttPv     = excludedMove ? ss->ttPv : PvNode || (ttHit && ttData.is_pv);
    ttCapture    = ttData.move && pos.capture_stage(ttData.move);

    // At this point, if excluded, skip straight to step 6, static eval. However,
    // to save indentation, we list the condition in all code between here and there.

    // At non-PV nodes we check for an early TT cutoff
    if (!PvNode && !excludedMove && ttData.depth > depth - (ttData.value <= beta)
        && ttData.value != VALUE_NONE  // Can happen when !ttHit or when access race in probe()
        && (ttData.bound & (ttData.value >= beta ? BOUND_LOWER : BOUND_UPPER)))
    {
        // If ttMove is quiet, update move sorting heuristics on TT hit (~2 Elo)
        if (ttData.move && ttData.value >= beta)
        {
            // Bonus for a quiet ttMove that fails high (~2 Elo)
            if (!ttCapture)
                update_quiet_histories(pos, ss, *this, ttData.move, stat_bonus(depth));

            // Extra penalty for early quiet moves of
            // the previous ply (~1 Elo on STC, ~2 Elo on LTC)
            if (prevSq != SQ_NONE && (ss - 1)->moveCount <= 2 && !priorCapture)
                update_continuation_histories(ss - 1, pos.piece_on(prevSq), prevSq,
                                              -stat_malus(depth + 1));
        }

        // Partial workaround for the graph history interaction problem
        // For high rule50 counts don't produce transposition table cutoffs.
        if (pos.rule50_count() < 90)
            return ttData.value;
    }

    // Step 5. Tablebases probe
    if (!rootNode && !excludedMove && tbConfig.cardinality)
    {
        int piecesCount = pos.count<ALL_PIECES>();

        if (piecesCount <= tbConfig.cardinality
            && (piecesCount < tbConfig.cardinality || depth >= tbConfig.probeDepth)
            && pos.rule50_count() == 0 && !pos.can_castle(ANY_CASTLING))
        {
            TB::ProbeState err;
            TB::WDLScore   wdl = Tablebases::probe_wdl(pos, &err);

            // Force check of time on the next occasion
            if (is_mainthread())
                main_manager()->callsCnt = 0;

            if (err != TB::ProbeState::FAIL)
            {
                thisThread->tbHits.fetch_add(1, std::memory_order_relaxed);

                int drawScore = tbConfig.useRule50 ? 1 : 0;

                Value tbValue = VALUE_TB - ss->ply;

                // Use the range VALUE_TB to VALUE_TB_WIN_IN_MAX_PLY to score
                value = wdl < -drawScore ? -tbValue
                      : wdl > drawScore  ? tbValue
                                         : VALUE_DRAW + 2 * wdl * drawScore;

                Bound b = wdl < -drawScore ? BOUND_UPPER
                        : wdl > drawScore  ? BOUND_LOWER
                                           : BOUND_EXACT;

                if (b == BOUND_EXACT || (b == BOUND_LOWER ? value >= beta : value <= alpha))
                {
                    ttWriter.write(posKey, value_to_tt(value, ss->ply), ss->ttPv, b,
                                   std::min(MAX_PLY - 1, depth + 6), Move::none(), VALUE_NONE,
                                   tt.generation());

                    return value;
                }

                if (PvNode)
                {
                    if (b == BOUND_LOWER)
                        bestValue = value, alpha = std::max(alpha, bestValue);
                    else
                        maxValue = value;
                }
            }
        }
    }

    // Step 6. Static evaluation of the position
    Value unadjustedStaticEval = VALUE_NONE;
    if (ss->inCheck)
    {
        // Skip early pruning when in check
        ss->staticEval = eval = (ss - 2)->staticEval;
        improving             = false;
        goto moves_loop;
    }
    else if (excludedMove)
    {
        // Providing the hint that this node's accumulator will be used often
        // brings significant Elo gain (~13 Elo).
        Eval::NNUE::hint_common_parent_position(pos, networks[numaAccessToken], refreshTable);
        unadjustedStaticEval = eval = ss->staticEval;
    }
    else if (ss->ttHit)
    {
        // Never assume anything about values stored in TT
        unadjustedStaticEval = ttData.eval;
        if (unadjustedStaticEval == VALUE_NONE)
            unadjustedStaticEval =
              evaluate(networks[numaAccessToken], pos, refreshTable, thisThread->optimism[us]);
        else if (PvNode)
            Eval::NNUE::hint_common_parent_position(pos, networks[numaAccessToken], refreshTable);

        ss->staticEval = eval =
          to_corrected_static_eval(unadjustedStaticEval, *thisThread, pos, ss);

        // ttValue can be used as a better position evaluation (~7 Elo)
        if (ttData.value != VALUE_NONE
            && (ttData.bound & (ttData.value > eval ? BOUND_LOWER : BOUND_UPPER)))
            eval = ttData.value;
    }
    else
    {
        unadjustedStaticEval =
          evaluate(networks[numaAccessToken], pos, refreshTable, thisThread->optimism[us]);
        ss->staticEval = eval =
          to_corrected_static_eval(unadjustedStaticEval, *thisThread, pos, ss);

        // Static evaluation is saved as it was before adjustment by correction history
        ttWriter.write(posKey, VALUE_NONE, ss->ttPv, BOUND_NONE, DEPTH_UNSEARCHED, Move::none(),
                       unadjustedStaticEval, tt.generation());
    }

    // Use static evaluation difference to improve quiet move ordering (~9 Elo)
    if (((ss - 1)->currentMove).is_ok() && !(ss - 1)->inCheck && !priorCapture)
    {
        int bonus = std::clamp(-10 * int((ss - 1)->staticEval + ss->staticEval), -1831, 1428) + 623;
        thisThread->mainHistory[~us][((ss - 1)->currentMove).from_to()] << bonus;
        if (type_of(pos.piece_on(prevSq)) != PAWN && ((ss - 1)->currentMove).type_of() != PROMOTION)
            thisThread->pawnHistory[pawn_structure_index(pos)][pos.piece_on(prevSq)][prevSq]
              << bonus / 2;
    }

    // Set up the improving flag, which is true if current static evaluation is
    // bigger than the previous static evaluation at our turn (if we were in
    // check at our previous move we go back until we weren't in check) and is
    // false otherwise. The improving flag is used in various pruning heuristics.
    improving = ss->staticEval > (ss - 2)->staticEval;

    opponentWorsening = ss->staticEval + (ss - 1)->staticEval > 2;

    // Step 7. Razoring (~1 Elo)
    // If eval is really low, check with qsearch if we can exceed alpha. If the
    // search suggests we cannot exceed alpha, return a speculative fail low.
    if (eval < alpha - 469 - 307 * depth * depth)
    {
        value = qsearch<NonPV>(pos, ss, alpha - 1, alpha);
        if (value < alpha && std::abs(value) < VALUE_TB_WIN_IN_MAX_PLY)
            return value;
    }

    // Step 8. Futility pruning: child node (~40 Elo)
    // The depth condition is important for mate finding.
    if (!ss->ttPv && depth < 14
        && eval - futility_margin(depth, cutNode && !ss->ttHit, improving, opponentWorsening)
               - (ss - 1)->statScore / 290
             >= beta
        && eval >= beta && (!ttData.move || ttCapture) && beta > VALUE_TB_LOSS_IN_MAX_PLY
        && eval < VALUE_TB_WIN_IN_MAX_PLY)
        return beta + (eval - beta) / 3;

    // Step 9. Null move search with verification search (~35 Elo)
    if (cutNode && (ss - 1)->currentMove != Move::null() && eval >= beta
        && ss->staticEval >= beta - 21 * depth + 421 && !excludedMove && pos.non_pawn_material(us)
        && ss->ply >= thisThread->nmpMinPly && beta > VALUE_TB_LOSS_IN_MAX_PLY)
    {
        assert(eval - beta >= 0);

        // Null move dynamic reduction based on depth and eval
        Depth R = std::min(int(eval - beta) / 235, 7) + depth / 3 + 5;

        ss->currentMove                   = Move::null();
        ss->continuationHistory           = &thisThread->continuationHistory[0][0][NO_PIECE][0];
        ss->continuationCorrectionHistory = &thisThread->continuationCorrectionHistory[NO_PIECE][0];

        pos.do_null_move(st, tt);

        Value nullValue = -search<NonPV>(pos, ss + 1, -beta, -beta + 1, depth - R, false);

        pos.undo_null_move();

        // Do not return unproven mate or TB scores
        if (nullValue >= beta && nullValue < VALUE_TB_WIN_IN_MAX_PLY)
        {
            if (thisThread->nmpMinPly || depth < 16)
                return nullValue;

            assert(!thisThread->nmpMinPly);  // Recursive verification is not allowed

            // Do verification search at high depths, with null move pruning disabled
            // until ply exceeds nmpMinPly.
            thisThread->nmpMinPly = ss->ply + 3 * (depth - R) / 4;

            Value v = search<NonPV>(pos, ss, beta - 1, beta, depth - R, false);

            thisThread->nmpMinPly = 0;

            if (v >= beta)
                return nullValue;
        }
    }

    // Step 10. Internal iterative reductions (~9 Elo)
    // For PV nodes without a ttMove, we decrease depth.
    if (PvNode && !ttData.move)
        depth -= 3;

    // Use qsearch if depth <= 0
    if (depth <= 0)
        return qsearch<PV>(pos, ss, alpha, beta);

    // For cutNodes, if depth is high enough, decrease depth by 2 if there is no ttMove,
    // or by 1 if there is a ttMove with an upper bound.
    if (cutNode && depth >= 7 && (!ttData.move || ttData.bound == BOUND_UPPER))
        depth -= 2;

    // Step 11. ProbCut (~10 Elo)
    // If we have a good enough capture (or queen promotion) and a reduced search
    // returns a value much above beta, we can (almost) safely prune the previous move.
    probCutBeta = beta + 187 - 53 * improving - 27 * opponentWorsening;
    if (!PvNode && depth > 3
        && std::abs(beta) < VALUE_TB_WIN_IN_MAX_PLY
        // If value from transposition table is lower than probCutBeta, don't attempt
        // probCut there and in further interactions with transposition table cutoff
        // depth is set to depth - 3 because probCut search has depth set to depth - 4
        // but we also do a move before it. So effective depth is equal to depth - 3.
        && !(ttData.depth >= depth - 3 && ttData.value != VALUE_NONE && ttData.value < probCutBeta))
    {
        assert(probCutBeta < VALUE_INFINITE && probCutBeta > beta);

        MovePicker mp(pos, ttData.move, probCutBeta - ss->staticEval, &thisThread->captureHistory);
        Piece      captured;

        while ((move = mp.next_move()) != Move::none())
        {
            assert(move.is_ok());

            if (move == excludedMove)
                continue;

            if (!pos.legal(move))
                continue;

            assert(pos.capture_stage(move));

            movedPiece = pos.moved_piece(move);
            captured   = pos.piece_on(move.to_sq());


            // Prefetch the TT entry for the resulting position
            prefetch(tt.first_entry(pos.key_after(move)));

            ss->currentMove = move;
            ss->continuationHistory =
              &this->continuationHistory[ss->inCheck][true][pos.moved_piece(move)][move.to_sq()];
            ss->continuationCorrectionHistory =
              &this->continuationCorrectionHistory[pos.moved_piece(move)][move.to_sq()];

            thisThread->nodes.fetch_add(1, std::memory_order_relaxed);
            pos.do_move(move, st);

            // Perform a preliminary qsearch to verify that the move holds
            value = -qsearch<NonPV>(pos, ss + 1, -probCutBeta, -probCutBeta + 1);

            // If the qsearch held, perform the regular search
            if (value >= probCutBeta)
                value =
                  -search<NonPV>(pos, ss + 1, -probCutBeta, -probCutBeta + 1, depth - 4, !cutNode);

            pos.undo_move(move);

            if (value >= probCutBeta)
            {
                thisThread->captureHistory[movedPiece][move.to_sq()][type_of(captured)]
                  << stat_bonus(depth - 2);

                // Save ProbCut data into transposition table
                ttWriter.write(posKey, value_to_tt(value, ss->ply), ss->ttPv, BOUND_LOWER,
                               depth - 3, move, unadjustedStaticEval, tt.generation());
                return std::abs(value) < VALUE_TB_WIN_IN_MAX_PLY ? value - (probCutBeta - beta)
                                                                 : value;
            }
        }

        Eval::NNUE::hint_common_parent_position(pos, networks[numaAccessToken], refreshTable);
    }

moves_loop:  // When in check, search starts here

    // Step 12. A small Probcut idea (~4 Elo)
    probCutBeta = beta + 417;
    if ((ttData.bound & BOUND_LOWER) && ttData.depth >= depth - 4 && ttData.value >= probCutBeta
        && std::abs(beta) < VALUE_TB_WIN_IN_MAX_PLY
        && std::abs(ttData.value) < VALUE_TB_WIN_IN_MAX_PLY)
        return probCutBeta;

    const PieceToHistory* contHist[] = {(ss - 1)->continuationHistory,
                                        (ss - 2)->continuationHistory,
                                        (ss - 3)->continuationHistory,
                                        (ss - 4)->continuationHistory,
                                        nullptr,
                                        (ss - 6)->continuationHistory};


    MovePicker mp(pos, ttData.move, depth, &thisThread->mainHistory, &thisThread->lowPlyHistory,
                  &thisThread->captureHistory, contHist, &thisThread->pawnHistory, ss->ply);

    value = bestValue;

    int moveCount = 0;

    // Step 13. Loop through all pseudo-legal moves until no moves remain
    // or a beta cutoff occurs.
    while ((move = mp.next_move()) != Move::none())
    {
        assert(move.is_ok());

        if (move == excludedMove)
            continue;

        // Check for legality
        if (!pos.legal(move))
            continue;

        // At root obey the "searchmoves" option and skip moves not listed in Root
        // Move List. In MultiPV mode we also skip PV moves that have been already
        // searched and those of lower "TB rank" if we are in a TB root position.
        if (rootNode
            && !std::count(thisThread->rootMoves.begin() + thisThread->pvIdx,
                           thisThread->rootMoves.begin() + thisThread->pvLast, move))
            continue;

        ss->moveCount = ++moveCount;

        if (rootNode && is_mainthread() && nodes > 10000000)
        {
            main_manager()->updates.onIter(
              {depth, UCIEngine::move(move, pos.is_chess960()), moveCount + thisThread->pvIdx});
        }
        if (PvNode)
            (ss + 1)->pv = nullptr;

        extension  = 0;
        capture    = pos.capture_stage(move);
        movedPiece = pos.moved_piece(move);
        givesCheck = pos.gives_check(move);

        // Calculate new depth for this move
        newDepth = depth - 1;

        int delta = beta - alpha;

        Depth r = reduction(improving, depth, moveCount, delta);

        // Step 14. Pruning at shallow depth (~120 Elo).
        // Depth conditions are important for mate finding.
        if (!rootNode && pos.non_pawn_material(us) && bestValue > VALUE_TB_LOSS_IN_MAX_PLY)
        {
            // Skip quiet moves if movecount exceeds our FutilityMoveCount threshold (~8 Elo)
            if (moveCount >= futility_move_count(improving, depth))
                mp.skip_quiet_moves();

            // Reduced depth of the next LMR search
            int lmrDepth = newDepth - r;

            if (capture || givesCheck)
            {
                Piece capturedPiece = pos.piece_on(move.to_sq());
                int   captHist =
                  thisThread->captureHistory[movedPiece][move.to_sq()][type_of(capturedPiece)];

                // Futility pruning for captures (~2 Elo)
                if (!givesCheck && lmrDepth < 7 && !ss->inCheck)
                {
                    Value futilityValue = ss->staticEval + 287 + 253 * lmrDepth
                                        + PieceValue[capturedPiece] + captHist / 7;
                    if (futilityValue <= alpha)
                        continue;
                }

                // SEE based pruning for captures and checks (~11 Elo)
                int seeHist = std::clamp(captHist / 33, -161 * depth, 156 * depth);
                if (!pos.see_ge(move, -162 * depth - seeHist))
                    continue;
            }
            else
            {
                int history =
                  (*contHist[0])[movedPiece][move.to_sq()]
                  + (*contHist[1])[movedPiece][move.to_sq()]
                  + thisThread->pawnHistory[pawn_structure_index(pos)][movedPiece][move.to_sq()];

                // Continuation history based pruning (~2 Elo)
                if (history < -3884 * depth)
                    continue;

                history += 2 * thisThread->mainHistory[us][move.from_to()];

                lmrDepth += history / 3609;

                Value futilityValue =
                  ss->staticEval + (bestValue < ss->staticEval - 45 ? 140 : 43) + 141 * lmrDepth;

                // Futility pruning: parent node (~13 Elo)
                if (!ss->inCheck && lmrDepth < 12 && futilityValue <= alpha)
                {
                    if (bestValue <= futilityValue && std::abs(bestValue) < VALUE_TB_WIN_IN_MAX_PLY
                        && futilityValue < VALUE_TB_WIN_IN_MAX_PLY)
                        bestValue = futilityValue;
                    continue;
                }

                lmrDepth = std::max(lmrDepth, 0);

                // Prune moves with negative SEE (~4 Elo)
                if (!pos.see_ge(move, -25 * lmrDepth * lmrDepth))
                    continue;
            }
        }

        // Step 15. Extensions (~100 Elo)
        // We take care to not overdo to avoid search getting stuck.
        if (ss->ply < thisThread->rootDepth * 2)
        {
            // Singular extension search (~76 Elo, ~170 nElo). If all moves but one
            // fail low on a search of (alpha-s, beta-s), and just one fails high on
            // (alpha, beta), then that move is singular and should be extended. To
            // verify this we do a reduced search on the position excluding the ttMove
            // and if the result is lower than ttValue minus a margin, then we will
            // extend the ttMove. Recursive singular search is avoided.

            // Note: the depth margin and singularBeta margin are known for having
            // non-linear scaling. Their values are optimized to time controls of
            // 180+1.8 and longer so changing them requires tests at these types of
            // time controls. Generally, higher singularBeta (i.e closer to ttValue)
            // and lower extension margins scale well.

            if (!rootNode && move == ttData.move && !excludedMove
                && depth >= 4 - (thisThread->completedDepth > 33) + ss->ttPv
                && std::abs(ttData.value) < VALUE_TB_WIN_IN_MAX_PLY && (ttData.bound & BOUND_LOWER)
                && ttData.depth >= depth - 3)
            {
                Value singularBeta  = ttData.value - (56 + 79 * (ss->ttPv && !PvNode)) * depth / 64;
                Depth singularDepth = newDepth / 2;

                ss->excludedMove = move;
                value =
                  search<NonPV>(pos, ss, singularBeta - 1, singularBeta, singularDepth, cutNode);
                ss->excludedMove = Move::none();

                if (value < singularBeta)
                {
                    int doubleMargin = 249 * PvNode - 194 * !ttCapture;
                    int tripleMargin = 94 + 287 * PvNode - 249 * !ttCapture + 99 * ss->ttPv;

                    extension = 1 + (value < singularBeta - doubleMargin)
                              + (value < singularBeta - tripleMargin);

                    depth += ((!PvNode) && (depth < 14));
                }

                // Multi-cut pruning
                // Our ttMove is assumed to fail high based on the bound of the TT entry,
                // and if after excluding the ttMove with a reduced search we fail high
                // over the original beta, we assume this expected cut-node is not
                // singular (multiple moves fail high), and we can prune the whole
                // subtree by returning a softbound.
                else if (value >= beta && std::abs(value) < VALUE_TB_WIN_IN_MAX_PLY)
                    return value;

                // Negative extensions
                // If other moves failed high over (ttValue - margin) without the
                // ttMove on a reduced search, but we cannot do multi-cut because
                // (ttValue - margin) is lower than the original beta, we do not know
                // if the ttMove is singular or can do a multi-cut, so we reduce the
                // ttMove in favor of other moves based on some conditions:

                // If the ttMove is assumed to fail high over current beta (~7 Elo)
                else if (ttData.value >= beta)
                    extension = -3;

                // If we are on a cutNode but the ttMove is not assumed to fail high
                // over current beta (~1 Elo)
                else if (cutNode)
                    extension = -2;
            }

            // Extension for capturing the previous moved piece (~1 Elo at LTC)
            else if (PvNode && move.to_sq() == prevSq
                     && thisThread->captureHistory[movedPiece][move.to_sq()]
                                                  [type_of(pos.piece_on(move.to_sq()))]
                          > 4321)
                extension = 1;
        }

        // Add extension to new depth
        newDepth += extension;

        // Speculative prefetch as early as possible
        prefetch(tt.first_entry(pos.key_after(move)));

        // Update the current move (this must be done after singular extension search)
        ss->currentMove = move;
        ss->continuationHistory =
          &thisThread->continuationHistory[ss->inCheck][capture][movedPiece][move.to_sq()];
        ss->continuationCorrectionHistory =
          &thisThread->continuationCorrectionHistory[movedPiece][move.to_sq()];
        uint64_t nodeCount = rootNode ? uint64_t(nodes) : 0;

        // Step 16. Make the move
        thisThread->nodes.fetch_add(1, std::memory_order_relaxed);
        pos.do_move(move, st, givesCheck);

        // These reduction adjustments have proven non-linear scaling.
        // They are optimized to time controls of 180 + 1.8 and longer,
        // so changing them or adding conditions that are similar requires
        // tests at these types of time controls.

        // Decrease reduction if position is or has been on the PV (~7 Elo)
        if (ss->ttPv)
            r -= 1 + (ttData.value > alpha) + (ttData.depth >= depth);

        // Decrease reduction for PvNodes (~0 Elo on STC, ~2 Elo on LTC)
        if (PvNode)
            r--;

        // These reduction adjustments have no proven non-linear scaling

        // Increase reduction for cut nodes (~4 Elo)
        if (cutNode)
            r += 2 - (ttData.depth >= depth && ss->ttPv);

        // Increase reduction if ttMove is a capture but the current move is not a capture (~3 Elo)
        if (ttCapture && !capture)
            r += 1 + (depth < 8);

        // Increase reduction if next ply has a lot of fail high (~5 Elo)
        if ((ss + 1)->cutoffCnt > 3)
            r += 1 + allNode;

        // For first picked move (ttMove) reduce reduction (~3 Elo)
        else if (move == ttData.move)
            r -= 2;

        ss->statScore = 2 * thisThread->mainHistory[us][move.from_to()]
                      + (*contHist[0])[movedPiece][move.to_sq()]
                      + (*contHist[1])[movedPiece][move.to_sq()] - 3996;

        // Decrease/increase reduction for moves with a good/bad history (~8 Elo)
        r -= ss->statScore / 11024;

        // Step 17. Late moves reduction / extension (LMR, ~117 Elo)
        if (depth >= 2 && moveCount > 1)
        {
            // In general we want to cap the LMR depth search at newDepth, but when
            // reduction is negative, we allow this move a limited search extension
            // beyond the first move depth.
            // To prevent problems when the max value is less than the min value,
            // std::clamp has been replaced by a more robust implementation.
            Depth d = std::max(1, std::min(newDepth - r, newDepth + !allNode));

            value = -search<NonPV>(pos, ss + 1, -(alpha + 1), -alpha, d, true);

            // Do a full-depth search when reduced LMR search fails high
            if (value > alpha && d < newDepth)
            {
                // Adjust full-depth search based on LMR results - if the result was
                // good enough search deeper, if it was bad enough search shallower.
                const bool doDeeperSearch    = value > (bestValue + 42 + 2 * newDepth);  // (~1 Elo)
                const bool doShallowerSearch = value < bestValue + 10;                    // (~2 Elo)

                newDepth += doDeeperSearch - doShallowerSearch;

                if (newDepth > d)
                    value = -search<NonPV>(pos, ss + 1, -(alpha + 1), -alpha, newDepth, !cutNode);

                // Post LMR continuation history updates (~1 Elo)
                int bonus = 2 * (value >= beta) * stat_bonus(newDepth);
                update_continuation_histories(ss, movedPiece, move.to_sq(), bonus);
            }
        }

        // Step 18. Full-depth search when LMR is skipped
        else if (!PvNode || moveCount > 1)
        {
            // Increase reduction if ttMove is not present (~6 Elo)
            if (!ttData.move)
                r += 2;

            // Note that if expected reduction is high, we reduce search depth by 1 here (~9 Elo)
            value = -search<NonPV>(pos, ss + 1, -(alpha + 1), -alpha, newDepth - (r > 3), !cutNode);
        }

        // For PV nodes only, do a full PV search on the first move or after a fail high,
        // otherwise let the parent node fail low with value <= alpha and try another move.
        if (PvNode && (moveCount == 1 || value > alpha))
        {
            (ss + 1)->pv    = pv;
            (ss + 1)->pv[0] = Move::none();

            // Extend move from transposition table if we are about to dive into qsearch.
            if (move == ttData.move && ss->ply <= thisThread->rootDepth * 2)
                newDepth = std::max(newDepth, 1);

            value = -search<PV>(pos, ss + 1, -beta, -alpha, newDepth, false);
        }

        // Step 19. Undo move
        pos.undo_move(move);

        assert(value > -VALUE_INFINITE && value < VALUE_INFINITE);

        // Step 20. Check for a new best move
        // Finished searching the move. If a stop occurred, the return value of
        // the search cannot be trusted, and we return immediately without updating
        // best move, principal variation nor transposition table.
        if (threads.stop.load(std::memory_order_relaxed))
            return VALUE_ZERO;

        if (rootNode)
        {
            RootMove& rm =
              *std::find(thisThread->rootMoves.begin(), thisThread->rootMoves.end(), move);

            rm.effort += nodes - nodeCount;

            rm.averageScore =
              rm.averageScore != -VALUE_INFINITE ? (value + rm.averageScore) / 2 : value;

            rm.meanSquaredScore = rm.meanSquaredScore != -VALUE_INFINITE * VALUE_INFINITE
                                  ? (value * std::abs(value) + rm.meanSquaredScore) / 2
                                  : value * std::abs(value);

            // PV move or new best move?
            if (moveCount == 1 || value > alpha)
            {
                rm.score = rm.uciScore = value;
                rm.selDepth            = thisThread->selDepth;
                rm.scoreLowerbound = rm.scoreUpperbound = false;

                if (value >= beta)
                {
                    rm.scoreLowerbound = true;
                    rm.uciScore        = beta;
                }
                else if (value <= alpha)
                {
                    rm.scoreUpperbound = true;
                    rm.uciScore        = alpha;
                }

                rm.pv.resize(1);

                assert((ss + 1)->pv);

                for (Move* m = (ss + 1)->pv; *m != Move::none(); ++m)
                    rm.pv.push_back(*m);

                // We record how often the best move has been changed in each iteration.
                // This information is used for time management. In MultiPV mode,
                // we must take care to only do this for the first PV line.
                if (moveCount > 1 && !thisThread->pvIdx)
                    ++thisThread->bestMoveChanges;
            }
            else
                // All other moves but the PV, are set to the lowest value: this
                // is not a problem when sorting because the sort is stable and the
                // move position in the list is preserved - just the PV is pushed up.
                rm.score = -VALUE_INFINITE;
        }

        // In case we have an alternative move equal in eval to the current bestmove,
        // promote it to bestmove by pretending it just exceeds alpha (but not beta).
        int inc =
          (value == bestValue && (int(nodes) & 15) == 0 && ss->ply + 2 >= thisThread->rootDepth
           && std::abs(value) + 1 < VALUE_TB_WIN_IN_MAX_PLY);

        if (value + inc > bestValue)
        {
            bestValue = value;

            if (value + inc > alpha)
            {
                bestMove = move;

                if (PvNode && !rootNode)  // Update pv even in fail-high case
                    update_pv(ss->pv, move, (ss + 1)->pv);

                if (value >= beta)
                {
                    ss->cutoffCnt += !ttData.move + (extension < 2);
                    assert(value >= beta);  // Fail high
                    break;
                }
                else
                {
                    // Reduce other moves if we have found at least one score improvement (~2 Elo)
                    if (depth > 2 && depth < 14 && std::abs(value) < VALUE_TB_WIN_IN_MAX_PLY)
                        depth -= 2;

                    assert(depth > 0);
                    alpha = value;  // Update alpha! Always alpha < beta
                }
            }
        }

        // If the move is worse than some previously searched move,
        // remember it, to update its stats later.
        if (move != bestMove && moveCount <= 32)
        {
            if (capture)
                capturesSearched.push_back(move);
            else
                quietsSearched.push_back(move);
        }
    }

    // Step 21. Check for mate and stalemate
    // All legal moves have been searched and if there are no legal moves, it
    // must be a mate or a stalemate. If we are in a singular extension search then
    // return a fail low score.

    assert(moveCount || !ss->inCheck || excludedMove || !MoveList<LEGAL>(pos).size());

    // Adjust best value for fail high cases at non-pv nodes
    if (!PvNode && bestValue >= beta && std::abs(bestValue) < VALUE_TB_WIN_IN_MAX_PLY
        && std::abs(beta) < VALUE_TB_WIN_IN_MAX_PLY && std::abs(alpha) < VALUE_TB_WIN_IN_MAX_PLY)
        bestValue = (bestValue * depth + beta) / (depth + 1);

    if (!moveCount)
        bestValue = excludedMove ? alpha : ss->inCheck ? mated_in(ss->ply) : VALUE_DRAW;

    // If there is a move that produces search value greater than alpha,
    // we update the stats of searched moves.
    else if (bestMove)
        update_all_stats(pos, ss, *this, bestMove, prevSq, quietsSearched, capturesSearched, depth);

    // Bonus for prior countermove that caused the fail low
    else if (!priorCapture && prevSq != SQ_NONE)
    {
        int bonus = (117 * (depth > 5) + 39 * !allNode + 168 * ((ss - 1)->moveCount > 8)
                     + 115 * (!ss->inCheck && bestValue <= ss->staticEval - 108)
                     + 119 * (!(ss - 1)->inCheck && bestValue <= -(ss - 1)->staticEval - 83));

        // Proportional to "how much damage we have to undo"
        bonus += std::min(-(ss - 1)->statScore / 113, 300);

        bonus = std::max(bonus, 0);

        update_continuation_histories(ss - 1, pos.piece_on(prevSq), prevSq,
                                      stat_bonus(depth) * bonus / 93);
        thisThread->mainHistory[~us][((ss - 1)->currentMove).from_to()]
          << stat_bonus(depth) * bonus / 179;


        if (type_of(pos.piece_on(prevSq)) != PAWN && ((ss - 1)->currentMove).type_of() != PROMOTION)
            thisThread->pawnHistory[pawn_structure_index(pos)][pos.piece_on(prevSq)][prevSq]
              << stat_bonus(depth) * bonus / 24;
    }

    // Bonus when search fails low and there is a TT move
    else if (ttData.move && !allNode)
        thisThread->mainHistory[us][ttData.move.from_to()] << stat_bonus(depth) * 23 / 100;

    if (PvNode)
        bestValue = std::min(bestValue, maxValue);

    // If no good move is found and the previous position was ttPv, then the previous
    // opponent move is probably good and the new position is added to the search tree. (~7 Elo)
    if (bestValue <= alpha)
        ss->ttPv = ss->ttPv || ((ss - 1)->ttPv && depth > 3);

    // Write gathered information in transposition table. Note that the
    // static evaluation is saved as it was before correction history.
    if (!excludedMove && !(rootNode && thisThread->pvIdx))
        ttWriter.write(posKey, value_to_tt(bestValue, ss->ply), ss->ttPv,
                       bestValue >= beta    ? BOUND_LOWER
                       : PvNode && bestMove ? BOUND_EXACT
                                            : BOUND_UPPER,
                       depth, bestMove, unadjustedStaticEval, tt.generation());

    // Adjust correction history
    if (!ss->inCheck && (!bestMove || !pos.capture(bestMove))
        && !(bestValue >= beta && bestValue <= ss->staticEval)
        && !(!bestMove && bestValue >= ss->staticEval))
    {
        const auto m = (ss - 1)->currentMove;

        auto bonus = std::clamp(int(bestValue - ss->staticEval) * depth / 8,
                                -CORRECTION_HISTORY_LIMIT / 4, CORRECTION_HISTORY_LIMIT / 4);
        thisThread->pawnCorrectionHistory[us][pawn_structure_index<Correction>(pos)]
<<<<<<< HEAD
          << bonus * 107 / 128;
        thisThread->materialCorrectionHistory[us][material_index(pos)] << bonus * 102 / 128;
        thisThread->majorPieceCorrectionHistory[us][major_piece_index(pos)] << bonus * 162 / 128;
        thisThread->minorPieceCorrectionHistory[us][minor_piece_index(pos)] << bonus * 148 / 128;
=======
          << bonus * 101 / 128;
        thisThread->majorPieceCorrectionHistory[us][major_piece_index(pos)] << bonus * 157 / 128;
        thisThread->minorPieceCorrectionHistory[us][minor_piece_index(pos)] << bonus * 153 / 128;
>>>>>>> 24c57793
        thisThread->nonPawnCorrectionHistory[WHITE][us][non_pawn_index<WHITE>(pos)]
          << bonus * 122 / 128;
        thisThread->nonPawnCorrectionHistory[BLACK][us][non_pawn_index<BLACK>(pos)]
          << bonus * 185 / 128;

        if (m.is_ok())
            (*(ss - 2)->continuationCorrectionHistory)[pos.piece_on(m.to_sq())][m.to_sq()] << bonus;
    }

    assert(bestValue > -VALUE_INFINITE && bestValue < VALUE_INFINITE);

    return bestValue;
}


// Quiescence search function, which is called by the main search function with
// depth zero, or recursively with further decreasing depth. With depth <= 0, we
// "should" be using static eval only, but tactical moves may confuse the static eval.
// To fight this horizon effect, we implement this qsearch of tactical moves (~155 Elo).
// See https://www.chessprogramming.org/Horizon_Effect
// and https://www.chessprogramming.org/Quiescence_Search
template<NodeType nodeType>
Value Search::Worker::qsearch(Position& pos, Stack* ss, Value alpha, Value beta) {

    static_assert(nodeType != Root);
    constexpr bool PvNode = nodeType == PV;

    assert(alpha >= -VALUE_INFINITE && alpha < beta && beta <= VALUE_INFINITE);
    assert(PvNode || (alpha == beta - 1));

    // Check if we have an upcoming move that draws by repetition (~1 Elo)
    if (alpha < VALUE_DRAW && pos.upcoming_repetition(ss->ply))
    {
        alpha = value_draw(this->nodes);
        if (alpha >= beta)
            return alpha;
    }

    Move      pv[MAX_PLY + 1];
    StateInfo st;
    ASSERT_ALIGNED(&st, Eval::NNUE::CacheLineSize);

    Key   posKey;
    Move  move, bestMove;
    Value bestValue, value, futilityBase;
    bool  pvHit, givesCheck, capture;
    int   moveCount;
    Color us = pos.side_to_move();

    // Step 1. Initialize node
    if (PvNode)
    {
        (ss + 1)->pv = pv;
        ss->pv[0]    = Move::none();
    }

    Worker* thisThread = this;
    bestMove           = Move::none();
    ss->inCheck        = pos.checkers();
    moveCount          = 0;

    // Used to send selDepth info to GUI (selDepth counts from 1, ply from 0)
    if (PvNode && thisThread->selDepth < ss->ply + 1)
        thisThread->selDepth = ss->ply + 1;

    // Step 2. Check for an immediate draw or maximum ply reached
    if (pos.is_draw(ss->ply) || ss->ply >= MAX_PLY)
        return (ss->ply >= MAX_PLY && !ss->inCheck)
               ? evaluate(networks[numaAccessToken], pos, refreshTable, thisThread->optimism[us])
               : VALUE_DRAW;

    assert(0 <= ss->ply && ss->ply < MAX_PLY);

    // Step 3. Transposition table lookup
    posKey                         = pos.key();
    auto [ttHit, ttData, ttWriter] = tt.probe(posKey);
    // Need further processing of the saved data
    ss->ttHit    = ttHit;
    ttData.move  = ttHit ? ttData.move : Move::none();
    ttData.value = ttHit ? value_from_tt(ttData.value, ss->ply, pos.rule50_count()) : VALUE_NONE;
    pvHit        = ttHit && ttData.is_pv;

    // At non-PV nodes we check for an early TT cutoff
    if (!PvNode && ttData.depth >= DEPTH_QS
        && ttData.value != VALUE_NONE  // Can happen when !ttHit or when access race in probe()
        && (ttData.bound & (ttData.value >= beta ? BOUND_LOWER : BOUND_UPPER)))
        return ttData.value;

    // Step 4. Static evaluation of the position
    Value unadjustedStaticEval = VALUE_NONE;
    if (ss->inCheck)
        bestValue = futilityBase = -VALUE_INFINITE;
    else
    {
        if (ss->ttHit)
        {
            // Never assume anything about values stored in TT
            unadjustedStaticEval = ttData.eval;
            if (unadjustedStaticEval == VALUE_NONE)
                unadjustedStaticEval =
                  evaluate(networks[numaAccessToken], pos, refreshTable, thisThread->optimism[us]);
            ss->staticEval = bestValue =
              to_corrected_static_eval(unadjustedStaticEval, *thisThread, pos, ss);

            // ttValue can be used as a better position evaluation (~13 Elo)
            if (std::abs(ttData.value) < VALUE_TB_WIN_IN_MAX_PLY
                && (ttData.bound & (ttData.value > bestValue ? BOUND_LOWER : BOUND_UPPER)))
                bestValue = ttData.value;
        }
        else
        {
            // In case of null move search, use previous static eval with opposite sign
            unadjustedStaticEval =
              (ss - 1)->currentMove != Move::null()
                ? evaluate(networks[numaAccessToken], pos, refreshTable, thisThread->optimism[us])
                : -(ss - 1)->staticEval;
            ss->staticEval = bestValue =
              to_corrected_static_eval(unadjustedStaticEval, *thisThread, pos, ss);
        }

        // Stand pat. Return immediately if static value is at least beta
        if (bestValue >= beta)
        {
            if (std::abs(bestValue) < VALUE_TB_WIN_IN_MAX_PLY)
                bestValue = (bestValue + beta) / 2;
            if (!ss->ttHit)
                ttWriter.write(posKey, value_to_tt(bestValue, ss->ply), false, BOUND_LOWER,
                               DEPTH_UNSEARCHED, Move::none(), unadjustedStaticEval,
                               tt.generation());
            return bestValue;
        }

        if (bestValue > alpha)
            alpha = bestValue;

        futilityBase = ss->staticEval + 306;
    }

    const PieceToHistory* contHist[] = {(ss - 1)->continuationHistory,
                                        (ss - 2)->continuationHistory};

    Square prevSq = ((ss - 1)->currentMove).is_ok() ? ((ss - 1)->currentMove).to_sq() : SQ_NONE;

    // Initialize a MovePicker object for the current position, and prepare to search
    // the moves. We presently use two stages of move generator in quiescence search:
    // captures, or evasions only when in check.
    MovePicker mp(pos, ttData.move, DEPTH_QS, &thisThread->mainHistory, &thisThread->lowPlyHistory,
                  &thisThread->captureHistory, contHist, &thisThread->pawnHistory, ss->ply);

    // Step 5. Loop through all pseudo-legal moves until no moves remain or a beta
    // cutoff occurs.
    while ((move = mp.next_move()) != Move::none())
    {
        assert(move.is_ok());

        if (!pos.legal(move))
            continue;

        givesCheck = pos.gives_check(move);
        capture    = pos.capture_stage(move);

        moveCount++;

        // Step 6. Pruning
        if (bestValue > VALUE_TB_LOSS_IN_MAX_PLY && pos.non_pawn_material(us))
        {
            // Futility pruning and moveCount pruning (~10 Elo)
            if (!givesCheck && move.to_sq() != prevSq && futilityBase > VALUE_TB_LOSS_IN_MAX_PLY
                && move.type_of() != PROMOTION)
            {
                if (moveCount > 2)
                    continue;

                Value futilityValue = futilityBase + PieceValue[pos.piece_on(move.to_sq())];

                // If static eval + value of piece we are going to capture is
                // much lower than alpha, we can prune this move. (~2 Elo)
                if (futilityValue <= alpha)
                {
                    bestValue = std::max(bestValue, futilityValue);
                    continue;
                }

                // If static exchange evaluation is low enough
                // we can prune this move. (~2 Elo)
                if (!pos.see_ge(move, alpha - futilityBase))
                {
                    bestValue = std::min(alpha, futilityBase);
                    continue;
                }
            }

            // Continuation history based pruning (~3 Elo)
            if (!capture
                && (*contHist[0])[pos.moved_piece(move)][move.to_sq()]
                       + (*contHist[1])[pos.moved_piece(move)][move.to_sq()]
                       + thisThread->pawnHistory[pawn_structure_index(pos)][pos.moved_piece(move)]
                                                [move.to_sq()]
                     <= 5095)
                continue;

            // Do not search moves with bad enough SEE values (~5 Elo)
            if (!pos.see_ge(move, -83))
                continue;
        }

        // Speculative prefetch as early as possible
        prefetch(tt.first_entry(pos.key_after(move)));

        // Update the current move
        ss->currentMove = move;
        ss->continuationHistory =
          &thisThread
             ->continuationHistory[ss->inCheck][capture][pos.moved_piece(move)][move.to_sq()];
        ss->continuationCorrectionHistory =
          &thisThread->continuationCorrectionHistory[pos.moved_piece(move)][move.to_sq()];

        // Step 7. Make and search the move
        thisThread->nodes.fetch_add(1, std::memory_order_relaxed);
        pos.do_move(move, st, givesCheck);
        value = -qsearch<nodeType>(pos, ss + 1, -beta, -alpha);
        pos.undo_move(move);

        assert(value > -VALUE_INFINITE && value < VALUE_INFINITE);

        // Step 8. Check for a new best move
        if (value > bestValue)
        {
            bestValue = value;

            if (value > alpha)
            {
                bestMove = move;

                if (PvNode)  // Update pv even in fail-high case
                    update_pv(ss->pv, move, (ss + 1)->pv);

                if (value < beta)  // Update alpha here!
                    alpha = value;
                else
                    break;  // Fail high
            }
        }
    }

    // Step 9. Check for mate
    // All legal moves have been searched. A special case: if we are
    // in check and no legal moves were found, it is checkmate.
    if (ss->inCheck && bestValue == -VALUE_INFINITE)
    {
        assert(!MoveList<LEGAL>(pos).size());
        return mated_in(ss->ply);  // Plies to mate from the root
    }

    if (std::abs(bestValue) < VALUE_TB_WIN_IN_MAX_PLY && bestValue >= beta)
        bestValue = (3 * bestValue + beta) / 4;

    // Save gathered info in transposition table. The static evaluation
    // is saved as it was before adjustment by correction history.
    ttWriter.write(posKey, value_to_tt(bestValue, ss->ply), pvHit,
                   bestValue >= beta ? BOUND_LOWER : BOUND_UPPER, DEPTH_QS, bestMove,
                   unadjustedStaticEval, tt.generation());

    assert(bestValue > -VALUE_INFINITE && bestValue < VALUE_INFINITE);

    return bestValue;
}

Depth Search::Worker::reduction(bool i, Depth d, int mn, int delta) const {
    int reductionScale = reductions[d] * reductions[mn];
    return (reductionScale + 1304 - delta * 814 / rootDelta) / 1024 + (!i && reductionScale > 1423);
}

// elapsed() returns the time elapsed since the search started. If the
// 'nodestime' option is enabled, it will return the count of nodes searched
// instead. This function is called to check whether the search should be
// stopped based on predefined thresholds like time limits or nodes searched.
//
// elapsed_time() returns the actual time elapsed since the start of the search.
// This function is intended for use only when printing PV outputs, and not used
// for making decisions within the search algorithm itself.
TimePoint Search::Worker::elapsed() const {
    return main_manager()->tm.elapsed([this]() { return threads.nodes_searched(); });
}

TimePoint Search::Worker::elapsed_time() const { return main_manager()->tm.elapsed_time(); }


namespace {
// Adjusts a mate or TB score from "plies to mate from the root" to
// "plies to mate from the current position". Standard scores are unchanged.
// The function is called before storing a value in the transposition table.
Value value_to_tt(Value v, int ply) {

    assert(v != VALUE_NONE);
    return v >= VALUE_TB_WIN_IN_MAX_PLY ? v + ply : v <= VALUE_TB_LOSS_IN_MAX_PLY ? v - ply : v;
}


// Inverse of value_to_tt(): it adjusts a mate or TB score from the transposition
// table (which refers to the plies to mate/be mated from current position) to
// "plies to mate/be mated (TB win/loss) from the root". However, to avoid
// potentially false mate or TB scores related to the 50 moves rule and the
// graph history interaction, we return the highest non-TB score instead.
Value value_from_tt(Value v, int ply, int r50c) {

    if (v == VALUE_NONE)
        return VALUE_NONE;

    // handle TB win or better
    if (v >= VALUE_TB_WIN_IN_MAX_PLY)
    {
        // Downgrade a potentially false mate score
        if (v >= VALUE_MATE_IN_MAX_PLY && VALUE_MATE - v > 100 - r50c)
            return VALUE_TB_WIN_IN_MAX_PLY - 1;

        // Downgrade a potentially false TB score.
        if (VALUE_TB - v > 100 - r50c)
            return VALUE_TB_WIN_IN_MAX_PLY - 1;

        return v - ply;
    }

    // handle TB loss or worse
    if (v <= VALUE_TB_LOSS_IN_MAX_PLY)
    {
        // Downgrade a potentially false mate score.
        if (v <= VALUE_MATED_IN_MAX_PLY && VALUE_MATE + v > 100 - r50c)
            return VALUE_TB_LOSS_IN_MAX_PLY + 1;

        // Downgrade a potentially false TB score.
        if (VALUE_TB + v > 100 - r50c)
            return VALUE_TB_LOSS_IN_MAX_PLY + 1;

        return v + ply;
    }

    return v;
}


// Adds current move and appends child pv[]
void update_pv(Move* pv, Move move, const Move* childPv) {

    for (*pv++ = move; childPv && *childPv != Move::none();)
        *pv++ = *childPv++;
    *pv = Move::none();
}


// Updates stats at the end of search() when a bestMove is found
void update_all_stats(const Position&      pos,
                      Stack*               ss,
                      Search::Worker&      workerThread,
                      Move                 bestMove,
                      Square               prevSq,
                      ValueList<Move, 32>& quietsSearched,
                      ValueList<Move, 32>& capturesSearched,
                      Depth                depth) {

    CapturePieceToHistory& captureHistory = workerThread.captureHistory;
    Piece                  moved_piece    = pos.moved_piece(bestMove);
    PieceType              captured;

    int bonus = stat_bonus(depth);
    int malus = stat_malus(depth);

    if (!pos.capture_stage(bestMove))
    {
        update_quiet_histories(pos, ss, workerThread, bestMove, bonus);

        // Decrease stats for all non-best quiet moves
        for (Move move : quietsSearched)
            update_quiet_histories(pos, ss, workerThread, move, -malus);
    }
    else
    {
        // Increase stats for the best move in case it was a capture move
        captured = type_of(pos.piece_on(bestMove.to_sq()));
        captureHistory[moved_piece][bestMove.to_sq()][captured] << bonus;
    }

    // Extra penalty for a quiet early move that was not a TT move in
    // previous ply when it gets refuted.
    if (prevSq != SQ_NONE && ((ss - 1)->moveCount == 1 + (ss - 1)->ttHit) && !pos.captured_piece())
        update_continuation_histories(ss - 1, pos.piece_on(prevSq), prevSq, -malus);

    // Decrease stats for all non-best capture moves
    for (Move move : capturesSearched)
    {
        moved_piece = pos.moved_piece(move);
        captured    = type_of(pos.piece_on(move.to_sq()));
        captureHistory[moved_piece][move.to_sq()][captured] << -malus;
    }
}


// Updates histories of the move pairs formed by moves
// at ply -1, -2, -3, -4, and -6 with current move.
void update_continuation_histories(Stack* ss, Piece pc, Square to, int bonus) {

    bonus = bonus * 50 / 64;

    for (int i : {1, 2, 3, 4, 6})
    {
        // Only update the first 2 continuation histories if we are in check
        if (ss->inCheck && i > 2)
            break;
        if (((ss - i)->currentMove).is_ok())
            (*(ss - i)->continuationHistory)[pc][to] << bonus / (1 + (i == 3));
    }
}

// Updates move sorting heuristics

void update_quiet_histories(
  const Position& pos, Stack* ss, Search::Worker& workerThread, Move move, int bonus) {

    Color us = pos.side_to_move();
    workerThread.mainHistory[us][move.from_to()] << bonus;
    if (ss->ply < LOW_PLY_HISTORY_SIZE)
        workerThread.lowPlyHistory[ss->ply][move.from_to()] << bonus;

    update_continuation_histories(ss, pos.moved_piece(move), move.to_sq(), bonus);

    int pIndex = pawn_structure_index(pos);
    workerThread.pawnHistory[pIndex][pos.moved_piece(move)][move.to_sq()] << bonus / 2;
}

}

// When playing with strength handicap, choose the best move among a set of
// RootMoves using a statistical rule dependent on 'level'. Idea by Heinz van Saanen.
Move Skill::pick_best(const RootMoves& rootMoves, size_t multiPV) {
    static PRNG rng(now());  // PRNG sequence should be non-deterministic

    // RootMoves are already sorted by score in descending order
    Value  topScore = rootMoves[0].score;
    int    delta    = std::min(topScore - rootMoves[multiPV - 1].score, int(PawnValue));
    int    maxScore = -VALUE_INFINITE;
    double weakness = 120 - 2 * level;

    // Choose best move. For each move score we add two terms, both dependent on
    // weakness. One is deterministic and bigger for weaker levels, and one is
    // random. Then we choose the move with the resulting highest score.
    for (size_t i = 0; i < multiPV; ++i)
    {
        // This is our magic formula
        int push = (weakness * int(topScore - rootMoves[i].score)
                    + delta * (rng.rand<unsigned>() % int(weakness)))
                 / 128;

        if (rootMoves[i].score + push >= maxScore)
        {
            maxScore = rootMoves[i].score + push;
            best     = rootMoves[i].pv[0];
        }
    }

    return best;
}


// Used to print debug info and, more importantly, to detect
// when we are out of available time and thus stop the search.
void SearchManager::check_time(Search::Worker& worker) {
    if (--callsCnt > 0)
        return;

    // When using nodes, ensure checking rate is not lower than 0.1% of nodes
    callsCnt = worker.limits.nodes ? std::min(512, int(worker.limits.nodes / 1024)) : 512;

    static TimePoint lastInfoTime = now();

    TimePoint elapsed = tm.elapsed([&worker]() { return worker.threads.nodes_searched(); });
    TimePoint tick    = worker.limits.startTime + elapsed;

    if (tick - lastInfoTime >= 1000)
    {
        lastInfoTime = tick;
        dbg_print();
    }

    // We should not stop pondering until told so by the GUI
    if (ponder)
        return;

    if (
      // Later we rely on the fact that we can at least use the mainthread previous
      // root-search score and PV in a multithreaded environment to prove mated-in scores.
      worker.completedDepth >= 1
      && ((worker.limits.use_time_management() && (elapsed > tm.maximum() || stopOnPonderhit))
          || (worker.limits.movetime && elapsed >= worker.limits.movetime)
          || (worker.limits.nodes && worker.threads.nodes_searched() >= worker.limits.nodes)))
        worker.threads.stop = worker.threads.abortedSearch = true;
}

// Used to correct and extend PVs for moves that have a TB (but not a mate) score.
// Keeps the search based PV for as long as it is verified to maintain the game
// outcome, truncates afterwards. Finally, extends to mate the PV, providing a
// possible continuation (but not a proven mating line).
void syzygy_extend_pv(const OptionsMap&         options,
                      const Search::LimitsType& limits,
                      Position&                 pos,
                      RootMove&                 rootMove,
                      Value&                    v) {

    auto t_start      = std::chrono::steady_clock::now();
    int  moveOverhead = int(options["Move Overhead"]);

    // Do not use more than moveOverhead / 2 time, if time management is active
    auto time_abort = [&t_start, &moveOverhead, &limits]() -> bool {
        auto t_end = std::chrono::steady_clock::now();
        return limits.use_time_management()
            && 2 * std::chrono::duration<double, std::milli>(t_end - t_start).count()
                 > moveOverhead;
    };

    std::list<StateInfo> sts;

    // Step 0, do the rootMove, no correction allowed, as needed for MultiPV in TB.
    auto& stRoot = sts.emplace_back();
    pos.do_move(rootMove.pv[0], stRoot);
    int ply = 1;

    // Step 1, walk the PV to the last position in TB with correct decisive score
    while (size_t(ply) < rootMove.pv.size())
    {
        Move& pvMove = rootMove.pv[ply];

        RootMoves legalMoves;
        for (const auto& m : MoveList<LEGAL>(pos))
            legalMoves.emplace_back(m);

        Tablebases::Config config = Tablebases::rank_root_moves(options, pos, legalMoves);
        RootMove&          rm     = *std::find(legalMoves.begin(), legalMoves.end(), pvMove);

        if (legalMoves[0].tbRank != rm.tbRank)
            break;

        ply++;

        auto& st = sts.emplace_back();
        pos.do_move(pvMove, st);

        // Do not allow for repetitions or drawing moves along the PV in TB regime
        if (config.rootInTB && pos.is_draw(ply))
        {
            pos.undo_move(pvMove);
            ply--;
            break;
        }

        // Full PV shown will thus be validated and end in TB.
        // If we cannot validate the full PV in time, we do not show it.
        if (config.rootInTB && time_abort())
            break;
    }

    // Resize the PV to the correct part
    rootMove.pv.resize(ply);

    // Step 2, now extend the PV to mate, as if the user explored syzygy-tables.info
    // using top ranked moves (minimal DTZ), which gives optimal mates only for simple
    // endgames e.g. KRvK.
    while (!pos.is_draw(0))
    {
        if (time_abort())
            break;

        RootMoves legalMoves;
        for (const auto& m : MoveList<LEGAL>(pos))
        {
            auto&     rm = legalMoves.emplace_back(m);
            StateInfo tmpSI;
            pos.do_move(m, tmpSI);
            // Give a score of each move to break DTZ ties restricting opponent mobility,
            // but not giving the opponent a capture.
            for (const auto& mOpp : MoveList<LEGAL>(pos))
                rm.tbRank -= pos.capture(mOpp) ? 100 : 1;
            pos.undo_move(m);
        }

        // Mate found
        if (legalMoves.size() == 0)
            break;

        // Sort moves according to their above assigned rank.
        // This will break ties for moves with equal DTZ in rank_root_moves.
        std::stable_sort(
          legalMoves.begin(), legalMoves.end(),
          [](const Search::RootMove& a, const Search::RootMove& b) { return a.tbRank > b.tbRank; });

        // The winning side tries to minimize DTZ, the losing side maximizes it
        Tablebases::Config config = Tablebases::rank_root_moves(options, pos, legalMoves, true);

        // If DTZ is not available we might not find a mate, so we bail out
        if (!config.rootInTB || config.cardinality > 0)
            break;

        ply++;

        Move& pvMove = legalMoves[0].pv[0];
        rootMove.pv.push_back(pvMove);
        auto& st = sts.emplace_back();
        pos.do_move(pvMove, st);
    }

    // Finding a draw in this function is an exceptional case, that cannot happen
    // during engine game play, since we have a winning score, and play correctly
    // with TB support. However, it can be that a position is draw due to the 50 move
    // rule if it has been been reached on the board with a non-optimal 50 move counter
    // (e.g. 8/8/6k1/3B4/3K4/4N3/8/8 w - - 54 106 ) which TB with dtz counter rounding
    // cannot always correctly rank. See also
    // https://github.com/official-stockfish/Stockfish/issues/5175#issuecomment-2058893495
    // We adjust the score to match the found PV. Note that a TB loss score can be
    // displayed if the engine did not find a drawing move yet, but eventually search
    // will figure it out (e.g. 1kq5/q2r4/5K2/8/8/8/8/7Q w - - 96 1 )
    if (pos.is_draw(0))
        v = VALUE_DRAW;

    // Undo the PV moves
    for (auto it = rootMove.pv.rbegin(); it != rootMove.pv.rend(); ++it)
        pos.undo_move(*it);

    // Inform if we couldn't get a full extension in time
    if (time_abort())
        sync_cout
          << "info string Syzygy based PV extension requires more time, increase Move Overhead as needed."
          << sync_endl;
}

void SearchManager::pv(Search::Worker&           worker,
                       const ThreadPool&         threads,
                       const TranspositionTable& tt,
                       Depth                     depth) {

    const auto nodes     = threads.nodes_searched();
    auto&      rootMoves = worker.rootMoves;
    auto&      pos       = worker.rootPos;
    size_t     pvIdx     = worker.pvIdx;
    size_t     multiPV   = std::min(size_t(worker.options["MultiPV"]), rootMoves.size());
    uint64_t   tbHits    = threads.tb_hits() + (worker.tbConfig.rootInTB ? rootMoves.size() : 0);

    for (size_t i = 0; i < multiPV; ++i)
    {
        bool updated = rootMoves[i].score != -VALUE_INFINITE;

        if (depth == 1 && !updated && i > 0)
            continue;

        Depth d = updated ? depth : std::max(1, depth - 1);
        Value v = updated ? rootMoves[i].uciScore : rootMoves[i].previousScore;

        if (v == -VALUE_INFINITE)
            v = VALUE_ZERO;

        bool tb = worker.tbConfig.rootInTB && std::abs(v) <= VALUE_TB;
        v       = tb ? rootMoves[i].tbScore : v;

        bool isExact = i != pvIdx || tb || !updated;  // tablebase- and previous-scores are exact

        // Potentially correct and extend the PV, and in exceptional cases v
        if (std::abs(v) >= VALUE_TB_WIN_IN_MAX_PLY && std::abs(v) < VALUE_MATE_IN_MAX_PLY
            && ((!rootMoves[i].scoreLowerbound && !rootMoves[i].scoreUpperbound) || isExact))
            syzygy_extend_pv(worker.options, worker.limits, pos, rootMoves[i], v);

        std::string pv;
        for (Move m : rootMoves[i].pv)
            pv += UCIEngine::move(m, pos.is_chess960()) + " ";

        // Remove last whitespace
        if (!pv.empty())
            pv.pop_back();

        auto wdl   = worker.options["UCI_ShowWDL"] ? UCIEngine::wdl(v, pos) : "";
        auto bound = rootMoves[i].scoreLowerbound
                     ? "lowerbound"
                     : (rootMoves[i].scoreUpperbound ? "upperbound" : "");

        InfoFull info;

        info.depth    = d;
        info.selDepth = rootMoves[i].selDepth;
        info.multiPV  = i + 1;
        info.score    = {v, pos};
        info.wdl      = wdl;

        if (!isExact)
            info.bound = bound;

        TimePoint time = tm.elapsed_time() + 1;
        info.timeMs    = time;
        info.nodes     = nodes;
        info.nps       = nodes * 1000 / time;
        info.tbHits    = tbHits;
        info.pv        = pv;
        info.hashfull  = tt.hashfull();

        updates.onUpdateFull(info);
    }
}

// Called in case we have no ponder move before exiting the search,
// for instance, in case we stop the search during a fail high at root.
// We try hard to have a ponder move to return to the GUI,
// otherwise in case of 'ponder on' we have nothing to think about.
bool RootMove::extract_ponder_from_tt(const TranspositionTable& tt, Position& pos) {

    StateInfo st;
    ASSERT_ALIGNED(&st, Eval::NNUE::CacheLineSize);

    assert(pv.size() == 1);
    if (pv[0] == Move::none())
        return false;

    pos.do_move(pv[0], st);

    auto [ttHit, ttData, ttWriter] = tt.probe(pos.key());
    if (ttHit)
    {
        if (MoveList<LEGAL>(pos).contains(ttData.move))
            pv.push_back(ttData.move);
    }

    pos.undo_move(pv[0]);
    return pv.size() > 1;
}


}  // namespace Stockfish<|MERGE_RESOLUTION|>--- conflicted
+++ resolved
@@ -93,12 +93,8 @@
         cntcv = int((*(ss - 2)->continuationCorrectionHistory)[pos.piece_on(m.to_sq())][m.to_sq()]);
 
     const auto cv =
-<<<<<<< HEAD
-      (6384 * pcv + 3081 * mcv + 3583 * macv + 6492 * micv + 6725 * (wnpcv + bnpcv) + cntcv * 5880)
+      (6384 * pcv + 3583 * macv + 6492 * micv + 6725 * (wnpcv + bnpcv) + cntcv * 5880)
       / 131072;
-=======
-      (5932 * pcv + 3269 * macv + 5660 * micv + 6666 * (wnpcv + bnpcv) + 5555 * cntcv) / 131072;
->>>>>>> 24c57793
     v += cv;
     return std::clamp(v, VALUE_TB_LOSS_IN_MAX_PLY + 1, VALUE_TB_WIN_IN_MAX_PLY - 1);
 }
@@ -1429,16 +1425,9 @@
         auto bonus = std::clamp(int(bestValue - ss->staticEval) * depth / 8,
                                 -CORRECTION_HISTORY_LIMIT / 4, CORRECTION_HISTORY_LIMIT / 4);
         thisThread->pawnCorrectionHistory[us][pawn_structure_index<Correction>(pos)]
-<<<<<<< HEAD
           << bonus * 107 / 128;
-        thisThread->materialCorrectionHistory[us][material_index(pos)] << bonus * 102 / 128;
         thisThread->majorPieceCorrectionHistory[us][major_piece_index(pos)] << bonus * 162 / 128;
         thisThread->minorPieceCorrectionHistory[us][minor_piece_index(pos)] << bonus * 148 / 128;
-=======
-          << bonus * 101 / 128;
-        thisThread->majorPieceCorrectionHistory[us][major_piece_index(pos)] << bonus * 157 / 128;
-        thisThread->minorPieceCorrectionHistory[us][minor_piece_index(pos)] << bonus * 153 / 128;
->>>>>>> 24c57793
         thisThread->nonPawnCorrectionHistory[WHITE][us][non_pawn_index<WHITE>(pos)]
           << bonus * 122 / 128;
         thisThread->nonPawnCorrectionHistory[BLACK][us][non_pawn_index<BLACK>(pos)]
