/*
  Stockfish, a UCI chess playing engine derived from Glaurung 2.1
  Copyright (C) 2004-2024 The Stockfish developers (see AUTHORS file)

  Stockfish is free software: you can redistribute it and/or modify
  it under the terms of the GNU General Public License as published by
  the Free Software Foundation, either version 3 of the License, or
  (at your option) any later version.

  Stockfish is distributed in the hope that it will be useful,
  but WITHOUT ANY WARRANTY; without even the implied warranty of
  MERCHANTABILITY or FITNESS FOR A PARTICULAR PURPOSE.  See the
  GNU General Public License for more details.

  You should have received a copy of the GNU General Public License
  along with this program.  If not, see <http://www.gnu.org/licenses/>.
*/

#include "search.h"

#include <algorithm>
#include <array>
#include <atomic>
#include <cassert>
#include <cmath>
#include <cstdint>
#include <cstdlib>
#include <initializer_list>
#include <string>
#include <utility>

#include "cluster.h"
#include "evaluate.h"
#include "misc.h"
#include "movegen.h"
#include "movepick.h"
#include "nnue/network.h"
#include "nnue/nnue_accumulator.h"
#include "nnue/nnue_common.h"
#include "nnue/nnue_misc.h"
#include "position.h"
#include "syzygy/tbprobe.h"
#include "thread.h"
#include "timeman.h"
#include "tt.h"
#include "uci.h"
#include "ucioption.h"

namespace Stockfish {

namespace TB = Tablebases;

using Eval::evaluate;
using namespace Search;

namespace {

static constexpr double EvalLevel[10] = {0.981, 0.956, 0.895, 0.949, 0.913,
                                         0.942, 0.933, 0.890, 0.984, 0.941};

// Futility margin
Value futility_margin(Depth d, bool noTtCutNode, bool improving, bool oppWorsening) {
    Value futilityMult       = 126 - 46 * noTtCutNode;
    Value improvingDeduction = 58 * improving * futilityMult / 32;
    Value worseningDeduction = (323 + 52 * improving) * oppWorsening * futilityMult / 1024;

    return futilityMult * d - improvingDeduction - worseningDeduction;
}

constexpr int futility_move_count(bool improving, Depth depth) {
    return improving ? (3 + depth * depth) : (3 + depth * depth) / 2;
}

// Add correctionHistory value to raw staticEval and guarantee evaluation does not hit the tablebase range
Value to_corrected_static_eval(Value v, const Worker& w, const Position& pos) {
    auto cv = w.correctionHistory[pos.side_to_move()][pawn_structure_index<Correction>(pos)];
    v += cv * std::abs(cv) / 7350;
    return std::clamp(v, VALUE_TB_LOSS_IN_MAX_PLY + 1, VALUE_TB_WIN_IN_MAX_PLY - 1);
}

// History and stats update bonus, based on depth
int stat_bonus(Depth d) { return std::clamp(208 * d - 297, 16, 1406); }

// History and stats update malus, based on depth
int stat_malus(Depth d) { return (d < 4 ? 520 * d - 312 : 1479); }

// Add a small random component to draw evaluations to avoid 3-fold blindness
Value value_draw(size_t nodes) { return VALUE_DRAW - 1 + Value(nodes & 0x2); }

// Skill structure is used to implement strength limit. If we have a UCI_Elo,
// we convert it to an appropriate skill level, anchored to the Stash engine.
// This method is based on a fit of the Elo results for games played between
// Stockfish at various skill levels and various versions of the Stash engine.
// Skill 0 .. 19 now covers CCRL Blitz Elo from 1320 to 3190, approximately
// Reference: https://github.com/vondele/Stockfish/commit/a08b8d4e9711c2
struct Skill {
    Skill(int skill_level, int uci_elo) {
        if (uci_elo)
        {
            double e = double(uci_elo - 1320) / (3190 - 1320);
            level = std::clamp((((37.2473 * e - 40.8525) * e + 22.2943) * e - 0.311438), 0.0, 19.0);
        }
        else
            level = double(skill_level);
    }
    bool enabled() const { return level < 20.0; }
    bool time_to_pick(Depth depth) const { return depth == 1 + int(level); }
    Move pick_best(const RootMoves&, size_t multiPV);

    double level;
    Move   best = Move::none();
};

Value value_to_tt(Value v, int ply);
Value value_from_tt(Value v, int ply, int r50c);
void  update_pv(Move* pv, Move move, const Move* childPv);
void  update_continuation_histories(Stack* ss, Piece pc, Square to, int bonus);
void  update_refutations(const Position& pos, Stack* ss, Search::Worker& workerThread, Move move);
void  update_quiet_histories(
   const Position& pos, Stack* ss, Search::Worker& workerThread, Move move, int bonus);
void update_quiet_stats(
  const Position& pos, Stack* ss, Search::Worker& workerThread, Move move, int bonus);
void update_all_stats(const Position& pos,
                      Stack*          ss,
                      Search::Worker& workerThread,
                      Move            bestMove,
                      Value           bestValue,
                      Value           beta,
                      Square          prevSq,
                      Move*           quietsSearched,
                      int             quietCount,
                      Move*           capturesSearched,
                      int             captureCount,
                      Depth           depth);

}  // namespace

Search::Worker::Worker(SharedState&                    sharedState,
                       std::unique_ptr<ISearchManager> sm,
                       size_t                          thread_id) :
    // Unpack the SharedState struct into member variables
    thread_idx(thread_id),
    manager(std::move(sm)),
    options(sharedState.options),
    threads(sharedState.threads),
    tt(sharedState.tt),
    networks(sharedState.networks),
    refreshTable(networks) {
    clear();
}

void Search::Worker::start_searching() {

    // Non-main threads go directly to iterative_deepening()
    if (!is_mainthread())
    {
        iterative_deepening();
        return;
    }

    main_manager()->tm.init(limits, rootPos.side_to_move(), rootPos.game_ply(), options);
    tt.new_search();

    if (rootMoves.empty())
    {
        rootMoves.emplace_back(Move::none());
        if (Cluster::is_root())
            main_manager()->updates.onUpdateNoMoves(
              {0, {rootPos.checkers() ? -VALUE_MATE : VALUE_DRAW, rootPos}});
    }
    else
    {
        threads.start_searching();  // start non-main threads
        iterative_deepening();      // main thread start searching
    }

    // When we reach the maximum depth, we can arrive here without a raise of
    // threads.stop. However, if we are pondering or in an infinite search,
    // the UCI protocol states that we shouldn't print the best move before the
    // GUI sends a "stop" or "ponderhit" command. We therefore simply wait here
    // until the GUI sends one of those commands.
    while (!threads.stop && (main_manager()->ponder || limits.infinite))
    {
        Cluster::signals_poll(threads);
    }  // Busy wait for a stop or a ponder reset

    // Stop the threads if not already stopped (also raise the stop if
    // "ponderhit" just reset threads.ponder).
    threads.stop = true;

    // Signal and synchronize all other ranks
    Cluster::signals_sync(threads);

    // Wait until all threads have finished
    threads.wait_for_search_finished();

    // When playing in 'nodes as time' mode, subtract the searched nodes from
    // the available ones before exiting.
    if (limits.npmsec)
<<<<<<< HEAD
        main_manager()->tm.advance_nodes_time(limits.inc[rootPos.side_to_move()]
                                              - Cluster::nodes_searched(threads));
=======
        main_manager()->tm.advance_nodes_time(threads.nodes_searched()
                                              - limits.inc[rootPos.side_to_move()]);
>>>>>>> 2dbb44e2

    Worker* bestThread = this;
    Skill   skill =
      Skill(options["Skill Level"], options["UCI_LimitStrength"] ? int(options["UCI_Elo"]) : 0);

    if (int(options["MultiPV"]) == 1 && !limits.depth && !limits.mate && !skill.enabled()
        && rootMoves[0].pv[0] != Move::none())
        bestThread = threads.get_best_thread()->worker.get();

    main_manager()->bestPreviousScore        = bestThread->rootMoves[0].score;
    main_manager()->bestPreviousAverageScore = bestThread->rootMoves[0].averageScore;

    Move bestMove   = bestThread->rootMoves[0].pv[0];
    Move ponderMove = Move::none();
    if (bestThread->rootMoves[0].pv.size() > 1
        || bestThread->rootMoves[0].extract_ponder_from_tt(tt, rootPos))
        ponderMove = bestThread->rootMoves[0].pv[1];

    // Temporarily switch out onUpdateFull to capture the PV information that we need,
    // so that we can exchange it through MPI. (We may end up not actually printing
    // it out.)
    auto oldOnUpdateFull = std::move(main_manager()->updates.onUpdateFull);
    std::vector<std::vector<char>> serializedInfo;  // One for each MultiPV.
    main_manager()->updates.onUpdateFull = [&](const InfoFull& info) {
        serializedInfo.push_back(info.serialize());
    };
    main_manager()->pv(*bestThread, threads, tt, bestThread->completedDepth);
    assert(!serializedInfo.empty());
    main_manager()->updates.onUpdateFull = std::move(oldOnUpdateFull);

    // Exchange info as needed
    Cluster::MoveInfo mi{bestMove.raw(), ponderMove.raw(), bestThread->completedDepth,
                         bestThread->rootMoves[0].score, Cluster::rank()};
    Cluster::pick_moves(mi, serializedInfo);

    main_manager()->bestPreviousScore = static_cast<Value>(mi.score);

    if (Cluster::is_root())
    {
        // Send again PV info if we have a new best thread/rank
        if (bestThread != this || mi.rank != 0)
        {
            for (const auto& serializedInfoOne : serializedInfo)
            {
                Search::InfoFull info = Search::InfoFull::unserialize(serializedInfoOne);
                main_manager()->updates.onUpdateFull(info);
            }
        }

        bestMove   = static_cast<Move>(mi.move);
        ponderMove = static_cast<Move>(mi.ponder);

        std::string ponder;
        if (ponderMove != Move::none())
            ponder = UCIEngine::move(ponderMove, rootPos.is_chess960());

        auto bestmove = UCIEngine::move(bestThread->rootMoves[0].pv[0], rootPos.is_chess960());
        main_manager()->updates.onBestmove(bestmove, ponder);
    }
}

// Main iterative deepening loop. It calls search()
// repeatedly with increasing depth until the allocated thinking time has been
// consumed, the user stops the search, or the maximum search depth is reached.
void Search::Worker::iterative_deepening() {

    SearchManager* mainThread = (is_mainthread() ? main_manager() : nullptr);

    Move pv[MAX_PLY + 1];

    Depth lastBestMoveDepth = 0;
    Value lastBestScore     = -VALUE_INFINITE;
    auto  lastBestPV        = std::vector{Move::none()};

    Value  alpha, beta;
    Value  bestValue     = -VALUE_INFINITE;
    Color  us            = rootPos.side_to_move();
    double timeReduction = 1, totBestMoveChanges = 0;
    int    delta, iterIdx                        = 0;

    // Allocate stack with extra size to allow access from (ss - 7) to (ss + 2):
    // (ss - 7) is needed for update_continuation_histories(ss - 1) which accesses (ss - 6),
    // (ss + 2) is needed for initialization of cutOffCnt and killers.
    Stack  stack[MAX_PLY + 10] = {};
    Stack* ss                  = stack + 7;

    for (int i = 7; i > 0; --i)
    {
        (ss - i)->continuationHistory =
          &this->continuationHistory[0][0][NO_PIECE][0];  // Use as a sentinel
        (ss - i)->staticEval = VALUE_NONE;
    }

    for (int i = 0; i <= MAX_PLY + 2; ++i)
        (ss + i)->ply = i;

    ss->pv = pv;

    if (mainThread)
    {
        if (mainThread->bestPreviousScore == VALUE_INFINITE)
            mainThread->iterValue.fill(VALUE_ZERO);
        else
            mainThread->iterValue.fill(mainThread->bestPreviousScore);
    }

    size_t multiPV = size_t(options["MultiPV"]);
    Skill skill(options["Skill Level"], options["UCI_LimitStrength"] ? int(options["UCI_Elo"]) : 0);

    // When playing with strength handicap enable MultiPV search that we will
    // use behind-the-scenes to retrieve a set of possible moves.
    if (skill.enabled())
        multiPV = std::max(multiPV, size_t(4));

    multiPV = std::min(multiPV, rootMoves.size());

    int searchAgainCounter = 0;

    // Iterative deepening loop until requested to stop or the target depth is reached
    while (++rootDepth < MAX_PLY && !threads.stop
           && !(limits.depth && mainThread && Cluster::is_root() && rootDepth > limits.depth))
    {
        // Age out PV variability metric
        if (mainThread)
            totBestMoveChanges /= 2;

        // Save the last iteration's scores before the first PV line is searched and
        // all the move scores except the (new) PV are set to -VALUE_INFINITE.
        for (RootMove& rm : rootMoves)
            rm.previousScore = rm.score;

        size_t pvFirst = 0;
        pvLast         = 0;

        if (!threads.increaseDepth)
            searchAgainCounter++;

        // MultiPV loop. We perform a full root search for each PV line
        for (pvIdx = 0; pvIdx < multiPV && !threads.stop; ++pvIdx)
        {
            if (pvIdx == pvLast)
            {
                pvFirst = pvLast;
                for (pvLast++; pvLast < rootMoves.size(); pvLast++)
                    if (rootMoves[pvLast].tbRank != rootMoves[pvFirst].tbRank)
                        break;
            }

            // Reset UCI info selDepth for each depth and each PV line
            selDepth = 0;

            // Reset aspiration window starting size
            Value avg = rootMoves[pvIdx].averageScore;
            delta     = 10 + avg * avg / 9530;
            alpha     = std::max(avg - delta, -VALUE_INFINITE);
            beta      = std::min(avg + delta, VALUE_INFINITE);

            // Adjust optimism based on root move's averageScore (~4 Elo)
            optimism[us]  = 119 * avg / (std::abs(avg) + 88);
            optimism[~us] = -optimism[us];

            // Start with a small aspiration window and, in the case of a fail
            // high/low, re-search with a bigger window until we don't fail
            // high/low anymore.
            int failedHighCnt = 0;
            while (true)
            {
                // Adjust the effective depth searched, but ensure at least one effective increment
                // for every four searchAgain steps (see issue #2717).
                Depth adjustedDepth =
                  std::max(1, rootDepth - failedHighCnt - 3 * (searchAgainCounter + 1) / 4);
                bestValue = search<Root>(rootPos, ss, alpha, beta, adjustedDepth, false);

                // Bring the best move to the front. It is critical that sorting
                // is done with a stable algorithm because all the values but the
                // first and eventually the new best one is set to -VALUE_INFINITE
                // and we want to keep the same order for all the moves except the
                // new PV that goes to the front. Note that in the case of MultiPV
                // search the already searched PV lines are preserved.
                std::stable_sort(rootMoves.begin() + pvIdx, rootMoves.begin() + pvLast);

                // If search has been stopped, we break immediately. Sorting is
                // safe because RootMoves is still valid, although it refers to
                // the previous iteration.
                if (threads.stop)
                    break;

                // When failing high/low give some update (without cluttering
                // the UI) before a re-search.
<<<<<<< HEAD
                if (Cluster::is_root() && mainThread && multiPV == 1
                    && (bestValue <= alpha || bestValue >= beta) && elapsed() > 3000)
                {
=======
                if (mainThread && multiPV == 1 && (bestValue <= alpha || bestValue >= beta)
                    && elapsed_time() > 3000)
>>>>>>> 2dbb44e2
                    main_manager()->pv(*this, threads, tt, rootDepth);
                    Cluster::cluster_info(threads, rootDepth, elapsed());
                }

                // In case of failing low/high increase aspiration window and
                // re-search, otherwise exit the loop.
                if (bestValue <= alpha)
                {
                    beta  = (alpha + beta) / 2;
                    alpha = std::max(bestValue - delta, -VALUE_INFINITE);

                    failedHighCnt = 0;
                    if (mainThread)
                        mainThread->stopOnPonderhit = false;
                }
                else if (bestValue >= beta)
                {
                    beta = std::min(bestValue + delta, VALUE_INFINITE);
                    ++failedHighCnt;
                }
                else
                    break;

                delta += delta / 3;

                assert(alpha >= -VALUE_INFINITE && beta <= VALUE_INFINITE);
            }

            // Sort the PV lines searched so far and update the GUI
            std::stable_sort(rootMoves.begin() + pvFirst, rootMoves.begin() + pvIdx + 1);

<<<<<<< HEAD
            if (Cluster::is_root() && mainThread
                && (threads.stop || pvIdx + 1 == multiPV || elapsed() > 3000)
=======
            if (mainThread
                && (threads.stop || pvIdx + 1 == multiPV || elapsed_time() > 3000)
>>>>>>> 2dbb44e2
                // A thread that aborted search can have mated-in/TB-loss PV and score
                // that cannot be trusted, i.e. it can be delayed or refuted if we would have
                // had time to fully search other root-moves. Thus we suppress this output and
                // below pick a proven score/PV for this thread (from the previous iteration).
                && !(threads.abortedSearch && rootMoves[0].uciScore <= VALUE_TB_LOSS_IN_MAX_PLY))
            {
                main_manager()->pv(*this, threads, tt, rootDepth);
                Cluster::cluster_info(threads, rootDepth, elapsed() + 1);
            }
        }

        if (!threads.stop)
            completedDepth = rootDepth;

        // We make sure not to pick an unproven mated-in score,
        // in case this thread prematurely stopped search (aborted-search).
        if (threads.abortedSearch && rootMoves[0].score != -VALUE_INFINITE
            && rootMoves[0].score <= VALUE_TB_LOSS_IN_MAX_PLY)
        {
            // Bring the last best move to the front for best thread selection.
            Utility::move_to_front(rootMoves, [&lastBestPV = std::as_const(lastBestPV)](
                                                const auto& rm) { return rm == lastBestPV[0]; });
            rootMoves[0].pv    = lastBestPV;
            rootMoves[0].score = rootMoves[0].uciScore = lastBestScore;
        }
        else if (rootMoves[0].pv[0] != lastBestPV[0])
        {
            lastBestPV        = rootMoves[0].pv;
            lastBestScore     = rootMoves[0].score;
            lastBestMoveDepth = rootDepth;
        }

        if (!mainThread)
            continue;

        // Have we found a "mate in x"?
        if (limits.mate && rootMoves[0].score == rootMoves[0].uciScore
            && ((rootMoves[0].score >= VALUE_MATE_IN_MAX_PLY
                 && VALUE_MATE - rootMoves[0].score <= 2 * limits.mate)
                || (rootMoves[0].score != -VALUE_INFINITE
                    && rootMoves[0].score <= VALUE_MATED_IN_MAX_PLY
                    && VALUE_MATE + rootMoves[0].score <= 2 * limits.mate)))
            threads.stop = true;

        // If the skill level is enabled and time is up, pick a sub-optimal best move
        if (skill.enabled() && skill.time_to_pick(rootDepth))
            skill.pick_best(rootMoves, multiPV);

        // Use part of the gained time from a previous stable move for the current move
        for (Thread* th : threads)
        {
            totBestMoveChanges += th->worker->bestMoveChanges;
            th->worker->bestMoveChanges = 0;
        }

        // Do we have time for the next iteration? Can we stop searching now?
        if (limits.use_time_management() && !threads.stop && !mainThread->stopOnPonderhit)
        {
            int nodesEffort = rootMoves[0].effort * 100 / std::max(size_t(1), size_t(nodes));

            double fallingEval = (1067 + 223 * (mainThread->bestPreviousAverageScore - bestValue)
                                  + 97 * (mainThread->iterValue[iterIdx] - bestValue))
                               / 10000.0;
            fallingEval = std::clamp(fallingEval, 0.580, 1.667);

            // If the bestMove is stable over several iterations, reduce time accordingly
            timeReduction    = lastBestMoveDepth + 8 < completedDepth ? 1.495 : 0.687;
            double reduction = (1.48 + mainThread->previousTimeReduction) / (2.17 * timeReduction);
            double bestMoveInstability = 1 + 1.88 * totBestMoveChanges / threads.size();
            int    el                  = std::clamp((bestValue + 750) / 150, 0, 9);
            double recapture           = limits.capSq == rootMoves[0].pv[0].to_sq() ? 0.955 : 1.005;

            double totalTime = mainThread->tm.optimum() * fallingEval * reduction
                             * bestMoveInstability * EvalLevel[el] * recapture;

            // Cap used time in case of a single legal move for a better viewer experience
            if (rootMoves.size() == 1)
                totalTime = std::min(500.0, totalTime);

            auto elapsedTime = elapsed();

            if (completedDepth >= 10 && nodesEffort >= 97 && elapsedTime > totalTime * 0.739
                && !mainThread->ponder)
                threads.stop = true;

            // Stop the search if we have exceeded the totalTime
            if (elapsedTime > totalTime)
            {
                // If we are allowed to ponder do not stop the search now but
                // keep pondering until the GUI sends "ponderhit" or "stop".
                if (mainThread->ponder)
                    mainThread->stopOnPonderhit = true;
                else
                    threads.stop = true;
            }
            else
                threads.increaseDepth = mainThread->ponder || elapsedTime <= totalTime * 0.506;
        }

        mainThread->iterValue[iterIdx] = bestValue;
        iterIdx                        = (iterIdx + 1) & 3;
    }

    if (!mainThread)
        return;

    mainThread->previousTimeReduction = timeReduction;

    // If the skill level is enabled, swap the best PV line with the sub-optimal one
    if (skill.enabled())
        std::swap(rootMoves[0],
                  *std::find(rootMoves.begin(), rootMoves.end(),
                             skill.best ? skill.best : skill.pick_best(rootMoves, multiPV)));
}

void Search::Worker::clear() {
    counterMoves.fill(Move::none());
    mainHistory.fill(0);
    captureHistory.fill(0);
    pawnHistory.fill(0);
    correctionHistory.fill(0);

    for (bool inCheck : {false, true})
        for (StatsType c : {NoCaptures, Captures})
            for (auto& to : continuationHistory[inCheck][c])
                for (auto& h : to)
                    h->fill(-60);

    for (size_t i = 1; i < reductions.size(); ++i)
        reductions[i] = int((18.93 + std::log(size_t(options["Threads"])) / 2) * std::log(i));

    refreshTable.clear(networks);
}


// Main search function for both PV and non-PV nodes.
template<NodeType nodeType>
Value Search::Worker::search(
  Position& pos, Stack* ss, Value alpha, Value beta, Depth depth, bool cutNode) {

    constexpr bool PvNode   = nodeType != NonPV;
    constexpr bool rootNode = nodeType == Root;

    // Dive into quiescence search when the depth reaches zero
    if (depth <= 0)
        return qsearch<PvNode ? PV : NonPV>(pos, ss, alpha, beta);

    // Check if we have an upcoming move that draws by repetition, or
    // if the opponent had an alternative move earlier to this position.
    if (!rootNode && alpha < VALUE_DRAW && pos.has_game_cycle(ss->ply))
    {
        alpha = value_draw(this->nodes);
        if (alpha >= beta)
            return alpha;
    }

    assert(-VALUE_INFINITE <= alpha && alpha < beta && beta <= VALUE_INFINITE);
    assert(PvNode || (alpha == beta - 1));
    assert(0 < depth && depth < MAX_PLY);
    assert(!(PvNode && cutNode));

    Move      pv[MAX_PLY + 1], capturesSearched[32], quietsSearched[32];
    StateInfo st;
    ASSERT_ALIGNED(&st, Eval::NNUE::CacheLineSize);

    TTEntry* tte;
    Key      posKey;
    Move     ttMove, move, excludedMove, bestMove;
    Depth    extension, newDepth;
    Value    bestValue, value, ttValue, eval, maxValue, probCutBeta;
    bool     givesCheck, improving, priorCapture, opponentWorsening;
    bool     capture, moveCountPruning, ttCapture;
    Piece    movedPiece;
    int      moveCount, captureCount, quietCount;

    // Step 1. Initialize node
    Worker* thisThread = this;
    ss->inCheck        = pos.checkers();
    priorCapture       = pos.captured_piece();
    Color us           = pos.side_to_move();
    moveCount = captureCount = quietCount = ss->moveCount = 0;
    bestValue                                             = -VALUE_INFINITE;
    maxValue                                              = VALUE_INFINITE;

    // Check for the available remaining time
    if (is_mainthread())
        main_manager()->check_time(*thisThread);

    // Used to send selDepth info to GUI (selDepth counts from 1, ply from 0)
    if (PvNode && thisThread->selDepth < ss->ply + 1)
        thisThread->selDepth = ss->ply + 1;

    if (!rootNode)
    {
        // Step 2. Check for aborted search and immediate draw
        if (threads.stop.load(std::memory_order_relaxed) || pos.is_draw(ss->ply)
            || ss->ply >= MAX_PLY)
            return (ss->ply >= MAX_PLY && !ss->inCheck)
                   ? evaluate(networks, pos, refreshTable, thisThread->optimism[us])
                   : value_draw(thisThread->nodes);

        // Step 3. Mate distance pruning. Even if we mate at the next move our score
        // would be at best mate_in(ss->ply + 1), but if alpha is already bigger because
        // a shorter mate was found upward in the tree then there is no need to search
        // because we will never beat the current alpha. Same logic but with reversed
        // signs apply also in the opposite condition of being mated instead of giving
        // mate. In this case, return a fail-high score.
        alpha = std::max(mated_in(ss->ply), alpha);
        beta  = std::min(mate_in(ss->ply + 1), beta);
        if (alpha >= beta)
            return alpha;
    }
    else
        thisThread->rootDelta = beta - alpha;

    assert(0 <= ss->ply && ss->ply < MAX_PLY);

    bestMove             = Move::none();
    (ss + 2)->killers[0] = (ss + 2)->killers[1] = Move::none();
    (ss + 2)->cutoffCnt                         = 0;
    Square prevSq = ((ss - 1)->currentMove).is_ok() ? ((ss - 1)->currentMove).to_sq() : SQ_NONE;
    ss->statScore = 0;

    // Step 4. Transposition table lookup.
    excludedMove = ss->excludedMove;
    posKey       = pos.key();
    tte          = tt.probe(posKey, ss->ttHit);
    ttValue   = ss->ttHit ? value_from_tt(tte->value(), ss->ply, pos.rule50_count()) : VALUE_NONE;
    ttMove    = rootNode  ? thisThread->rootMoves[thisThread->pvIdx].pv[0]
              : ss->ttHit ? tte->move()
                          : Move::none();
    ttCapture = ttMove && pos.capture_stage(ttMove);

    // At this point, if excluded, skip straight to step 6, static eval. However,
    // to save indentation, we list the condition in all code between here and there.
    if (!excludedMove)
        ss->ttPv = PvNode || (ss->ttHit && tte->is_pv());

    // At non-PV nodes we check for an early TT cutoff
    if (!PvNode && !excludedMove && tte->depth() > depth
        && ttValue != VALUE_NONE  // Possible in case of TT access race or if !ttHit
        && (tte->bound() & (ttValue >= beta ? BOUND_LOWER : BOUND_UPPER)))
    {
        // If ttMove is quiet, update move sorting heuristics on TT hit (~2 Elo)
        if (ttMove && ttValue >= beta)
        {
            // Bonus for a quiet ttMove that fails high (~2 Elo)
            if (!ttCapture)
                update_quiet_stats(pos, ss, *this, ttMove, stat_bonus(depth));

            // Extra penalty for early quiet moves of
            // the previous ply (~1 Elo on STC, ~2 Elo on LTC)
            if (prevSq != SQ_NONE && (ss - 1)->moveCount <= 2 && !priorCapture)
                update_continuation_histories(ss - 1, pos.piece_on(prevSq), prevSq,
                                              -stat_malus(depth + 1));
        }

        // Partial workaround for the graph history interaction problem
        // For high rule50 counts don't produce transposition table cutoffs.
        if (pos.rule50_count() < 90)
            return ttValue >= beta && std::abs(ttValue) < VALUE_TB_WIN_IN_MAX_PLY
                   ? (ttValue * 3 + beta) / 4
                   : ttValue;
    }

    // Step 5. Tablebases probe
    if (!rootNode && !excludedMove && tbConfig.cardinality)
    {
        int piecesCount = pos.count<ALL_PIECES>();

        if (piecesCount <= tbConfig.cardinality
            && (piecesCount < tbConfig.cardinality || depth >= tbConfig.probeDepth)
            && pos.rule50_count() == 0 && !pos.can_castle(ANY_CASTLING))
        {
            TB::ProbeState err;
            TB::WDLScore   wdl = Tablebases::probe_wdl(pos, &err);

            // Force check of time on the next occasion
            if (is_mainthread())
                main_manager()->callsCnt = 0;

            if (err != TB::ProbeState::FAIL)
            {
                thisThread->tbHits.fetch_add(1, std::memory_order_relaxed);

                int drawScore = tbConfig.useRule50 ? 1 : 0;

                Value tbValue = VALUE_TB - ss->ply;

                // use the range VALUE_TB to VALUE_TB_WIN_IN_MAX_PLY to score
                value = wdl < -drawScore ? -tbValue
                      : wdl > drawScore  ? tbValue
                                         : VALUE_DRAW + 2 * wdl * drawScore;

                Bound b = wdl < -drawScore ? BOUND_UPPER
                        : wdl > drawScore  ? BOUND_LOWER
                                           : BOUND_EXACT;

                if (b == BOUND_EXACT || (b == BOUND_LOWER ? value >= beta : value <= alpha))
                {
                    Cluster::save(tt, threads, thisThread, tte, posKey, value_to_tt(value, ss->ply),
                                  ss->ttPv, b, std::min(MAX_PLY - 1, depth + 6), Move::none(),
                                  VALUE_NONE, tt.generation());

                    return value;
                }

                if (PvNode)
                {
                    if (b == BOUND_LOWER)
                        bestValue = value, alpha = std::max(alpha, bestValue);
                    else
                        maxValue = value;
                }
            }
        }
    }

    // Step 6. Static evaluation of the position
    Value unadjustedStaticEval = VALUE_NONE;
    if (ss->inCheck)
    {
        // Skip early pruning when in check
        ss->staticEval = eval = VALUE_NONE;
        improving             = false;
        goto moves_loop;
    }
    else if (excludedMove)
    {
        // Providing the hint that this node's accumulator will be used often
        // brings significant Elo gain (~13 Elo).
        Eval::NNUE::hint_common_parent_position(pos, networks, refreshTable);
        unadjustedStaticEval = eval = ss->staticEval;
    }
    else if (ss->ttHit)
    {
        // Never assume anything about values stored in TT
        unadjustedStaticEval = tte->eval();
        if (unadjustedStaticEval == VALUE_NONE)
            unadjustedStaticEval = evaluate(networks, pos, refreshTable, thisThread->optimism[us]);
        else if (PvNode)
            Eval::NNUE::hint_common_parent_position(pos, networks, refreshTable);

        ss->staticEval = eval = to_corrected_static_eval(unadjustedStaticEval, *thisThread, pos);

        // ttValue can be used as a better position evaluation (~7 Elo)
        if (ttValue != VALUE_NONE && (tte->bound() & (ttValue > eval ? BOUND_LOWER : BOUND_UPPER)))
            eval = ttValue;
    }
    else
    {
        unadjustedStaticEval = evaluate(networks, pos, refreshTable, thisThread->optimism[us]);
        ss->staticEval = eval = to_corrected_static_eval(unadjustedStaticEval, *thisThread, pos);

        // Static evaluation is saved as it was before adjustment by correction history
        Cluster::save(tt, threads, thisThread, tte, posKey, VALUE_NONE, ss->ttPv, BOUND_NONE,
                      DEPTH_NONE, Move::none(), unadjustedStaticEval, tt.generation());
    }

    // Use static evaluation difference to improve quiet move ordering (~9 Elo)
    if (((ss - 1)->currentMove).is_ok() && !(ss - 1)->inCheck && !priorCapture)
    {
        int bonus = std::clamp(-13 * int((ss - 1)->staticEval + ss->staticEval), -1796, 1526);
        bonus     = bonus > 0 ? 2 * bonus : bonus / 2;
        thisThread->mainHistory[~us][((ss - 1)->currentMove).from_to()] << bonus;
        if (type_of(pos.piece_on(prevSq)) != PAWN && ((ss - 1)->currentMove).type_of() != PROMOTION)
            thisThread->pawnHistory[pawn_structure_index(pos)][pos.piece_on(prevSq)][prevSq]
              << bonus / 2;
    }

    // Set up the improving flag, which is true if current static evaluation is
    // bigger than the previous static evaluation at our turn (if we were in
    // check at our previous move we look at static evaluation at move prior to it
    // and if we were in check at move prior to it flag is set to true) and is
    // false otherwise. The improving flag is used in various pruning heuristics.
    improving = (ss - 2)->staticEval != VALUE_NONE
                ? ss->staticEval > (ss - 2)->staticEval
                : (ss - 4)->staticEval != VALUE_NONE && ss->staticEval > (ss - 4)->staticEval;

    opponentWorsening = ss->staticEval + (ss - 1)->staticEval > 2;

    // Step 7. Razoring (~1 Elo)
    // If eval is really low check with qsearch if it can exceed alpha, if it can't,
    // return a fail low.
    // Adjust razor margin according to cutoffCnt. (~1 Elo)
    if (eval < alpha - 433 - (302 - 141 * ((ss + 1)->cutoffCnt > 3)) * depth * depth)
    {
        value = qsearch<NonPV>(pos, ss, alpha - 1, alpha);
        if (value < alpha)
            return value;
    }

    // Step 8. Futility pruning: child node (~40 Elo)
    // The depth condition is important for mate finding.
    if (!ss->ttPv && depth < 11
        && eval - futility_margin(depth, cutNode && !ss->ttHit, improving, opponentWorsening)
               - (ss - 1)->statScore / 254
             >= beta
        && eval >= beta && eval < VALUE_TB_WIN_IN_MAX_PLY && (!ttMove || ttCapture))
        return beta > VALUE_TB_LOSS_IN_MAX_PLY ? (eval + beta) / 2 : eval;

    // Step 9. Null move search with verification search (~35 Elo)
    if (!PvNode && (ss - 1)->currentMove != Move::null() && (ss - 1)->statScore < 16993
        && eval >= beta && ss->staticEval >= beta - 19 * depth + 326 && !excludedMove
        && pos.non_pawn_material(us) && ss->ply >= thisThread->nmpMinPly
        && beta > VALUE_TB_LOSS_IN_MAX_PLY)
    {
        assert(eval - beta >= 0);

        // Null move dynamic reduction based on depth and eval
        Depth R = std::min(int(eval - beta) / 134, 6) + depth / 3 + 4;

        ss->currentMove         = Move::null();
        ss->continuationHistory = &thisThread->continuationHistory[0][0][NO_PIECE][0];

        pos.do_null_move(st, tt);

        Value nullValue = -search<NonPV>(pos, ss + 1, -beta, -beta + 1, depth - R, !cutNode);

        pos.undo_null_move();

        // Do not return unproven mate or TB scores
        if (nullValue >= beta && nullValue < VALUE_TB_WIN_IN_MAX_PLY)
        {
            if (thisThread->nmpMinPly || depth < 16)
                return nullValue;

            assert(!thisThread->nmpMinPly);  // Recursive verification is not allowed

            // Do verification search at high depths, with null move pruning disabled
            // until ply exceeds nmpMinPly.
            thisThread->nmpMinPly = ss->ply + 3 * (depth - R) / 4;

            Value v = search<NonPV>(pos, ss, beta - 1, beta, depth - R, false);

            thisThread->nmpMinPly = 0;

            if (v >= beta)
                return nullValue;
        }
    }

    // Step 10. Internal iterative reductions (~9 Elo)
    // For PV nodes without a ttMove, we decrease depth by 3.
    if (PvNode && !ttMove)
        depth -= 3;

    // Use qsearch if depth <= 0.
    if (depth <= 0)
        return qsearch<PV>(pos, ss, alpha, beta);

    // For cutNodes without a ttMove, we decrease depth by 2 if depth is high enough.
    if (cutNode && depth >= 8 && (!ttMove || tte->bound() == BOUND_UPPER))
        depth -= 1 + !ttMove;

    // Step 11. ProbCut (~10 Elo)
    // If we have a good enough capture (or queen promotion) and a reduced search returns a value
    // much above beta, we can (almost) safely prune the previous move.
    probCutBeta = beta + 159 - 66 * improving;
    if (
      !PvNode && depth > 3
      && std::abs(beta) < VALUE_TB_WIN_IN_MAX_PLY
      // If value from transposition table is lower than probCutBeta, don't attempt probCut
      // there and in further interactions with transposition table cutoff depth is set to depth - 3
      // because probCut search has depth set to depth - 4 but we also do a move before it
      // So effective depth is equal to depth - 3
      && !(tte->depth() >= depth - 3 && ttValue != VALUE_NONE && ttValue < probCutBeta))
    {
        assert(probCutBeta < VALUE_INFINITE && probCutBeta > beta);

        MovePicker mp(pos, ttMove, probCutBeta - ss->staticEval, &thisThread->captureHistory);

        while ((move = mp.next_move()) != Move::none())
            if (move != excludedMove && pos.legal(move))
            {
                assert(pos.capture_stage(move));

                // Prefetch the TT entry for the resulting position
                prefetch(tt.first_entry(pos.key_after(move)));

                ss->currentMove = move;
                ss->continuationHistory =
                  &this
                     ->continuationHistory[ss->inCheck][true][pos.moved_piece(move)][move.to_sq()];

                thisThread->nodes.fetch_add(1, std::memory_order_relaxed);
                pos.do_move(move, st);

                // Perform a preliminary qsearch to verify that the move holds
                value = -qsearch<NonPV>(pos, ss + 1, -probCutBeta, -probCutBeta + 1);

                // If the qsearch held, perform the regular search
                if (value >= probCutBeta)
                    value = -search<NonPV>(pos, ss + 1, -probCutBeta, -probCutBeta + 1, depth - 4,
                                           !cutNode);

                pos.undo_move(move);

                if (value >= probCutBeta)
                {
                    // Save ProbCut data into transposition table
                    Cluster::save(tt, threads, thisThread, tte, posKey, value_to_tt(value, ss->ply),
                                  ss->ttPv, BOUND_LOWER, depth - 3, move, unadjustedStaticEval,
                                  tt.generation());
                    return std::abs(value) < VALUE_TB_WIN_IN_MAX_PLY ? value - (probCutBeta - beta)
                                                                     : value;
                }
            }

        Eval::NNUE::hint_common_parent_position(pos, networks, refreshTable);
    }

moves_loop:  // When in check, search starts here

    // Step 12. A small Probcut idea, when we are in check (~4 Elo)
    probCutBeta = beta + 420;
    if (ss->inCheck && !PvNode && ttCapture && (tte->bound() & BOUND_LOWER)
        && tte->depth() >= depth - 4 && ttValue >= probCutBeta
        && std::abs(ttValue) < VALUE_TB_WIN_IN_MAX_PLY && std::abs(beta) < VALUE_TB_WIN_IN_MAX_PLY)
        return probCutBeta;

    const PieceToHistory* contHist[] = {(ss - 1)->continuationHistory,
                                        (ss - 2)->continuationHistory,
                                        (ss - 3)->continuationHistory,
                                        (ss - 4)->continuationHistory,
                                        nullptr,
                                        (ss - 6)->continuationHistory};

    Move countermove =
      prevSq != SQ_NONE ? thisThread->counterMoves[pos.piece_on(prevSq)][prevSq] : Move::none();

    MovePicker mp(pos, ttMove, depth, &thisThread->mainHistory, &thisThread->captureHistory,
                  contHist, &thisThread->pawnHistory, countermove, ss->killers);

    value            = bestValue;
    moveCountPruning = false;

    // Step 13. Loop through all pseudo-legal moves until no moves remain
    // or a beta cutoff occurs.
    while ((move = mp.next_move(moveCountPruning)) != Move::none())
    {
        assert(move.is_ok());

        if (move == excludedMove)
            continue;

        // Check for legality
        if (!pos.legal(move))
            continue;

        // At root obey the "searchmoves" option and skip moves not listed in Root
        // Move List. In MultiPV mode we also skip PV moves that have been already
        // searched and those of lower "TB rank" if we are in a TB root position.
        if (rootNode
            && !std::count(thisThread->rootMoves.begin() + thisThread->pvIdx,
                           thisThread->rootMoves.begin() + thisThread->pvLast, move))
            continue;

        ss->moveCount = ++moveCount;

<<<<<<< HEAD
        if (rootNode && Cluster::is_root() && is_mainthread() && elapsed() > 3000)
=======
        if (rootNode && is_mainthread() && elapsed_time() > 3000)
>>>>>>> 2dbb44e2
        {
            main_manager()->updates.onIter(
              {depth, UCIEngine::move(move, pos.is_chess960()), moveCount + thisThread->pvIdx});
        }
        if (PvNode)
            (ss + 1)->pv = nullptr;

        extension  = 0;
        capture    = pos.capture_stage(move);
        movedPiece = pos.moved_piece(move);
        givesCheck = pos.gives_check(move);

        // Calculate new depth for this move
        newDepth = depth - 1;

        int delta = beta - alpha;

        Depth r = reduction(improving, depth, moveCount, delta);

        // Step 14. Pruning at shallow depth (~120 Elo).
        // Depth conditions are important for mate finding.
        if (!rootNode && pos.non_pawn_material(us) && bestValue > VALUE_TB_LOSS_IN_MAX_PLY)
        {
            // Skip quiet moves if movecount exceeds our FutilityMoveCount threshold (~8 Elo)
            if (!moveCountPruning)
                moveCountPruning = moveCount >= futility_move_count(improving, depth);

            // Reduced depth of the next LMR search
            int lmrDepth = newDepth - r;

            if (capture || givesCheck)
            {
                Piece capturedPiece = pos.piece_on(move.to_sq());
                int   captHist =
                  thisThread->captureHistory[movedPiece][move.to_sq()][type_of(capturedPiece)];

                // Futility pruning for captures (~2 Elo)
                if (!givesCheck && lmrDepth < 7 && !ss->inCheck)
                {
                    Value futilityValue = ss->staticEval + 295 + 280 * lmrDepth
                                        + PieceValue[capturedPiece] + captHist / 7;
                    if (futilityValue <= alpha)
                        continue;
                }

                // SEE based pruning for captures and checks (~11 Elo)
                int seeHist = std::clamp(captHist / 32, -197 * depth, 196 * depth);
                if (!pos.see_ge(move, -186 * depth - seeHist))
                    continue;
            }
            else
            {
                int history =
                  (*contHist[0])[movedPiece][move.to_sq()]
                  + (*contHist[1])[movedPiece][move.to_sq()]
                  + (*contHist[3])[movedPiece][move.to_sq()] / 2
                  + thisThread->pawnHistory[pawn_structure_index(pos)][movedPiece][move.to_sq()];

                // Continuation history based pruning (~2 Elo)
                if (lmrDepth < 6 && history < -4081 * depth)
                    continue;

                history += 2 * thisThread->mainHistory[us][move.from_to()];

                lmrDepth += history / 4768;

                Value futilityValue =
                  ss->staticEval + (bestValue < ss->staticEval - 52 ? 134 : 54) + 142 * lmrDepth;

                // Futility pruning: parent node (~13 Elo)
                if (!ss->inCheck && lmrDepth < 13 && futilityValue <= alpha)
                {
                    if (bestValue <= futilityValue && std::abs(bestValue) < VALUE_TB_WIN_IN_MAX_PLY
                        && futilityValue < VALUE_TB_WIN_IN_MAX_PLY)
                        bestValue = (bestValue + futilityValue * 3) / 4;
                    continue;
                }

                lmrDepth = std::max(lmrDepth, 0);

                // Prune moves with negative SEE (~4 Elo)
                if (!pos.see_ge(move, -28 * lmrDepth * lmrDepth))
                    continue;
            }
        }

        // Step 15. Extensions (~100 Elo)
        // We take care to not overdo to avoid search getting stuck.
        if (ss->ply < thisThread->rootDepth * 2)
        {
            // Singular extension search (~94 Elo). If all moves but one fail low on a
            // search of (alpha-s, beta-s), and just one fails high on (alpha, beta),
            // then that move is singular and should be extended. To verify this we do
            // a reduced search on the position excluding the ttMove and if the result
            // is lower than ttValue minus a margin, then we will extend the ttMove.

            // Note: the depth margin and singularBeta margin are known for having non-linear
            // scaling. Their values are optimized to time controls of 180+1.8 and longer
            // so changing them requires tests at these types of time controls.
            // Recursive singular search is avoided.
            if (!rootNode && move == ttMove && !excludedMove
                && depth >= 4 - (thisThread->completedDepth > 32) + ss->ttPv
                && std::abs(ttValue) < VALUE_TB_WIN_IN_MAX_PLY && (tte->bound() & BOUND_LOWER)
                && tte->depth() >= depth - 3)
            {
                Value singularBeta  = ttValue - (65 + 52 * (ss->ttPv && !PvNode)) * depth / 63;
                Depth singularDepth = newDepth / 2;

                ss->excludedMove = move;
                value =
                  search<NonPV>(pos, ss, singularBeta - 1, singularBeta, singularDepth, cutNode);
                ss->excludedMove = Move::none();

                if (value < singularBeta)
                {
                    int doubleMargin = 251 * PvNode - 241 * !ttCapture;
                    int tripleMargin =
                      135 + 234 * PvNode - 248 * !ttCapture + 124 * (ss->ttPv || !ttCapture);
                    int quadMargin = 447 + 354 * PvNode - 300 * !ttCapture + 206 * ss->ttPv;

                    extension = 1 + (value < singularBeta - doubleMargin)
                              + (value < singularBeta - tripleMargin)
                              + (value < singularBeta - quadMargin);

                    depth += ((!PvNode) && (depth < 14));
                }

                // Multi-cut pruning
                // Our ttMove is assumed to fail high based on the bound of the TT entry,
                // and if after excluding the ttMove with a reduced search we fail high over the original beta,
                // we assume this expected cut-node is not singular (multiple moves fail high),
                // and we can prune the whole subtree by returning a softbound.
                else if (singularBeta >= beta)
                {
                    if (!ttCapture)
                        update_quiet_histories(pos, ss, *this, ttMove, -stat_malus(depth));

                    return singularBeta;
                }

                // Negative extensions
                // If other moves failed high over (ttValue - margin) without the ttMove on a reduced search,
                // but we cannot do multi-cut because (ttValue - margin) is lower than the original beta,
                // we do not know if the ttMove is singular or can do a multi-cut,
                // so we reduce the ttMove in favor of other moves based on some conditions:

                // If the ttMove is assumed to fail high over current beta (~7 Elo)
                else if (ttValue >= beta)
                    extension = -3;

                // If we are on a cutNode but the ttMove is not assumed to fail high over current beta (~1 Elo)
                else if (cutNode)
                    extension = -2;

                // If the ttMove is assumed to fail low over the value of the reduced search (~1 Elo)
                else if (ttValue <= value)
                    extension = -1;
            }

            // Extension for capturing the previous moved piece (~0 Elo on STC, ~1 Elo on LTC)
            else if (PvNode && move == ttMove && move.to_sq() == prevSq
                     && thisThread->captureHistory[movedPiece][move.to_sq()]
                                                  [type_of(pos.piece_on(move.to_sq()))]
                          > 4016)
                extension = 1;
        }

        // Add extension to new depth
        newDepth += extension;

        // Speculative prefetch as early as possible
        prefetch(tt.first_entry(pos.key_after(move)));

        // Update the current move (this must be done after singular extension search)
        ss->currentMove = move;
        ss->continuationHistory =
          &thisThread->continuationHistory[ss->inCheck][capture][movedPiece][move.to_sq()];

        uint64_t nodeCount = rootNode ? uint64_t(nodes) : 0;

        // Step 16. Make the move
        thisThread->nodes.fetch_add(1, std::memory_order_relaxed);
        pos.do_move(move, st, givesCheck);

        // Decrease reduction if position is or has been on the PV (~7 Elo)
        if (ss->ttPv)
            r -= 1 + (ttValue > alpha) + (tte->depth() >= depth);

        else if (cutNode && move != ttMove && move != ss->killers[0])
            r++;

        // Increase reduction for cut nodes (~4 Elo)
        if (cutNode)
            r += 2 - (tte->depth() >= depth && ss->ttPv);

        // Increase reduction if ttMove is a capture (~3 Elo)
        if (ttCapture)
            r++;

        // Decrease reduction for PvNodes (~0 Elo on STC, ~2 Elo on LTC)
        if (PvNode)
            r--;

        // Increase reduction if next ply has a lot of fail high (~5 Elo)
        if ((ss + 1)->cutoffCnt > 3)
            r++;

        // Set reduction to 0 for first picked move (ttMove) (~2 Elo)
        // Nullifies all previous reduction adjustments to ttMove and leaves only history to do them
        else if (move == ttMove)
            r = 0;

        ss->statScore = 2 * thisThread->mainHistory[us][move.from_to()]
                      + (*contHist[0])[movedPiece][move.to_sq()]
                      + (*contHist[1])[movedPiece][move.to_sq()]
                      + (*contHist[3])[movedPiece][move.to_sq()] - 5078;

        // Decrease/increase reduction for moves with a good/bad history (~8 Elo)
        r -= ss->statScore / (17662 - std::min(depth, 16) * 105);

        // Step 17. Late moves reduction / extension (LMR, ~117 Elo)
        if (depth >= 2 && moveCount > 1 + rootNode)
        {
            // In general we want to cap the LMR depth search at newDepth, but when
            // reduction is negative, we allow this move a limited search extension
            // beyond the first move depth.
            // To prevent problems when the max value is less than the min value,
            // std::clamp has been replaced by a more robust implementation.
            Depth d = std::max(1, std::min(newDepth - r, newDepth + 1));

            value = -search<NonPV>(pos, ss + 1, -(alpha + 1), -alpha, d, true);

            // Do a full-depth search when reduced LMR search fails high
            if (value > alpha && d < newDepth)
            {
                // Adjust full-depth search based on LMR results - if the result
                // was good enough search deeper, if it was bad enough search shallower.
                const bool doDeeperSearch    = value > (bestValue + 40 + 2 * newDepth);  // (~1 Elo)
                const bool doShallowerSearch = value < bestValue + newDepth;             // (~2 Elo)

                newDepth += doDeeperSearch - doShallowerSearch;

                if (newDepth > d)
                    value = -search<NonPV>(pos, ss + 1, -(alpha + 1), -alpha, newDepth, !cutNode);

                // Post LMR continuation history updates (~1 Elo)
                int bonus = value <= alpha ? -stat_malus(newDepth)
                          : value >= beta  ? stat_bonus(newDepth)
                                           : 0;

                update_continuation_histories(ss, movedPiece, move.to_sq(), bonus);
            }
        }

        // Step 18. Full-depth search when LMR is skipped
        else if (!PvNode || moveCount > 1)
        {
            // Increase reduction if ttMove is not present (~6 Elo)
            if (!ttMove)
                r += 2;

            // Note that if expected reduction is high, we reduce search depth by 1 here (~9 Elo)
            value = -search<NonPV>(pos, ss + 1, -(alpha + 1), -alpha, newDepth - (r > 3), !cutNode);
        }

        // For PV nodes only, do a full PV search on the first move or after a fail high,
        // otherwise let the parent node fail low with value <= alpha and try another move.
        if (PvNode && (moveCount == 1 || value > alpha))
        {
            (ss + 1)->pv    = pv;
            (ss + 1)->pv[0] = Move::none();

            value = -search<PV>(pos, ss + 1, -beta, -alpha, newDepth, false);
        }

        // Step 19. Undo move
        pos.undo_move(move);

        assert(value > -VALUE_INFINITE && value < VALUE_INFINITE);

        // Step 20. Check for a new best move
        // Finished searching the move. If a stop occurred, the return value of
        // the search cannot be trusted, and we return immediately without
        // updating best move, PV and TT.
        if (threads.stop.load(std::memory_order_relaxed))
            return VALUE_ZERO;

        if (rootNode)
        {
            RootMove& rm =
              *std::find(thisThread->rootMoves.begin(), thisThread->rootMoves.end(), move);

            rm.effort += nodes - nodeCount;

            rm.averageScore =
              rm.averageScore != -VALUE_INFINITE ? (2 * value + rm.averageScore) / 3 : value;

            // PV move or new best move?
            if (moveCount == 1 || value > alpha)
            {
                rm.score = rm.uciScore = value;
                rm.selDepth            = thisThread->selDepth;
                rm.scoreLowerbound = rm.scoreUpperbound = false;

                if (value >= beta)
                {
                    rm.scoreLowerbound = true;
                    rm.uciScore        = beta;
                }
                else if (value <= alpha)
                {
                    rm.scoreUpperbound = true;
                    rm.uciScore        = alpha;
                }

                rm.pv.resize(1);

                assert((ss + 1)->pv);

                for (Move* m = (ss + 1)->pv; *m != Move::none(); ++m)
                    rm.pv.push_back(*m);

                // We record how often the best move has been changed in each iteration.
                // This information is used for time management. In MultiPV mode,
                // we must take care to only do this for the first PV line.
                if (moveCount > 1 && !thisThread->pvIdx)
                    ++thisThread->bestMoveChanges;
            }
            else
                // All other moves but the PV, are set to the lowest value: this
                // is not a problem when sorting because the sort is stable and the
                // move position in the list is preserved - just the PV is pushed up.
                rm.score = -VALUE_INFINITE;
        }

        if (value > bestValue)
        {
            bestValue = value;

            if (value > alpha)
            {
                bestMove = move;

                if (PvNode && !rootNode)  // Update pv even in fail-high case
                    update_pv(ss->pv, move, (ss + 1)->pv);

                if (value >= beta)
                {
                    ss->cutoffCnt += 1 + !ttMove;
                    assert(value >= beta);  // Fail high
                    break;
                }
                else
                {
                    // Reduce other moves if we have found at least one score improvement (~2 Elo)
                    if (depth > 2 && depth < 13 && beta < 15868 && value > -14630)
                        depth -= 2;

                    assert(depth > 0);
                    alpha = value;  // Update alpha! Always alpha < beta
                }
            }
        }

        // If the move is worse than some previously searched move,
        // remember it, to update its stats later.
        if (move != bestMove && moveCount <= 32)
        {
            if (capture)
                capturesSearched[captureCount++] = move;
            else
                quietsSearched[quietCount++] = move;
        }
    }

    // Step 21. Check for mate and stalemate
    // All legal moves have been searched and if there are no legal moves, it
    // must be a mate or a stalemate. If we are in a singular extension search then
    // return a fail low score.

    assert(moveCount || !ss->inCheck || excludedMove || !MoveList<LEGAL>(pos).size());

    // Adjust best value for fail high cases at non-pv nodes
    if (!PvNode && bestValue >= beta && std::abs(bestValue) < VALUE_TB_WIN_IN_MAX_PLY
        && std::abs(beta) < VALUE_TB_WIN_IN_MAX_PLY && std::abs(alpha) < VALUE_TB_WIN_IN_MAX_PLY)
        bestValue = (bestValue * depth + beta) / (depth + 1);

    if (!moveCount)
        bestValue = excludedMove ? alpha : ss->inCheck ? mated_in(ss->ply) : VALUE_DRAW;

    // If there is a move that produces search value greater than alpha we update the stats of searched moves
    else if (bestMove)
        update_all_stats(pos, ss, *this, bestMove, bestValue, beta, prevSq, quietsSearched,
                         quietCount, capturesSearched, captureCount, depth);

    // Bonus for prior countermove that caused the fail low
    else if (!priorCapture && prevSq != SQ_NONE)
    {
        int bonus = (depth > 5) + (PvNode || cutNode) + ((ss - 1)->statScore < -14455)
                  + ((ss - 1)->moveCount > 10) + (!ss->inCheck && bestValue <= ss->staticEval - 130)
                  + (!(ss - 1)->inCheck && bestValue <= -(ss - 1)->staticEval - 77);
        update_continuation_histories(ss - 1, pos.piece_on(prevSq), prevSq,
                                      stat_bonus(depth) * bonus);
        thisThread->mainHistory[~us][((ss - 1)->currentMove).from_to()]
          << stat_bonus(depth) * bonus / 2;
    }

    if (PvNode)
        bestValue = std::min(bestValue, maxValue);

    // If no good move is found and the previous position was ttPv, then the previous
    // opponent move is probably good and the new position is added to the search tree. (~7 Elo)
    if (bestValue <= alpha)
        ss->ttPv = ss->ttPv || ((ss - 1)->ttPv && depth > 3);

    // Write gathered information in transposition table
    // Static evaluation is saved as it was before correction history
    if (!excludedMove && !(rootNode && thisThread->pvIdx))
        Cluster::save(tt, threads, thisThread, tte, posKey, value_to_tt(bestValue, ss->ply),
                      ss->ttPv,
                      bestValue >= beta    ? BOUND_LOWER
                      : PvNode && bestMove ? BOUND_EXACT
                                           : BOUND_UPPER,
                      depth, bestMove, unadjustedStaticEval, tt.generation());

    // Adjust correction history
    if (!ss->inCheck && (!bestMove || !pos.capture(bestMove))
        && !(bestValue >= beta && bestValue <= ss->staticEval)
        && !(!bestMove && bestValue >= ss->staticEval))
    {
        auto bonus = std::clamp(int(bestValue - ss->staticEval) * depth / 8,
                                -CORRECTION_HISTORY_LIMIT / 4, CORRECTION_HISTORY_LIMIT / 4);
        thisThread->correctionHistory[us][pawn_structure_index<Correction>(pos)] << bonus;
    }

    assert(bestValue > -VALUE_INFINITE && bestValue < VALUE_INFINITE);

    return bestValue;
}


// Quiescence search function, which is called by the main search
// function with zero depth, or recursively with further decreasing depth per call.
// (~155 Elo)
template<NodeType nodeType>
Value Search::Worker::qsearch(Position& pos, Stack* ss, Value alpha, Value beta, Depth depth) {

    static_assert(nodeType != Root);
    constexpr bool PvNode = nodeType == PV;

    assert(alpha >= -VALUE_INFINITE && alpha < beta && beta <= VALUE_INFINITE);
    assert(PvNode || (alpha == beta - 1));
    assert(depth <= 0);

    // Check if we have an upcoming move that draws by repetition, or if
    // the opponent had an alternative move earlier to this position. (~1 Elo)
    if (alpha < VALUE_DRAW && pos.has_game_cycle(ss->ply))
    {
        alpha = value_draw(this->nodes);
        if (alpha >= beta)
            return alpha;
    }

    Move      pv[MAX_PLY + 1];
    StateInfo st;
    ASSERT_ALIGNED(&st, Eval::NNUE::CacheLineSize);

    TTEntry* tte;
    Key      posKey;
    Move     ttMove, move, bestMove;
    Depth    ttDepth;
    Value    bestValue, value, ttValue, futilityBase;
    bool     pvHit, givesCheck, capture;
    int      moveCount;
    Color    us = pos.side_to_move();

    // Step 1. Initialize node
    if (PvNode)
    {
        (ss + 1)->pv = pv;
        ss->pv[0]    = Move::none();
    }

    Worker* thisThread = this;
    bestMove           = Move::none();
    ss->inCheck        = pos.checkers();
    moveCount          = 0;

    // Used to send selDepth info to GUI (selDepth counts from 1, ply from 0)
    if (PvNode && thisThread->selDepth < ss->ply + 1)
        thisThread->selDepth = ss->ply + 1;

    // Step 2. Check for an immediate draw or maximum ply reached
    if (pos.is_draw(ss->ply) || ss->ply >= MAX_PLY)
        return (ss->ply >= MAX_PLY && !ss->inCheck)
               ? evaluate(networks, pos, refreshTable, thisThread->optimism[us])
               : VALUE_DRAW;

    assert(0 <= ss->ply && ss->ply < MAX_PLY);

    // Decide the replacement and cutoff priority of the qsearch TT entries
    ttDepth = ss->inCheck || depth >= DEPTH_QS_CHECKS ? DEPTH_QS_CHECKS : DEPTH_QS_NO_CHECKS;

    // Step 3. Transposition table lookup
    posKey  = pos.key();
    tte     = tt.probe(posKey, ss->ttHit);
    ttValue = ss->ttHit ? value_from_tt(tte->value(), ss->ply, pos.rule50_count()) : VALUE_NONE;
    ttMove  = ss->ttHit ? tte->move() : Move::none();
    pvHit   = ss->ttHit && tte->is_pv();

    // At non-PV nodes we check for an early TT cutoff
    if (!PvNode && tte->depth() >= ttDepth
        && ttValue != VALUE_NONE  // Only in case of TT access race or if !ttHit
        && (tte->bound() & (ttValue >= beta ? BOUND_LOWER : BOUND_UPPER)))
        return ttValue;

    // Step 4. Static evaluation of the position
    Value unadjustedStaticEval = VALUE_NONE;
    if (ss->inCheck)
        bestValue = futilityBase = -VALUE_INFINITE;
    else
    {
        if (ss->ttHit)
        {
            // Never assume anything about values stored in TT
            unadjustedStaticEval = tte->eval();
            if (unadjustedStaticEval == VALUE_NONE)
                unadjustedStaticEval =
                  evaluate(networks, pos, refreshTable, thisThread->optimism[us]);
            ss->staticEval = bestValue =
              to_corrected_static_eval(unadjustedStaticEval, *thisThread, pos);

            // ttValue can be used as a better position evaluation (~13 Elo)
            if (ttValue != VALUE_NONE
                && (tte->bound() & (ttValue > bestValue ? BOUND_LOWER : BOUND_UPPER)))
                bestValue = ttValue;
        }
        else
        {
            // In case of null move search, use previous static eval with a different sign
            unadjustedStaticEval = (ss - 1)->currentMove != Move::null()
                                   ? evaluate(networks, pos, refreshTable, thisThread->optimism[us])
                                   : -(ss - 1)->staticEval;
            ss->staticEval       = bestValue =
              to_corrected_static_eval(unadjustedStaticEval, *thisThread, pos);
        }

        // Stand pat. Return immediately if static value is at least beta
        if (bestValue >= beta)
        {
            if (!ss->ttHit)
                Cluster::save(tt, threads, thisThread, tte, posKey, value_to_tt(bestValue, ss->ply),
                              false, BOUND_LOWER, DEPTH_NONE, Move::none(), unadjustedStaticEval,
                              tt.generation());

            return bestValue;
        }

        if (bestValue > alpha)
            alpha = bestValue;

        futilityBase = ss->staticEval + 270;
    }

    const PieceToHistory* contHist[] = {(ss - 1)->continuationHistory,
                                        (ss - 2)->continuationHistory};

    // Initialize a MovePicker object for the current position, and prepare
    // to search the moves. Because the depth is <= 0 here, only captures,
    // queen promotions, and other checks (only if depth >= DEPTH_QS_CHECKS)
    // will be generated.
    Square     prevSq = ((ss - 1)->currentMove).is_ok() ? ((ss - 1)->currentMove).to_sq() : SQ_NONE;
    MovePicker mp(pos, ttMove, depth, &thisThread->mainHistory, &thisThread->captureHistory,
                  contHist, &thisThread->pawnHistory);

    int quietCheckEvasions = 0;

    // Step 5. Loop through all pseudo-legal moves until no moves remain
    // or a beta cutoff occurs.
    while ((move = mp.next_move()) != Move::none())
    {
        assert(move.is_ok());

        // Check for legality
        if (!pos.legal(move))
            continue;

        givesCheck = pos.gives_check(move);
        capture    = pos.capture_stage(move);

        moveCount++;

        // Step 6. Pruning
        if (bestValue > VALUE_TB_LOSS_IN_MAX_PLY && pos.non_pawn_material(us))
        {
            // Futility pruning and moveCount pruning (~10 Elo)
            if (!givesCheck && move.to_sq() != prevSq && futilityBase > VALUE_TB_LOSS_IN_MAX_PLY
                && move.type_of() != PROMOTION)
            {
                if (moveCount > 2)
                    continue;

                Value futilityValue = futilityBase + PieceValue[pos.piece_on(move.to_sq())];

                // If static eval + value of piece we are going to capture is much lower
                // than alpha we can prune this move. (~2 Elo)
                if (futilityValue <= alpha)
                {
                    bestValue = std::max(bestValue, futilityValue);
                    continue;
                }

                // If static eval is much lower than alpha and move is not winning material
                // we can prune this move. (~2 Elo)
                if (futilityBase <= alpha && !pos.see_ge(move, 1))
                {
                    bestValue = std::max(bestValue, futilityBase);
                    continue;
                }

                // If static exchange evaluation is much worse than what is needed to not
                // fall below alpha we can prune this move.
                if (futilityBase > alpha && !pos.see_ge(move, (alpha - futilityBase) * 4))
                {
                    bestValue = alpha;
                    continue;
                }
            }

            // We prune after the second quiet check evasion move, where being 'in check' is
            // implicitly checked through the counter, and being a 'quiet move' apart from
            // being a tt move is assumed after an increment because captures are pushed ahead.
            if (quietCheckEvasions > 1)
                break;

            // Continuation history based pruning (~3 Elo)
            if (!capture
                && (*contHist[0])[pos.moved_piece(move)][move.to_sq()]
                       + (*contHist[1])[pos.moved_piece(move)][move.to_sq()]
                       + thisThread->pawnHistory[pawn_structure_index(pos)][pos.moved_piece(move)]
                                                [move.to_sq()]
                     <= 4000)
                continue;

            // Do not search moves with bad enough SEE values (~5 Elo)
            if (!pos.see_ge(move, -69))
                continue;
        }

        // Speculative prefetch as early as possible
        prefetch(tt.first_entry(pos.key_after(move)));

        // Update the current move
        ss->currentMove = move;
        ss->continuationHistory =
          &thisThread
             ->continuationHistory[ss->inCheck][capture][pos.moved_piece(move)][move.to_sq()];

        quietCheckEvasions += !capture && ss->inCheck;

        // Step 7. Make and search the move
        thisThread->nodes.fetch_add(1, std::memory_order_relaxed);
        pos.do_move(move, st, givesCheck);
        value = -qsearch<nodeType>(pos, ss + 1, -beta, -alpha, depth - 1);
        pos.undo_move(move);

        assert(value > -VALUE_INFINITE && value < VALUE_INFINITE);

        // Step 8. Check for a new best move
        if (value > bestValue)
        {
            bestValue = value;

            if (value > alpha)
            {
                bestMove = move;

                if (PvNode)  // Update pv even in fail-high case
                    update_pv(ss->pv, move, (ss + 1)->pv);

                if (value < beta)  // Update alpha here!
                    alpha = value;
                else
                    break;  // Fail high
            }
        }
    }

    // Step 9. Check for mate
    // All legal moves have been searched. A special case: if we're in check
    // and no legal moves were found, it is checkmate.
    if (ss->inCheck && bestValue == -VALUE_INFINITE)
    {
        assert(!MoveList<LEGAL>(pos).size());
        return mated_in(ss->ply);  // Plies to mate from the root
    }

    if (std::abs(bestValue) < VALUE_TB_WIN_IN_MAX_PLY && bestValue >= beta)
        bestValue = (3 * bestValue + beta) / 4;

    // Save gathered info in transposition table
    // Static evaluation is saved as it was before adjustment by correction history
    Cluster::save(tt, threads, thisThread, tte, posKey, value_to_tt(bestValue, ss->ply), pvHit,
                  bestValue >= beta ? BOUND_LOWER : BOUND_UPPER, ttDepth, bestMove,
                  unadjustedStaticEval, tt.generation());

    assert(bestValue > -VALUE_INFINITE && bestValue < VALUE_INFINITE);

    return bestValue;
}

Depth Search::Worker::reduction(bool i, Depth d, int mn, int delta) {
    int reductionScale = reductions[d] * reductions[mn];
    return (reductionScale + 1318 - delta * 760 / rootDelta) / 1024 + (!i && reductionScale > 1066);
}

// elapsed() returns the time elapsed since the search started. If the
// 'nodestime' option is enabled, it will return the count of nodes searched
// instead. This function is called to check whether the search should be
// stopped based on predefined thresholds like time limits or nodes searched.
//
// elapsed_time() returns the actual time elapsed since the start of the search.
// This function is intended for use only when printing PV outputs, and not used
// for making decisions within the search algorithm itself.
TimePoint Search::Worker::elapsed() const {
    return main_manager()->tm.elapsed([this]() { return Cluster::nodes_searched(threads); });
}

TimePoint Search::Worker::elapsed_time() const { return main_manager()->tm.elapsed_time(); }


namespace {
// Adjusts a mate or TB score from "plies to mate from the root"
// to "plies to mate from the current position". Standard scores are unchanged.
// The function is called before storing a value in the transposition table.
Value value_to_tt(Value v, int ply) {

    assert(v != VALUE_NONE);
    return v >= VALUE_TB_WIN_IN_MAX_PLY ? v + ply : v <= VALUE_TB_LOSS_IN_MAX_PLY ? v - ply : v;
}


// Inverse of value_to_tt(): it adjusts a mate or TB score
// from the transposition table (which refers to the plies to mate/be mated from
// current position) to "plies to mate/be mated (TB win/loss) from the root".
// However, to avoid potentially false mate or TB scores related to the 50 moves rule
// and the graph history interaction, we return the highest non-TB score instead.
Value value_from_tt(Value v, int ply, int r50c) {

    if (v == VALUE_NONE)
        return VALUE_NONE;

    // handle TB win or better
    if (v >= VALUE_TB_WIN_IN_MAX_PLY)
    {
        // Downgrade a potentially false mate score
        if (v >= VALUE_MATE_IN_MAX_PLY && VALUE_MATE - v > 100 - r50c)
            return VALUE_TB_WIN_IN_MAX_PLY - 1;

        // Downgrade a potentially false TB score.
        if (VALUE_TB - v > 100 - r50c)
            return VALUE_TB_WIN_IN_MAX_PLY - 1;

        return v - ply;
    }

    // handle TB loss or worse
    if (v <= VALUE_TB_LOSS_IN_MAX_PLY)
    {
        // Downgrade a potentially false mate score.
        if (v <= VALUE_MATED_IN_MAX_PLY && VALUE_MATE + v > 100 - r50c)
            return VALUE_TB_LOSS_IN_MAX_PLY + 1;

        // Downgrade a potentially false TB score.
        if (VALUE_TB + v > 100 - r50c)
            return VALUE_TB_LOSS_IN_MAX_PLY + 1;

        return v + ply;
    }

    return v;
}


// Adds current move and appends child pv[]
void update_pv(Move* pv, Move move, const Move* childPv) {

    for (*pv++ = move; childPv && *childPv != Move::none();)
        *pv++ = *childPv++;
    *pv = Move::none();
}


// Updates stats at the end of search() when a bestMove is found
void update_all_stats(const Position& pos,
                      Stack*          ss,
                      Search::Worker& workerThread,
                      Move            bestMove,
                      Value           bestValue,
                      Value           beta,
                      Square          prevSq,
                      Move*           quietsSearched,
                      int             quietCount,
                      Move*           capturesSearched,
                      int             captureCount,
                      Depth           depth) {

    CapturePieceToHistory& captureHistory = workerThread.captureHistory;
    Piece                  moved_piece    = pos.moved_piece(bestMove);
    PieceType              captured;

    int quietMoveBonus = stat_bonus(depth + 1);
    int quietMoveMalus = stat_malus(depth);

    if (!pos.capture_stage(bestMove))
    {
        int bestMoveBonus = bestValue > beta + 165 ? quietMoveBonus      // larger bonus
                                                   : stat_bonus(depth);  // smaller bonus

        update_quiet_stats(pos, ss, workerThread, bestMove, bestMoveBonus);

        // Decrease stats for all non-best quiet moves
        for (int i = 0; i < quietCount; ++i)
            update_quiet_histories(pos, ss, workerThread, quietsSearched[i], -quietMoveMalus);
    }
    else
    {
        // Increase stats for the best move in case it was a capture move
        captured = type_of(pos.piece_on(bestMove.to_sq()));
        captureHistory[moved_piece][bestMove.to_sq()][captured] << quietMoveBonus;
    }

    // Extra penalty for a quiet early move that was not a TT move or
    // main killer move in previous ply when it gets refuted.
    if (prevSq != SQ_NONE
        && ((ss - 1)->moveCount == 1 + (ss - 1)->ttHit
            || ((ss - 1)->currentMove == (ss - 1)->killers[0]))
        && !pos.captured_piece())
        update_continuation_histories(ss - 1, pos.piece_on(prevSq), prevSq, -quietMoveMalus);

    // Decrease stats for all non-best capture moves
    for (int i = 0; i < captureCount; ++i)
    {
        moved_piece = pos.moved_piece(capturesSearched[i]);
        captured    = type_of(pos.piece_on(capturesSearched[i].to_sq()));
        captureHistory[moved_piece][capturesSearched[i].to_sq()][captured] << -quietMoveMalus;
    }
}


// Updates histories of the move pairs formed
// by moves at ply -1, -2, -3, -4, and -6 with current move.
void update_continuation_histories(Stack* ss, Piece pc, Square to, int bonus) {

    for (int i : {1, 2, 3, 4, 6})
    {
        // Only update the first 2 continuation histories if we are in check
        if (ss->inCheck && i > 2)
            break;
        if (((ss - i)->currentMove).is_ok())
            (*(ss - i)->continuationHistory)[pc][to] << bonus / (1 + 3 * (i == 3));
    }
}

// Updates move sorting heuristics
void update_refutations(const Position& pos, Stack* ss, Search::Worker& workerThread, Move move) {

    // Update killers
    if (ss->killers[0] != move)
    {
        ss->killers[1] = ss->killers[0];
        ss->killers[0] = move;
    }

    // Update countermove history
    if (((ss - 1)->currentMove).is_ok())
    {
        Square prevSq                                           = ((ss - 1)->currentMove).to_sq();
        workerThread.counterMoves[pos.piece_on(prevSq)][prevSq] = move;
    }
}

void update_quiet_histories(
  const Position& pos, Stack* ss, Search::Worker& workerThread, Move move, int bonus) {

    Color us = pos.side_to_move();
    workerThread.mainHistory[us][move.from_to()] << bonus;

    update_continuation_histories(ss, pos.moved_piece(move), move.to_sq(), bonus);

    int pIndex = pawn_structure_index(pos);
    workerThread.pawnHistory[pIndex][pos.moved_piece(move)][move.to_sq()] << bonus;
}

// Updates move sorting heuristics
void update_quiet_stats(
  const Position& pos, Stack* ss, Search::Worker& workerThread, Move move, int bonus) {

    update_refutations(pos, ss, workerThread, move);
    update_quiet_histories(pos, ss, workerThread, move, bonus);
}

}

// When playing with strength handicap, choose the best move among a set of RootMoves
// using a statistical rule dependent on 'level'. Idea by Heinz van Saanen.
Move Skill::pick_best(const RootMoves& rootMoves, size_t multiPV) {
    static PRNG rng(now());  // PRNG sequence should be non-deterministic

    // RootMoves are already sorted by score in descending order
    Value  topScore = rootMoves[0].score;
    int    delta    = std::min(topScore - rootMoves[multiPV - 1].score, int(PawnValue));
    int    maxScore = -VALUE_INFINITE;
    double weakness = 120 - 2 * level;

    // Choose best move. For each move score we add two terms, both dependent on
    // weakness. One is deterministic and bigger for weaker levels, and one is
    // random. Then we choose the move with the resulting highest score.
    for (size_t i = 0; i < multiPV; ++i)
    {
        // This is our magic formula
        int push = (weakness * int(topScore - rootMoves[i].score)
                    + delta * (rng.rand<unsigned>() % int(weakness)))
                 / 128;

        if (rootMoves[i].score + push >= maxScore)
        {
            maxScore = rootMoves[i].score + push;
            best     = rootMoves[i].pv[0];
        }
    }

    return best;
}


// Used to print debug info and, more importantly,
// to detect when we are out of available time and thus stop the search.
void SearchManager::check_time(Search::Worker& worker) {
    if (--callsCnt > 0)
        return;

    // When using nodes, ensure checking rate is not lower than 0.1% of nodes
    callsCnt = worker.limits.nodes ? std::min(512, int(worker.limits.nodes / 1024)) : 512;

    static TimePoint lastInfoTime = now();

    TimePoint elapsed = tm.elapsed([&worker]() { return Cluster::nodes_searched(worker.threads); });
    TimePoint tick    = worker.limits.startTime + elapsed;

    if (tick - lastInfoTime >= 1000)
    {
        lastInfoTime = tick;
        dbg_print();
    }

    // poll on MPI signals
    Cluster::signals_poll(worker.threads);

    // We should not stop pondering until told so by the GUI
    if (ponder)
        return;

    if (
      // Later we rely on the fact that we can at least use the mainthread previous
      // root-search score and PV in a multithreaded environment to prove mated-in scores.
      worker.completedDepth >= 1
      && ((worker.limits.use_time_management() && (elapsed > tm.maximum() || stopOnPonderhit))
          || (worker.limits.movetime && elapsed >= worker.limits.movetime)
          || (worker.limits.nodes
              && Cluster::nodes_searched(worker.threads) >= worker.limits.nodes)))
        worker.threads.stop = worker.threads.abortedSearch = true;
}

void SearchManager::pv(const Search::Worker&     worker,
                       const ThreadPool&         threads,
                       const TranspositionTable& tt,
                       Depth                     depth) const {

    const auto  nodes     = Cluster::nodes_searched(threads);
    const auto& rootMoves = worker.rootMoves;
    const auto& pos       = worker.rootPos;
    size_t      pvIdx     = worker.pvIdx;
    TimePoint   time      = tm.elapsed_time() + 1;
    size_t      multiPV   = std::min(size_t(worker.options["MultiPV"]), rootMoves.size());
    uint64_t tbHits = Cluster::tb_hits(threads) + (worker.tbConfig.rootInTB ? rootMoves.size() : 0);

    for (size_t i = 0; i < multiPV; ++i)
    {
        bool updated = rootMoves[i].score != -VALUE_INFINITE;

        if (depth == 1 && !updated && i > 0)
            continue;

        Depth d = updated ? depth : std::max(1, depth - 1);
        Value v = updated ? rootMoves[i].uciScore : rootMoves[i].previousScore;

        if (v == -VALUE_INFINITE)
            v = VALUE_ZERO;

        bool tb = worker.tbConfig.rootInTB && std::abs(v) <= VALUE_TB;
        v       = tb ? rootMoves[i].tbScore : v;

        std::string pv;
        for (Move m : rootMoves[i].pv)
            pv += UCIEngine::move(m, pos.is_chess960()) + " ";

        // remove last whitespace
        if (!pv.empty())
            pv.pop_back();

        auto wdl   = worker.options["UCI_ShowWDL"] ? UCIEngine::wdl(v, pos) : "";
        auto bound = rootMoves[i].scoreLowerbound
                     ? "lowerbound"
                     : (rootMoves[i].scoreUpperbound ? "upperbound" : "");

        InfoFull info;

        info.depth    = d;
        info.selDepth = rootMoves[i].selDepth;
        info.multiPV  = i + 1;
        info.score    = {v, pos};
        info.wdl      = wdl;

        if (i == pvIdx && !tb && updated)  // tablebase- and previous-scores are exact
            info.bound = bound;

        info.timeMs   = time;
        info.nodes    = nodes;
        info.nps      = nodes * 1000 / time;
        info.tbHits   = tbHits;
        info.pv       = pv;
        info.hashfull = tt.hashfull();

        updates.onUpdateFull(info);
    }
}

// Called in case we have no ponder move before exiting the search,
// for instance, in case we stop the search during a fail high at root.
// We try hard to have a ponder move to return to the GUI,
// otherwise in case of 'ponder on' we have nothing to think about.
bool RootMove::extract_ponder_from_tt(const TranspositionTable& tt, Position& pos) {

    StateInfo st;
    ASSERT_ALIGNED(&st, Eval::NNUE::CacheLineSize);

    bool ttHit;

    assert(pv.size() == 1);
    if (pv[0] == Move::none())
        return false;

    pos.do_move(pv[0], st);
    TTEntry* tte = tt.probe(pos.key(), ttHit);

    if (ttHit)
    {
        Move m = tte->move();  // Local copy to be SMP safe
        if (MoveList<LEGAL>(pos).contains(m))
            pv.push_back(m);
    }

    pos.undo_move(pv[0]);
    return pv.size() > 1;
}

std::vector<char> Search::InfoFull::serialize() const {
    std::vector<char> vec;
    vec.resize(sizeof(*this) + 3 * sizeof(size_t) + wdl.size() + bound.size() + pv.size());
    char* ptr = vec.data();

    // The base struct.
    memcpy(ptr, this, sizeof(*this));
    ptr += sizeof(*this);

    // All string lengths.
    size_t wdl_len = wdl.size();
    memcpy(ptr, &wdl_len, sizeof(wdl_len));
    ptr += sizeof(wdl_len);

    size_t bound_len = bound.size();
    memcpy(ptr, &bound_len, sizeof(bound_len));
    ptr += sizeof(bound_len);

    size_t pv_len = pv.size();
    memcpy(ptr, &pv_len, sizeof(pv_len));
    ptr += sizeof(pv_len);

    // The string data itself.
    memcpy(ptr, wdl.data(), wdl_len);
    ptr += wdl_len;

    memcpy(ptr, bound.data(), bound_len);
    ptr += bound_len;

    memcpy(ptr, pv.data(), pv_len);
    ptr += pv_len;

    assert(ptr == vec.data() + vec.size());
    return vec;
}

InfoFull Search::InfoFull::unserialize(const std::vector<char>& buf) {
    InfoFull    info;
    const char* ptr = buf.data();

    // The base struct.
    memcpy(&info, ptr, sizeof(info));
    ptr += sizeof(info);

    // All string lengths.
    size_t wdl_len;
    memcpy(&wdl_len, ptr, sizeof(wdl_len));
    ptr += sizeof(wdl_len);

    size_t bound_len;
    memcpy(&bound_len, ptr, sizeof(bound_len));
    ptr += sizeof(bound_len);

    size_t pv_len;
    memcpy(&pv_len, ptr, sizeof(pv_len));
    ptr += sizeof(pv_len);

    // The string data itself.
    info.wdl = std::string_view(ptr, wdl_len);
    ptr += wdl_len;

    info.bound = std::string_view(ptr, bound_len);
    ptr += bound_len;

    info.pv = std::string_view(ptr, pv_len);
    ptr += pv_len;

    assert(ptr == buf.data() + buf.size());
    return info;
}

}  // namespace Stockfish<|MERGE_RESOLUTION|>--- conflicted
+++ resolved
@@ -197,13 +197,8 @@
     // When playing in 'nodes as time' mode, subtract the searched nodes from
     // the available ones before exiting.
     if (limits.npmsec)
-<<<<<<< HEAD
-        main_manager()->tm.advance_nodes_time(limits.inc[rootPos.side_to_move()]
-                                              - Cluster::nodes_searched(threads));
-=======
-        main_manager()->tm.advance_nodes_time(threads.nodes_searched()
+        main_manager()->tm.advance_nodes_time(Cluster::nodes_searched(threads)
                                               - limits.inc[rootPos.side_to_move()]);
->>>>>>> 2dbb44e2
 
     Worker* bestThread = this;
     Skill   skill =
@@ -393,14 +388,9 @@
 
                 // When failing high/low give some update (without cluttering
                 // the UI) before a re-search.
-<<<<<<< HEAD
                 if (Cluster::is_root() && mainThread && multiPV == 1
-                    && (bestValue <= alpha || bestValue >= beta) && elapsed() > 3000)
+                    && (bestValue <= alpha || bestValue >= beta) && elapsed_time() > 3000)
                 {
-=======
-                if (mainThread && multiPV == 1 && (bestValue <= alpha || bestValue >= beta)
-                    && elapsed_time() > 3000)
->>>>>>> 2dbb44e2
                     main_manager()->pv(*this, threads, tt, rootDepth);
                     Cluster::cluster_info(threads, rootDepth, elapsed());
                 }
@@ -432,13 +422,8 @@
             // Sort the PV lines searched so far and update the GUI
             std::stable_sort(rootMoves.begin() + pvFirst, rootMoves.begin() + pvIdx + 1);
 
-<<<<<<< HEAD
             if (Cluster::is_root() && mainThread
-                && (threads.stop || pvIdx + 1 == multiPV || elapsed() > 3000)
-=======
-            if (mainThread
                 && (threads.stop || pvIdx + 1 == multiPV || elapsed_time() > 3000)
->>>>>>> 2dbb44e2
                 // A thread that aborted search can have mated-in/TB-loss PV and score
                 // that cannot be trusted, i.e. it can be delayed or refuted if we would have
                 // had time to fully search other root-moves. Thus we suppress this output and
@@ -999,11 +984,7 @@
 
         ss->moveCount = ++moveCount;
 
-<<<<<<< HEAD
-        if (rootNode && Cluster::is_root() && is_mainthread() && elapsed() > 3000)
-=======
-        if (rootNode && is_mainthread() && elapsed_time() > 3000)
->>>>>>> 2dbb44e2
+        if (rootNode && Cluster::is_root() && is_mainthread() && elapsed_time() > 3000)
         {
             main_manager()->updates.onIter(
               {depth, UCIEngine::move(move, pos.is_chess960()), moveCount + thisThread->pvIdx});
