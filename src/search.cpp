--- conflicted
+++ resolved
@@ -393,11 +393,7 @@
           // Reset aspiration window starting size
           if (depth >= 5 * ONE_PLY)
           {
-<<<<<<< HEAD
-              delta = Value(16);
-=======
               delta = Value(18);
->>>>>>> 5066e17e
               alpha = std::max(rootMoves[PVIdx].previousScore - delta,-VALUE_INFINITE);
               beta  = std::min(rootMoves[PVIdx].previousScore + delta, VALUE_INFINITE);
           }
@@ -457,11 +453,7 @@
               else
                   break;
 
-<<<<<<< HEAD
-              delta += delta / 2;
-=======
               delta += delta / 4 + 5;
->>>>>>> 5066e17e
 
               assert(alpha >= -VALUE_INFINITE && beta <= VALUE_INFINITE);
           }
@@ -1004,11 +996,7 @@
       // Finished searching the move. If a stop occurred, the return value of
       // the search cannot be trusted, and we return immediately without
       // updating best move, PV and TT.
-<<<<<<< HEAD
       if (Signals.stop.load(std::memory_order_acquire))
-=======
-      if (Signals.stop)
->>>>>>> 5066e17e
           return VALUE_ZERO;
 
       if (RootNode)
