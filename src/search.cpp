--- conflicted
+++ resolved
@@ -794,10 +794,9 @@
 
                 if (b == BOUND_EXACT || (b == BOUND_LOWER ? value >= beta : value <= alpha))
                 {
-                    Distributed::save(tt, threads, thisThread, ttWriter, posKey,
-                                      value_to_tt(value, ss->ply), ss->ttPv, b,
-                                      std::min(MAX_PLY - 1, depth + 6), Move::none(), VALUE_NONE,
-                                      tt.generation());
+                    Distributed::save(
+                      tt, threads, this, ttWriter, posKey, value_to_tt(value, ss->ply), ss->ttPv, b,
+                      std::min(MAX_PLY - 1, depth + 6), Move::none(), VALUE_NONE, tt.generation());
 
                     return value;
                 }
@@ -845,9 +844,8 @@
         ss->staticEval = eval = to_corrected_static_eval(unadjustedStaticEval, correctionValue);
 
         // Static evaluation is saved as it was before adjustment by correction history
-        Distributed::save(tt, threads, thisThread, ttWriter, posKey, VALUE_NONE, ss->ttPv,
-                          BOUND_NONE, DEPTH_UNSEARCHED, Move::none(), unadjustedStaticEval,
-                          tt.generation());
+        Distributed::save(tt, threads, this, ttWriter, posKey, VALUE_NONE, ss->ttPv, BOUND_NONE,
+                          DEPTH_UNSEARCHED, Move::none(), unadjustedStaticEval, tt.generation());
     }
 
     // Use static evaluation difference to improve quiet move ordering
@@ -993,9 +991,9 @@
             if (value >= probCutBeta)
             {
                 // Save ProbCut data into transposition table
-                Distributed::save(tt, threads, thisThread, ttWriter, posKey,
-                                  value_to_tt(value, ss->ply), ss->ttPv, BOUND_LOWER,
-                                  probCutDepth + 1, move, unadjustedStaticEval, tt.generation());
+                Distributed::save(tt, threads, this, ttWriter, posKey, value_to_tt(value, ss->ply),
+                                  ss->ttPv, BOUND_LOWER, probCutDepth + 1, move,
+                                  unadjustedStaticEval, tt.generation());
 
                 if (!is_decisive(value))
                     return value - (probCutBeta - beta);
@@ -1504,24 +1502,14 @@
 
     // Write gathered information in transposition table. Note that the
     // static evaluation is saved as it was before correction history.
-<<<<<<< HEAD
-    if (!excludedMove && !(rootNode && thisThread->pvIdx))
-        Distributed::save(tt, threads, thisThread, ttWriter, posKey,
-                          value_to_tt(bestValue, ss->ply), ss->ttPv,
+    if (!excludedMove && !(rootNode && pvIdx))
+        Distributed::save(tt, threads, this, ttWriter, posKey, value_to_tt(bestValue, ss->ply),
+                          ss->ttPv,
                           bestValue >= beta    ? BOUND_LOWER
                           : PvNode && bestMove ? BOUND_EXACT
                                                : BOUND_UPPER,
                           moveCount != 0 ? depth : std::min(MAX_PLY - 1, depth + 6), bestMove,
                           unadjustedStaticEval, tt.generation());
-=======
-    if (!excludedMove && !(rootNode && pvIdx))
-        ttWriter.write(posKey, value_to_tt(bestValue, ss->ply), ss->ttPv,
-                       bestValue >= beta    ? BOUND_LOWER
-                       : PvNode && bestMove ? BOUND_EXACT
-                                            : BOUND_UPPER,
-                       moveCount != 0 ? depth : std::min(MAX_PLY - 1, depth + 6), bestMove,
-                       unadjustedStaticEval, tt.generation());
->>>>>>> e2aa1255
 
     // Adjust correction history
     if (!ss->inCheck && !(bestMove && pos.capture(bestMove))
@@ -1643,7 +1631,7 @@
             if (!is_decisive(bestValue))
                 bestValue = (bestValue + beta) / 2;
             if (!ss->ttHit)
-                Distributed::save(tt, threads, thisThread, ttWriter, posKey,
+                Distributed::save(tt, threads, this, ttWriter, posKey,
                                   value_to_tt(bestValue, ss->ply), false, BOUND_LOWER,
                                   DEPTH_UNSEARCHED, Move::none(), unadjustedStaticEval,
                                   tt.generation());
@@ -1790,8 +1778,8 @@
 
     // Save gathered info in transposition table. The static evaluation
     // is saved as it was before adjustment by correction history.
-    Distributed::save(tt, threads, thisThread, ttWriter, posKey, value_to_tt(bestValue, ss->ply),
-                      pvHit, bestValue >= beta ? BOUND_LOWER : BOUND_UPPER, DEPTH_QS, bestMove,
+    Distributed::save(tt, threads, this, ttWriter, posKey, value_to_tt(bestValue, ss->ply), pvHit,
+                      bestValue >= beta ? BOUND_LOWER : BOUND_UPPER, DEPTH_QS, bestMove,
                       unadjustedStaticEval, tt.generation());
 
     assert(bestValue > -VALUE_INFINITE && bestValue < VALUE_INFINITE);
