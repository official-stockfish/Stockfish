/*
  Stockfish, a UCI chess playing engine derived from Glaurung 2.1
  Copyright (C) 2004-2025 The Stockfish developers (see AUTHORS file)

  Stockfish is free software: you can redistribute it and/or modify
  it under the terms of the GNU General Public License as published by
  the Free Software Foundation, either version 3 of the License, or
  (at your option) any later version.

  Stockfish is distributed in the hope that it will be useful,
  but WITHOUT ANY WARRANTY; without even the implied warranty of
  MERCHANTABILITY or FITNESS FOR A PARTICULAR PURPOSE.  See the
  GNU General Public License for more details.

  You should have received a copy of the GNU General Public License
  along with this program.  If not, see <http://www.gnu.org/licenses/>.
*/

#include "search.h"

#include <algorithm>
#include <array>
#include <atomic>
#include <cassert>
#include <chrono>
#include <cmath>
#include <cstdint>
#include <cstdlib>
#include <initializer_list>
#include <iostream>
#include <list>
#include <ratio>
#include <string>
#include <utility>

#include "bitboard.h"
#include "cluster.h"
#include "evaluate.h"
#include "history.h"
#include "misc.h"
#include "movegen.h"
#include "movepick.h"
#include "nnue/network.h"
#include "nnue/nnue_accumulator.h"
#include "position.h"
#include "syzygy/tbprobe.h"
#include "thread.h"
#include "timeman.h"
#include "tt.h"
#include "types.h"
#include "uci.h"
#include "ucioption.h"

namespace Stockfish {

namespace TB = Tablebases;

void syzygy_extend_pv(const OptionsMap&            options,
                      const Search::LimitsType&    limits,
                      Stockfish::Position&         pos,
                      Stockfish::Search::RootMove& rootMove,
                      Value&                       v);

using namespace Search;

namespace {

constexpr int SEARCHEDLIST_CAPACITY = 32;
using SearchedList                  = ValueList<Move, SEARCHEDLIST_CAPACITY>;

// (*Scalers):
// The values with Scaler asterisks have proven non-linear scaling.
// They are optimized to time controls of 180 + 1.8 and longer,
// so changing them or adding conditions that are similar requires
// tests at these types of time controls.

// (*Scaler) All tuned parameters at time controls shorter than
// optimized for require verifications at longer time controls

int correction_value(const Worker& w, const Position& pos, const Stack* const ss) {
    const Color us    = pos.side_to_move();
    const auto  m     = (ss - 1)->currentMove;
    const auto  pcv   = w.pawnCorrectionHistory[pawn_correction_history_index(pos)][us];
    const auto  micv  = w.minorPieceCorrectionHistory[minor_piece_index(pos)][us];
    const auto  wnpcv = w.nonPawnCorrectionHistory[non_pawn_index<WHITE>(pos)][WHITE][us];
    const auto  bnpcv = w.nonPawnCorrectionHistory[non_pawn_index<BLACK>(pos)][BLACK][us];
    const auto  cntcv =
      m.is_ok() ? (*(ss - 2)->continuationCorrectionHistory)[pos.piece_on(m.to_sq())][m.to_sq()]
                    + (*(ss - 4)->continuationCorrectionHistory)[pos.piece_on(m.to_sq())][m.to_sq()]
                 : 8;

    return 10347 * pcv + 8821 * micv + 11168 * (wnpcv + bnpcv) + 7841 * cntcv;
}

// Add correctionHistory value to raw staticEval and guarantee evaluation
// does not hit the tablebase range.
Value to_corrected_static_eval(const Value v, const int cv) {
    return std::clamp(v + cv / 131072, VALUE_TB_LOSS_IN_MAX_PLY + 1, VALUE_TB_WIN_IN_MAX_PLY - 1);
}

void update_correction_history(const Position& pos,
                               Stack* const    ss,
                               Search::Worker& workerThread,
                               const int       bonus) {
    const Move  m  = (ss - 1)->currentMove;
    const Color us = pos.side_to_move();

    constexpr int nonPawnWeight = 178;

    workerThread.pawnCorrectionHistory[pawn_correction_history_index(pos)][us] << bonus;
    workerThread.minorPieceCorrectionHistory[minor_piece_index(pos)][us] << bonus * 156 / 128;
    workerThread.nonPawnCorrectionHistory[non_pawn_index<WHITE>(pos)][WHITE][us]
      << bonus * nonPawnWeight / 128;
    workerThread.nonPawnCorrectionHistory[non_pawn_index<BLACK>(pos)][BLACK][us]
      << bonus * nonPawnWeight / 128;

    if (m.is_ok())
    {
        const Square to = m.to_sq();
        const Piece  pc = pos.piece_on(m.to_sq());
        (*(ss - 2)->continuationCorrectionHistory)[pc][to] << bonus * 127 / 128;
        (*(ss - 4)->continuationCorrectionHistory)[pc][to] << bonus * 59 / 128;
    }
}

// Add a small random component to draw evaluations to avoid 3-fold blindness
Value value_draw(size_t nodes) { return VALUE_DRAW - 1 + Value(nodes & 0x2); }
Value value_to_tt(Value v, int ply);
Value value_from_tt(Value v, int ply, int r50c);
void  update_pv(Move* pv, Move move, const Move* childPv);
void  update_continuation_histories(Stack* ss, Piece pc, Square to, int bonus);
void  update_quiet_histories(
   const Position& pos, Stack* ss, Search::Worker& workerThread, Move move, int bonus);
void update_all_stats(const Position& pos,
                      Stack*          ss,
                      Search::Worker& workerThread,
                      Move            bestMove,
                      Square          prevSq,
                      SearchedList&   quietsSearched,
                      SearchedList&   capturesSearched,
                      Depth           depth,
                      Move            TTMove,
                      int             moveCount);

bool isShuffling(Move move, Stack* const ss, const Position& pos) {
    if (type_of(pos.moved_piece(move)) == PAWN || pos.capture_stage(move)
        || pos.rule50_count() < 10)
        return false;
    if (pos.state()->pliesFromNull <= 6 || ss->ply < 20)
        return false;
    return move.from_sq() == (ss - 2)->currentMove.to_sq()
        && (ss - 2)->currentMove.from_sq() == (ss - 4)->currentMove.to_sq();
}

}  // namespace

Search::Worker::Worker(SharedState&                    sharedState,
                       std::unique_ptr<ISearchManager> sm,
                       size_t                          threadId,
                       NumaReplicatedAccessToken       token) :
    // Unpack the SharedState struct into member variables
    threadIdx(threadId),
    numaAccessToken(token),
    manager(std::move(sm)),
    options(sharedState.options),
    threads(sharedState.threads),
    tt(sharedState.tt),
    networks(sharedState.networks),
    refreshTable(networks[token]) {
    clear();
}

void Search::Worker::ensure_network_replicated() {
    // Access once to force lazy initialization.
    // We do this because we want to avoid initialization during search.
    (void) (networks[numaAccessToken]);
}

void Search::Worker::start_searching() {

    accumulatorStack.reset();

    // Non-main threads go directly to iterative_deepening()
    if (!is_mainthread())
    {
        iterative_deepening();
        return;
    }

    main_manager()->tm.init(limits, rootPos.side_to_move(), rootPos.game_ply(), options,
                            main_manager()->originalTimeAdjust);
    tt.new_search();

    if (rootMoves.empty())
    {
        rootMoves.emplace_back(Move::none());
        if (Distributed::is_root())
            main_manager()->updates.onUpdateNoMoves(
              {0, {rootPos.checkers() ? -VALUE_MATE : VALUE_DRAW, rootPos}});
    }
    else
    {
        threads.start_searching();  // start non-main threads
        iterative_deepening();      // main thread start searching
    }

    // When we reach the maximum depth, we can arrive here without a raise of
    // threads.stop. However, if we are pondering or in an infinite search,
    // the UCI protocol states that we shouldn't print the best move before the
    // GUI sends a "stop" or "ponderhit" command. We therefore simply wait here
    // until the GUI sends one of those commands.
    while (!threads.stop && (main_manager()->ponder || limits.infinite))
    {
        Distributed::signals_poll(threads);
    }  // Busy wait for a stop or a ponder reset

    // Stop the threads if not already stopped (also raise the stop if
    // "ponderhit" just reset threads.ponder)
    threads.stop = true;

    // Signal and synchronize all other ranks
    Distributed::signals_sync(threads);

    // Wait until all threads have finished
    threads.wait_for_search_finished();

    // When playing in 'nodes as time' mode, subtract the searched nodes from
    // the available ones before exiting.
    if (limits.npmsec)
        main_manager()->tm.advance_nodes_time(Distributed::nodes_searched(threads)
                                              - limits.inc[rootPos.side_to_move()]);

    Worker* bestThread = this;
    Skill   skill =
      Skill(options["Skill Level"], options["UCI_LimitStrength"] ? int(options["UCI_Elo"]) : 0);

    if (int(options["MultiPV"]) == 1 && !limits.depth && !limits.mate && !skill.enabled()
        && rootMoves[0].pv[0] != Move::none())
        bestThread = threads.get_best_thread()->worker.get();

    main_manager()->bestPreviousScore        = bestThread->rootMoves[0].score;
    main_manager()->bestPreviousAverageScore = bestThread->rootMoves[0].averageScore;

    Move bestMove   = bestThread->rootMoves[0].pv[0];
    Move ponderMove = Move::none();
    if (bestThread->rootMoves[0].pv.size() > 1
        || bestThread->rootMoves[0].extract_ponder_from_tt(tt, rootPos))
        ponderMove = bestThread->rootMoves[0].pv[1];

    // Temporarily switch out onUpdateFull to capture the PV information that we need,
    // so that we can exchange it through MPI. (We may end up not actually printing
    // it out.)
    auto oldOnUpdateFull = std::move(main_manager()->updates.onUpdateFull);
    std::vector<std::vector<char>> serializedInfo;  // One for each MultiPV.
    main_manager()->updates.onUpdateFull = [&](const InfoFull& info) {
        serializedInfo.push_back(info.serialize());
    };
    main_manager()->pv(*bestThread, threads, tt, bestThread->completedDepth);
    assert(!serializedInfo.empty());
    main_manager()->updates.onUpdateFull = std::move(oldOnUpdateFull);

    // Exchange info as needed
    Distributed::MoveInfo mi{bestMove.raw(), ponderMove.raw(), bestThread->completedDepth,
                             bestThread->rootMoves[0].score, Distributed::rank()};
    Distributed::pick_moves(mi, serializedInfo);

    main_manager()->bestPreviousScore = static_cast<Value>(mi.score);

    if (Distributed::is_root())
    {
        // Send again PV info if we have a new best thread/rank
        if (bestThread != this || mi.rank != 0)
        {
            for (const auto& serializedInfoOne : serializedInfo)
            {
                Search::InfoFull info = Search::InfoFull::unserialize(serializedInfoOne);
                main_manager()->updates.onUpdateFull(info);
            }
        }

        bestMove   = static_cast<Move>(mi.move);
        ponderMove = static_cast<Move>(mi.ponder);

        std::string ponder;
        if (ponderMove != Move::none())
            ponder = UCIEngine::move(ponderMove, rootPos.is_chess960());

        auto bestmove = UCIEngine::move(bestThread->rootMoves[0].pv[0], rootPos.is_chess960());
        main_manager()->updates.onBestmove(bestmove, ponder);
    }
}

// Main iterative deepening loop. It calls search()
// repeatedly with increasing depth until the allocated thinking time has been
// consumed, the user stops the search, or the maximum search depth is reached.
void Search::Worker::iterative_deepening() {

    SearchManager* mainThread = (is_mainthread() ? main_manager() : nullptr);

    Move pv[MAX_PLY + 1];

    Depth lastBestMoveDepth = 0;
    Value lastBestScore     = -VALUE_INFINITE;
    auto  lastBestPV        = std::vector{Move::none()};

    Value  alpha, beta;
    Value  bestValue     = -VALUE_INFINITE;
    Color  us            = rootPos.side_to_move();
    double timeReduction = 1, totBestMoveChanges = 0;
    int    delta, iterIdx                        = 0;

    // Allocate stack with extra size to allow access from (ss - 7) to (ss + 2):
    // (ss - 7) is needed for update_continuation_histories(ss - 1) which accesses (ss - 6),
    // (ss + 2) is needed for initialization of cutOffCnt.
    Stack  stack[MAX_PLY + 10] = {};
    Stack* ss                  = stack + 7;

    for (int i = 7; i > 0; --i)
    {
        (ss - i)->continuationHistory =
          &continuationHistory[0][0][NO_PIECE][0];  // Use as a sentinel
        (ss - i)->continuationCorrectionHistory = &continuationCorrectionHistory[NO_PIECE][0];
        (ss - i)->staticEval                    = VALUE_NONE;
    }

    for (int i = 0; i <= MAX_PLY + 2; ++i)
        (ss + i)->ply = i;

    ss->pv = pv;

    if (mainThread)
    {
        if (mainThread->bestPreviousScore == VALUE_INFINITE)
            mainThread->iterValue.fill(VALUE_ZERO);
        else
            mainThread->iterValue.fill(mainThread->bestPreviousScore);
    }

    size_t multiPV = size_t(options["MultiPV"]);
    Skill skill(options["Skill Level"], options["UCI_LimitStrength"] ? int(options["UCI_Elo"]) : 0);

    // When playing with strength handicap enable MultiPV search that we will
    // use behind-the-scenes to retrieve a set of possible moves.
    if (skill.enabled())
        multiPV = std::max(multiPV, size_t(4));

    multiPV = std::min(multiPV, rootMoves.size());

    int searchAgainCounter = 0;

    lowPlyHistory.fill(97);

    // Iterative deepening loop until requested to stop or the target depth is reached
    while (++rootDepth < MAX_PLY && !threads.stop
           && !(limits.depth && mainThread && Distributed::is_root() && rootDepth > limits.depth))
    {
        // Age out PV variability metric
        if (mainThread)
            totBestMoveChanges /= 2;

        // Save the last iteration's scores before the first PV line is searched and
        // all the move scores except the (new) PV are set to -VALUE_INFINITE.
        for (RootMove& rm : rootMoves)
            rm.previousScore = rm.score;

        size_t pvFirst = 0;
        pvLast         = 0;

        if (!threads.increaseDepth)
            searchAgainCounter++;

        // MultiPV loop. We perform a full root search for each PV line
        for (pvIdx = 0; pvIdx < multiPV; ++pvIdx)
        {
            if (pvIdx == pvLast)
            {
                pvFirst = pvLast;
                for (pvLast++; pvLast < rootMoves.size(); pvLast++)
                    if (rootMoves[pvLast].tbRank != rootMoves[pvFirst].tbRank)
                        break;
            }

            // Reset UCI info selDepth for each depth and each PV line
            selDepth = 0;

            // Reset aspiration window starting size
            delta     = 5 + threadIdx % 8 + std::abs(rootMoves[pvIdx].meanSquaredScore) / 9000;
            Value avg = rootMoves[pvIdx].averageScore;
            alpha     = std::max(avg - delta, -VALUE_INFINITE);
            beta      = std::min(avg + delta, VALUE_INFINITE);

            // Adjust optimism based on root move's averageScore
            optimism[us]  = 142 * avg / (std::abs(avg) + 91);
            optimism[~us] = -optimism[us];

            // Start with a small aspiration window and, in the case of a fail
            // high/low, re-search with a bigger window until we don't fail
            // high/low anymore.
            int failedHighCnt = 0;
            while (true)
            {
                // Adjust the effective depth searched, but ensure at least one
                // effective increment for every four searchAgain steps (see issue #2717).
                Depth adjustedDepth =
                  std::max(1, rootDepth - failedHighCnt - 3 * (searchAgainCounter + 1) / 4);
                rootDelta = beta - alpha;
                bestValue = search<Root>(rootPos, ss, alpha, beta, adjustedDepth, false);

                // Bring the best move to the front. It is critical that sorting
                // is done with a stable algorithm because all the values but the
                // first and eventually the new best one is set to -VALUE_INFINITE
                // and we want to keep the same order for all the moves except the
                // new PV that goes to the front. Note that in the case of MultiPV
                // search the already searched PV lines are preserved.
                std::stable_sort(rootMoves.begin() + pvIdx, rootMoves.begin() + pvLast);

                // If search has been stopped, we break immediately. Sorting is
                // safe because RootMoves is still valid, although it refers to
                // the previous iteration.
                if (threads.stop)
                    break;

                // When failing high/low give some update before a re-search. To avoid
                // excessive output that could hang GUIs like Fritz 19, only start
                // at nodes > 10M (rather than depth N, which can be reached quickly)
                if (Distributed::is_root() && mainThread && multiPV == 1
                    && (bestValue <= alpha || bestValue >= beta) && nodes > 10000000)
                {
                    main_manager()->pv(*this, threads, tt, rootDepth);
                    Distributed::cluster_info(threads, rootDepth, elapsed());
                }

                // In case of failing low/high increase aspiration window and re-search,
                // otherwise exit the loop.
                if (bestValue <= alpha)
                {
                    beta  = alpha;
                    alpha = std::max(bestValue - delta, -VALUE_INFINITE);

                    failedHighCnt = 0;
                    if (mainThread)
                        mainThread->stopOnPonderhit = false;
                }
                else if (bestValue >= beta)
                {
                    alpha = std::max(beta - delta, alpha);
                    beta  = std::min(bestValue + delta, VALUE_INFINITE);
                    ++failedHighCnt;
                }
                else
                    break;

                delta += delta / 3;

                assert(alpha >= -VALUE_INFINITE && beta <= VALUE_INFINITE);
            }

            // Sort the PV lines searched so far and update the GUI
            std::stable_sort(rootMoves.begin() + pvFirst, rootMoves.begin() + pvIdx + 1);

            if (Distributed::is_root() && mainThread
                && (threads.stop || pvIdx + 1 == multiPV || nodes > 10000000)
                // A thread that aborted search can have mated-in/TB-loss PV and
                // score that cannot be trusted, i.e. it can be delayed or refuted
                // if we would have had time to fully search other root-moves. Thus
                // we suppress this output and below pick a proven score/PV for this
                // thread (from the previous iteration).
                && !(threads.abortedSearch && is_loss(rootMoves[0].uciScore)))
            {
                main_manager()->pv(*this, threads, tt, rootDepth);
                Distributed::cluster_info(threads, rootDepth, elapsed() + 1);
            }

            if (threads.stop)
                break;
        }

        if (!threads.stop)
            completedDepth = rootDepth;

        // We make sure not to pick an unproven mated-in score,
        // in case this thread prematurely stopped search (aborted-search).
        if (threads.abortedSearch && rootMoves[0].score != -VALUE_INFINITE
            && is_loss(rootMoves[0].score))
        {
            // Bring the last best move to the front for best thread selection.
            Utility::move_to_front(rootMoves, [&lastBestPV = std::as_const(lastBestPV)](
                                                const auto& rm) { return rm == lastBestPV[0]; });
            rootMoves[0].pv    = lastBestPV;
            rootMoves[0].score = rootMoves[0].uciScore = lastBestScore;
        }
        else if (rootMoves[0].pv[0] != lastBestPV[0])
        {
            lastBestPV        = rootMoves[0].pv;
            lastBestScore     = rootMoves[0].score;
            lastBestMoveDepth = rootDepth;
        }

        if (!mainThread)
            continue;

        // Have we found a "mate in x"?
        if (limits.mate && rootMoves[0].score == rootMoves[0].uciScore
            && ((rootMoves[0].score >= VALUE_MATE_IN_MAX_PLY
                 && VALUE_MATE - rootMoves[0].score <= 2 * limits.mate)
                || (rootMoves[0].score != -VALUE_INFINITE
                    && rootMoves[0].score <= VALUE_MATED_IN_MAX_PLY
                    && VALUE_MATE + rootMoves[0].score <= 2 * limits.mate)))
            threads.stop = true;

        // If the skill level is enabled and time is up, pick a sub-optimal best move
        if (skill.enabled() && skill.time_to_pick(rootDepth))
            skill.pick_best(rootMoves, multiPV);

        // Use part of the gained time from a previous stable move for the current move
        for (auto&& th : threads)
        {
            totBestMoveChanges += th->worker->bestMoveChanges;
            th->worker->bestMoveChanges = 0;
        }

        // Do we have time for the next iteration? Can we stop searching now?
        if (limits.use_time_management() && !threads.stop && !mainThread->stopOnPonderhit)
        {
            uint64_t nodesEffort =
              rootMoves[0].effort * 100000 / std::max(size_t(1), size_t(nodes));

            double fallingEval = (11.85 + 2.24 * (mainThread->bestPreviousAverageScore - bestValue)
                                  + 0.93 * (mainThread->iterValue[iterIdx] - bestValue))
                               / 100.0;
            fallingEval = std::clamp(fallingEval, 0.57, 1.70);

            // If the bestMove is stable over several iterations, reduce time accordingly
            double k      = 0.51;
            double center = lastBestMoveDepth + 12.15;

            timeReduction = 0.66 + 0.85 / (0.98 + std::exp(-k * (completedDepth - center)));

            double reduction = (1.43 + mainThread->previousTimeReduction) / (2.28 * timeReduction);

            double bestMoveInstability = 1.02 + 2.14 * totBestMoveChanges / threads.size();

            double highBestMoveEffort = nodesEffort >= 93340 ? 0.76 : 1.0;

            double totalTime = mainThread->tm.optimum() * fallingEval * reduction
                             * bestMoveInstability * highBestMoveEffort;

            // Cap used time in case of a single legal move for a better viewer experience
            if (rootMoves.size() == 1)
                totalTime = std::min(502.0, totalTime);

            auto elapsedTime = elapsed();

            // Stop the search if we have exceeded the totalTime or maximum
            if (elapsedTime > std::min(totalTime, double(mainThread->tm.maximum())))
            {
                // If we are allowed to ponder do not stop the search now but
                // keep pondering until the GUI sends "ponderhit" or "stop".
                if (mainThread->ponder)
                    mainThread->stopOnPonderhit = true;
                else
                    threads.stop = true;
            }
            else
                threads.increaseDepth = mainThread->ponder || elapsedTime <= totalTime * 0.50;
        }

        mainThread->iterValue[iterIdx] = bestValue;
        iterIdx                        = (iterIdx + 1) & 3;
    }

    if (!mainThread)
        return;

    mainThread->previousTimeReduction = timeReduction;

    // If the skill level is enabled, swap the best PV line with the sub-optimal one
    if (skill.enabled())
        std::swap(rootMoves[0],
                  *std::find(rootMoves.begin(), rootMoves.end(),
                             skill.best ? skill.best : skill.pick_best(rootMoves, multiPV)));
}


void Search::Worker::do_move(Position& pos, const Move move, StateInfo& st, Stack* const ss) {
    do_move(pos, move, st, pos.gives_check(move), ss);
}

void Search::Worker::do_move(
  Position& pos, const Move move, StateInfo& st, const bool givesCheck, Stack* const ss) {
    bool capture = pos.capture_stage(move);
    // Preferable over fetch_add to avoid locking instructions
    nodes.store(nodes.load(std::memory_order_relaxed) + 1, std::memory_order_relaxed);

    auto [dirtyPiece, dirtyThreats] = accumulatorStack.push();
    pos.do_move(move, st, givesCheck, dirtyPiece, dirtyThreats, &tt);

    if (ss != nullptr)
    {
        ss->currentMove = move;
        ss->continuationHistory =
          &continuationHistory[ss->inCheck][capture][dirtyPiece.pc][move.to_sq()];
        ss->continuationCorrectionHistory =
          &continuationCorrectionHistory[dirtyPiece.pc][move.to_sq()];
    }
}

void Search::Worker::do_null_move(Position& pos, StateInfo& st, Stack* const ss) {
    pos.do_null_move(st, tt);
    ss->currentMove                   = Move::null();
    ss->continuationHistory           = &continuationHistory[0][0][NO_PIECE][0];
    ss->continuationCorrectionHistory = &continuationCorrectionHistory[NO_PIECE][0];
}

void Search::Worker::undo_move(Position& pos, const Move move) {
    pos.undo_move(move);
    accumulatorStack.pop();
}

void Search::Worker::undo_null_move(Position& pos) { pos.undo_null_move(); }


// Reset histories, usually before a new game
void Search::Worker::clear() {
    mainHistory.fill(68);
    captureHistory.fill(-689);
    pawnHistory.fill(-1238);
    pawnCorrectionHistory.fill(5);
    minorPieceCorrectionHistory.fill(0);
    nonPawnCorrectionHistory.fill(0);

    ttMoveHistory = 0;

    for (auto& to : continuationCorrectionHistory)
        for (auto& h : to)
            h.fill(8);

    for (bool inCheck : {false, true})
        for (StatsType c : {NoCaptures, Captures})
            for (auto& to : continuationHistory[inCheck][c])
                for (auto& h : to)
                    h.fill(-529);

    for (size_t i = 1; i < reductions.size(); ++i)
        reductions[i] = int(2747 / 128.0 * std::log(i));

    refreshTable.clear(networks[numaAccessToken]);
}


// Main search function for both PV and non-PV nodes
template<NodeType nodeType>
Value Search::Worker::search(
  Position& pos, Stack* ss, Value alpha, Value beta, Depth depth, bool cutNode) {

    constexpr bool PvNode   = nodeType != NonPV;
    constexpr bool rootNode = nodeType == Root;
    const bool     allNode  = !(PvNode || cutNode);

    // Dive into quiescence search when the depth reaches zero
    if (depth <= 0)
        return qsearch<PvNode ? PV : NonPV>(pos, ss, alpha, beta);

    // Limit the depth if extensions made it too large
    depth = std::min(depth, MAX_PLY - 1);

    // Check if we have an upcoming move that draws by repetition
    if (!rootNode && alpha < VALUE_DRAW && pos.upcoming_repetition(ss->ply))
    {
        alpha = value_draw(nodes);
        if (alpha >= beta)
            return alpha;
    }

    assert(-VALUE_INFINITE <= alpha && alpha < beta && beta <= VALUE_INFINITE);
    assert(PvNode || (alpha == beta - 1));
    assert(0 < depth && depth < MAX_PLY);
    assert(!(PvNode && cutNode));

    Move      pv[MAX_PLY + 1];
    StateInfo st;

    Key   posKey;
    Move  move, excludedMove, bestMove;
    Depth extension, newDepth;
    Value bestValue, value, eval, maxValue, probCutBeta;
    bool  givesCheck, improving, priorCapture, opponentWorsening;
    bool  capture, ttCapture;
    int   priorReduction;
    Piece movedPiece;

    SearchedList capturesSearched;
    SearchedList quietsSearched;

    // Step 1. Initialize node
    ss->inCheck   = pos.checkers();
    priorCapture  = pos.captured_piece();
    Color us      = pos.side_to_move();
    ss->moveCount = 0;
    bestValue     = -VALUE_INFINITE;
    maxValue      = VALUE_INFINITE;

    // Check for the available remaining time
    if (is_mainthread())
        main_manager()->check_time(*this);

    // Used to send selDepth info to GUI (selDepth counts from 1, ply from 0)
    if (PvNode && selDepth < ss->ply + 1)
        selDepth = ss->ply + 1;

    if (!rootNode)
    {
        // Step 2. Check for aborted search and immediate draw
        if (threads.stop.load(std::memory_order_relaxed) || pos.is_draw(ss->ply)
            || ss->ply >= MAX_PLY)
            return (ss->ply >= MAX_PLY && !ss->inCheck) ? evaluate(pos) : value_draw(nodes);

        // Step 3. Mate distance pruning. Even if we mate at the next move our score
        // would be at best mate_in(ss->ply + 1), but if alpha is already bigger because
        // a shorter mate was found upward in the tree then there is no need to search
        // because we will never beat the current alpha. Same logic but with reversed
        // signs apply also in the opposite condition of being mated instead of giving
        // mate. In this case, return a fail-high score.
        alpha = std::max(mated_in(ss->ply), alpha);
        beta  = std::min(mate_in(ss->ply + 1), beta);
        if (alpha >= beta)
            return alpha;
    }

    assert(0 <= ss->ply && ss->ply < MAX_PLY);

    Square prevSq  = ((ss - 1)->currentMove).is_ok() ? ((ss - 1)->currentMove).to_sq() : SQ_NONE;
    bestMove       = Move::none();
    priorReduction = (ss - 1)->reduction;
    (ss - 1)->reduction = 0;
    ss->statScore       = 0;
    (ss + 2)->cutoffCnt = 0;

    // Step 4. Transposition table lookup
    excludedMove                   = ss->excludedMove;
    posKey                         = pos.key();
    auto [ttHit, ttData, ttWriter] = tt.probe(posKey);
    // Need further processing of the saved data
    ss->ttHit    = ttHit;
    ttData.move  = rootNode ? rootMoves[pvIdx].pv[0] : ttHit ? ttData.move : Move::none();
    ttData.value = ttHit ? value_from_tt(ttData.value, ss->ply, pos.rule50_count()) : VALUE_NONE;
    ss->ttPv     = excludedMove ? ss->ttPv : PvNode || (ttHit && ttData.is_pv);
    ttCapture    = ttData.move && pos.capture_stage(ttData.move);

    // At this point, if excluded, skip straight to step 6, static eval. However,
    // to save indentation, we list the condition in all code between here and there.

    // Step 6. Static evaluation of the position
    Value      unadjustedStaticEval = VALUE_NONE;
    const auto correctionValue      = correction_value(*this, pos, ss);
    if (ss->inCheck)
    {
        // Skip early pruning when in check
        ss->staticEval = eval = (ss - 2)->staticEval;
        improving             = false;
    }
    else if (excludedMove)
        unadjustedStaticEval = eval = ss->staticEval;
    else if (ss->ttHit)
    {
        // Never assume anything about values stored in TT
        unadjustedStaticEval = ttData.eval;
        if (!is_valid(unadjustedStaticEval))
            unadjustedStaticEval = evaluate(pos);

        ss->staticEval = eval = to_corrected_static_eval(unadjustedStaticEval, correctionValue);

        // ttValue can be used as a better position evaluation
        if (is_valid(ttData.value)
            && (ttData.bound & (ttData.value > eval ? BOUND_LOWER : BOUND_UPPER)))
            eval = ttData.value;
    }
    else
    {
        unadjustedStaticEval = evaluate(pos);
        ss->staticEval = eval = to_corrected_static_eval(unadjustedStaticEval, correctionValue);

        // Static evaluation is saved as it was before adjustment by correction history
        ttWriter.write(posKey, VALUE_NONE, ss->ttPv, BOUND_NONE, DEPTH_UNSEARCHED, Move::none(),
                       unadjustedStaticEval, tt.generation());
    }

    // Set up the improving flag, which is true if current static evaluation is
    // bigger than the previous static evaluation at our turn (if we were in
    // check at our previous move we go back until we weren't in check) and is
    // false otherwise. The improving flag is used in various pruning heuristics.
    // Similarly, opponentWorsening is true if our static evaluation is better
    // for us than at the last ply.
    improving         = ss->staticEval > (ss - 2)->staticEval;
    opponentWorsening = ss->staticEval > -(ss - 1)->staticEval;

    // Hindsight adjustment of reductions based on static evaluation difference.
    if (priorReduction >= 3 && !opponentWorsening)
        depth++;
    if (priorReduction >= 2 && depth >= 2 && ss->staticEval + (ss - 1)->staticEval > 173)
        depth--;

    // At non-PV nodes we check for an early TT cutoff
    if (!PvNode && !excludedMove && ttData.depth > depth - (ttData.value <= beta)
        && is_valid(ttData.value)  // Can happen when !ttHit or when access race in probe()
        && (ttData.bound & (ttData.value >= beta ? BOUND_LOWER : BOUND_UPPER))
        && (cutNode == (ttData.value >= beta) || depth > 5))
    {
        // If ttMove is quiet, update move sorting heuristics on TT hit
        if (ttData.move && ttData.value >= beta)
        {
            // Bonus for a quiet ttMove that fails high
            if (!ttCapture)
                update_quiet_histories(pos, ss, *this, ttData.move,
                                       std::min(132 * depth - 72, 985));

            // Extra penalty for early quiet moves of the previous ply
            if (prevSq != SQ_NONE && (ss - 1)->moveCount < 4 && !priorCapture)
                update_continuation_histories(ss - 1, pos.piece_on(prevSq), prevSq, -2060);
        }

        // Partial workaround for the graph history interaction problem
        // For high rule50 counts don't produce transposition table cutoffs.
        if (pos.rule50_count() < 96)
        {
            if (depth >= 8 && ttData.move && pos.pseudo_legal(ttData.move) && pos.legal(ttData.move)
                && !is_decisive(ttData.value))
            {
                pos.do_move(ttData.move, st);
                Key nextPosKey                             = pos.key();
                auto [ttHitNext, ttDataNext, ttWriterNext] = tt.probe(nextPosKey);
                pos.undo_move(ttData.move);

                // Check that the ttValue after the tt move would also trigger a cutoff
                if (!is_valid(ttDataNext.value))
                    return ttData.value;

                if ((ttData.value >= beta) == (-ttDataNext.value >= beta))
                    return ttData.value;
            }
            else
                return ttData.value;
        }
    }

    // Step 5. Tablebases probe
    if (!rootNode && !excludedMove && tbConfig.cardinality)
    {
        int piecesCount = pos.count<ALL_PIECES>();

        if (piecesCount <= tbConfig.cardinality
            && (piecesCount < tbConfig.cardinality || depth >= tbConfig.probeDepth)
            && pos.rule50_count() == 0 && !pos.can_castle(ANY_CASTLING))
        {
            TB::ProbeState err;
            TB::WDLScore   wdl = Tablebases::probe_wdl(pos, &err);

            // Force check of time on the next occasion
            if (is_mainthread())
                main_manager()->callsCnt = 0;

            if (err != TB::ProbeState::FAIL)
            {
                // Preferable over fetch_add to avoid locking instructions
                tbHits.store(tbHits.load(std::memory_order_relaxed) + 1, std::memory_order_relaxed);

                int drawScore = tbConfig.useRule50 ? 1 : 0;

                Value tbValue = VALUE_TB - ss->ply;

                // Use the range VALUE_TB to VALUE_TB_WIN_IN_MAX_PLY to score
                value = wdl < -drawScore ? -tbValue
                      : wdl > drawScore  ? tbValue
                                         : VALUE_DRAW + 2 * wdl * drawScore;

                Bound b = wdl < -drawScore ? BOUND_UPPER
                        : wdl > drawScore  ? BOUND_LOWER
                                           : BOUND_EXACT;

                if (b == BOUND_EXACT || (b == BOUND_LOWER ? value >= beta : value <= alpha))
                {
                    Distributed::save(
                      tt, threads, this, ttWriter, posKey, value_to_tt(value, ss->ply), ss->ttPv, b,
                      std::min(MAX_PLY - 1, depth + 6), Move::none(), VALUE_NONE, tt.generation());

                    return value;
                }

                if (PvNode)
                {
                    if (b == BOUND_LOWER)
                        bestValue = value, alpha = std::max(alpha, bestValue);
                    else
                        maxValue = value;
                }
            }
        }
    }

    if (ss->inCheck)
        goto moves_loop;
<<<<<<< HEAD
    }
    else if (excludedMove)
        unadjustedStaticEval = eval = ss->staticEval;
    else if (ss->ttHit)
    {
        // Never assume anything about values stored in TT
        unadjustedStaticEval = ttData.eval;
        if (!is_valid(unadjustedStaticEval))
            unadjustedStaticEval = evaluate(pos);

        ss->staticEval = eval = to_corrected_static_eval(unadjustedStaticEval, correctionValue);

        // ttValue can be used as a better position evaluation
        if (is_valid(ttData.value)
            && (ttData.bound & (ttData.value > eval ? BOUND_LOWER : BOUND_UPPER)))
            eval = ttData.value;
    }
    else
    {
        unadjustedStaticEval = evaluate(pos);
        ss->staticEval = eval = to_corrected_static_eval(unadjustedStaticEval, correctionValue);

        // Static evaluation is saved as it was before adjustment by correction history
        Distributed::save(tt, threads, this, ttWriter, posKey, VALUE_NONE, ss->ttPv, BOUND_NONE,
                          DEPTH_UNSEARCHED, Move::none(), unadjustedStaticEval, tt.generation());
    }
=======
>>>>>>> 5297ba0a

    // Use static evaluation difference to improve quiet move ordering
    if (((ss - 1)->currentMove).is_ok() && !(ss - 1)->inCheck && !priorCapture)
    {
        int evalDiff = std::clamp(-int((ss - 1)->staticEval + ss->staticEval), -209, 167) + 59;
        mainHistory[~us][((ss - 1)->currentMove).raw()] << evalDiff * 9;
        if (!ttHit && type_of(pos.piece_on(prevSq)) != PAWN
            && ((ss - 1)->currentMove).type_of() != PROMOTION)
            pawnHistory[pawn_history_index(pos)][pos.piece_on(prevSq)][prevSq] << evalDiff * 13;
    }


    // Step 7. Razoring
    // If eval is really low, skip search entirely and return the qsearch value.
    // For PvNodes, we must have a guard against mates being returned.
    if (!PvNode && eval < alpha - 485 - 281 * depth * depth)
        return qsearch<NonPV>(pos, ss, alpha, beta);

    // Step 8. Futility pruning: child node
    // The depth condition is important for mate finding.
    {
        auto futility_margin = [&](Depth d) {
            Value futilityMult = 76 - 23 * !ss->ttHit;

            return futilityMult * d                               //
                 - 2474 * improving * futilityMult / 1024         //
                 - 331 * opponentWorsening * futilityMult / 1024  //
                 + std::abs(correctionValue) / 174665;
        };

        if (!ss->ttPv && depth < 14 && eval - futility_margin(depth) >= beta && eval >= beta
            && (!ttData.move || ttCapture) && !is_loss(beta) && !is_win(eval))
            return (2 * beta + eval) / 3;
    }

    // Step 9. Null move search with verification search
    if (cutNode && ss->staticEval >= beta - 18 * depth + 350 && !excludedMove
        && pos.non_pawn_material(us) && ss->ply >= nmpMinPly && !is_loss(beta))
    {
        assert((ss - 1)->currentMove != Move::null());

        // Null move dynamic reduction based on depth
        Depth R = 7 + depth / 3;
        do_null_move(pos, st, ss);

        Value nullValue = -search<NonPV>(pos, ss + 1, -beta, -beta + 1, depth - R, false);

        undo_null_move(pos);

        // Do not return unproven mate or TB scores
        if (nullValue >= beta && !is_win(nullValue))
        {
            if (nmpMinPly || depth < 16)
                return nullValue;

            assert(!nmpMinPly);  // Recursive verification is not allowed

            // Do verification search at high depths, with null move pruning disabled
            // until ply exceeds nmpMinPly.
            nmpMinPly = ss->ply + 3 * (depth - R) / 4;

            Value v = search<NonPV>(pos, ss, beta - 1, beta, depth - R, false);

            nmpMinPly = 0;

            if (v >= beta)
                return nullValue;
        }
    }

    improving |= ss->staticEval >= beta;

    // Step 10. Internal iterative reductions
    // At sufficient depth, reduce depth for PV/Cut nodes without a TTMove.
    // (*Scaler) Making IIR more aggressive scales poorly.
    if (!allNode && depth >= 6 && !ttData.move && priorReduction <= 3)
        depth--;

    // Step 11. ProbCut
    // If we have a good enough capture (or queen promotion) and a reduced search
    // returns a value much above beta, we can (almost) safely prune the previous move.
    probCutBeta = beta + 235 - 63 * improving;
    if (depth >= 3
        && !is_decisive(beta)
        // If value from transposition table is lower than probCutBeta, don't attempt
        // probCut there
        && !(is_valid(ttData.value) && ttData.value < probCutBeta))
    {
        assert(probCutBeta < VALUE_INFINITE && probCutBeta > beta);

        MovePicker mp(pos, ttData.move, probCutBeta - ss->staticEval, &captureHistory);
        Depth      probCutDepth = std::clamp(depth - 5 - (ss->staticEval - beta) / 315, 0, depth);

        while ((move = mp.next_move()) != Move::none())
        {
            assert(move.is_ok());

            if (move == excludedMove || !pos.legal(move))
                continue;

            assert(pos.capture_stage(move));

            do_move(pos, move, st, ss);

            // Perform a preliminary qsearch to verify that the move holds
            value = -qsearch<NonPV>(pos, ss + 1, -probCutBeta, -probCutBeta + 1);

            // If the qsearch held, perform the regular search
            if (value >= probCutBeta && probCutDepth > 0)
                value = -search<NonPV>(pos, ss + 1, -probCutBeta, -probCutBeta + 1, probCutDepth,
                                       !cutNode);

            undo_move(pos, move);

            if (value >= probCutBeta)
            {
                // Save ProbCut data into transposition table
                Distributed::save(tt, threads, this, ttWriter, posKey, value_to_tt(value, ss->ply),
                                  ss->ttPv, BOUND_LOWER, probCutDepth + 1, move,
                                  unadjustedStaticEval, tt.generation());

                if (!is_decisive(value))
                    return value - (probCutBeta - beta);
            }
        }
    }

moves_loop:  // When in check, search starts here

    // Step 12. A small Probcut idea
    probCutBeta = beta + 418;
    if ((ttData.bound & BOUND_LOWER) && ttData.depth >= depth - 4 && ttData.value >= probCutBeta
        && !is_decisive(beta) && is_valid(ttData.value) && !is_decisive(ttData.value))
        return probCutBeta;

    const PieceToHistory* contHist[] = {
      (ss - 1)->continuationHistory, (ss - 2)->continuationHistory, (ss - 3)->continuationHistory,
      (ss - 4)->continuationHistory, (ss - 5)->continuationHistory, (ss - 6)->continuationHistory};


    MovePicker mp(pos, ttData.move, depth, &mainHistory, &lowPlyHistory, &captureHistory, contHist,
                  &pawnHistory, ss->ply);

    value = bestValue;

    int moveCount = 0;

    // Step 13. Loop through all pseudo-legal moves until no moves remain
    // or a beta cutoff occurs.
    while ((move = mp.next_move()) != Move::none())
    {
        assert(move.is_ok());

        if (move == excludedMove)
            continue;

        // Check for legality
        if (!pos.legal(move))
            continue;

        // At root obey the "searchmoves" option and skip moves not listed in Root
        // Move List. In MultiPV mode we also skip PV moves that have been already
        // searched and those of lower "TB rank" if we are in a TB root position.
        if (rootNode && !std::count(rootMoves.begin() + pvIdx, rootMoves.begin() + pvLast, move))
            continue;

        ss->moveCount = ++moveCount;

        if (rootNode && Distributed::is_root() && is_mainthread() && nodes > 10000000)
        {
            main_manager()->updates.onIter(
              {depth, UCIEngine::move(move, pos.is_chess960()), moveCount + pvIdx});
        }
        if (PvNode)
            (ss + 1)->pv = nullptr;

        extension  = 0;
        capture    = pos.capture_stage(move);
        movedPiece = pos.moved_piece(move);
        givesCheck = pos.gives_check(move);

        // Calculate new depth for this move
        newDepth = depth - 1;

        int delta = beta - alpha;

        Depth r = reduction(improving, depth, moveCount, delta);

        // Increase reduction for ttPv nodes (*Scaler)
        // Larger values scale well
        if (ss->ttPv)
            r += 946;

        // Step 14. Pruning at shallow depths.
        // Depth conditions are important for mate finding.
        if (!rootNode && pos.non_pawn_material(us) && !is_loss(bestValue))
        {
            // Skip quiet moves if movecount exceeds our FutilityMoveCount threshold
            if (moveCount >= (3 + depth * depth) / (2 - improving))
                mp.skip_quiet_moves();

            // Reduced depth of the next LMR search
            int lmrDepth = newDepth - r / 1024;

            if (capture || givesCheck)
            {
                Piece capturedPiece = pos.piece_on(move.to_sq());
                int   captHist = captureHistory[movedPiece][move.to_sq()][type_of(capturedPiece)];

                // Futility pruning for captures
                if (!givesCheck && lmrDepth < 7)
                {
                    Value futilityValue = ss->staticEval + 232 + 217 * lmrDepth
                                        + PieceValue[capturedPiece] + 131 * captHist / 1024;

                    if (futilityValue <= alpha)
                        continue;
                }

                // SEE based pruning for captures and checks
                // Avoid pruning sacrifices of our last piece for stalemate
                int margin = std::max(166 * depth + captHist / 29, 0);
                if ((alpha >= VALUE_DRAW || pos.non_pawn_material(us) != PieceValue[movedPiece])
                    && !pos.see_ge(move, -margin))
                    continue;
            }
            else
            {
                int history = (*contHist[0])[movedPiece][move.to_sq()]
                            + (*contHist[1])[movedPiece][move.to_sq()]
                            + pawnHistory[pawn_history_index(pos)][movedPiece][move.to_sq()];

                // Continuation history based pruning
                if (history < -4083 * depth)
                    continue;

                history += 69 * mainHistory[us][move.raw()] / 32;

                // (*Scaler): Generally, lower divisors scales well
                lmrDepth += history / 3208;

                Value futilityValue = ss->staticEval + 42 + 161 * !bestMove + 127 * lmrDepth
                                    + 85 * (ss->staticEval > alpha);

                // Futility pruning: parent node
                // (*Scaler): Generally, more frequent futility pruning
                // scales well
                if (!ss->inCheck && lmrDepth < 13 && futilityValue <= alpha)
                {
                    if (bestValue <= futilityValue && !is_decisive(bestValue)
                        && !is_win(futilityValue))
                        bestValue = futilityValue;
                    continue;
                }

                lmrDepth = std::max(lmrDepth, 0);

                // Prune moves with negative SEE
                if (!pos.see_ge(move, -25 * lmrDepth * lmrDepth))
                    continue;
            }
        }

        // Step 15. Extensions
        // Singular extension search. If all moves but one
        // fail low on a search of (alpha-s, beta-s), and just one fails high on
        // (alpha, beta), then that move is singular and should be extended. To
        // verify this we do a reduced search on the position excluding the ttMove
        // and if the result is lower than ttValue minus a margin, then we will
        // extend the ttMove. Recursive singular search is avoided.

        // (*Scaler) Generally, higher singularBeta (i.e closer to ttValue)
        // and lower extension margins scale well.
        if (!rootNode && move == ttData.move && !excludedMove && depth >= 6 + ss->ttPv
            && is_valid(ttData.value) && !is_decisive(ttData.value) && (ttData.bound & BOUND_LOWER)
            && ttData.depth >= depth - 3 && !isShuffling(move, ss, pos))
        {
            Value singularBeta  = ttData.value - (53 + 75 * (ss->ttPv && !PvNode)) * depth / 60;
            Depth singularDepth = newDepth / 2;

            ss->excludedMove = move;
            value = search<NonPV>(pos, ss, singularBeta - 1, singularBeta, singularDepth, cutNode);
            ss->excludedMove = Move::none();

            if (value < singularBeta)
            {
                int corrValAdj   = std::abs(correctionValue) / 230673;
                int doubleMargin = -4 + 199 * PvNode - 201 * !ttCapture - corrValAdj
                                 - 897 * ttMoveHistory / 127649 - (ss->ply > rootDepth) * 42;
                int tripleMargin = 73 + 302 * PvNode - 248 * !ttCapture + 90 * ss->ttPv - corrValAdj
                                 - (ss->ply * 2 > rootDepth * 3) * 50;

                extension =
                  1 + (value < singularBeta - doubleMargin) + (value < singularBeta - tripleMargin);

                depth++;
            }

            // Multi-cut pruning
            // Our ttMove is assumed to fail high based on the bound of the TT entry,
            // and if after excluding the ttMove with a reduced search we fail high
            // over the original beta, we assume this expected cut-node is not
            // singular (multiple moves fail high), and we can prune the whole
            // subtree by returning a softbound.
            else if (value >= beta && !is_decisive(value))
            {
                ttMoveHistory << std::max(-400 - 100 * depth, -4000);
                return value;
            }

            // Negative extensions
            // If other moves failed high over (ttValue - margin) without the
            // ttMove on a reduced search, but we cannot do multi-cut because
            // (ttValue - margin) is lower than the original beta, we do not know
            // if the ttMove is singular or can do a multi-cut, so we reduce the
            // ttMove in favor of other moves based on some conditions:

            // If the ttMove is assumed to fail high over current beta
            else if (ttData.value >= beta)
                extension = -3;

            // If we are on a cutNode but the ttMove is not assumed to fail high
            // over current beta
            else if (cutNode)
                extension = -2;
        }

        // Step 16. Make the move
        do_move(pos, move, st, givesCheck, ss);

        // Add extension to new depth
        newDepth += extension;
        uint64_t nodeCount = rootNode ? uint64_t(nodes) : 0;

        // Decrease reduction for PvNodes (*Scaler)
        if (ss->ttPv)
            r -= 2719 + PvNode * 983 + (ttData.value > alpha) * 922
               + (ttData.depth >= depth) * (934 + cutNode * 1011);

        r += 714;  // Base reduction offset to compensate for other tweaks
        r -= moveCount * 73;
        r -= std::abs(correctionValue) / 30370;

        // Increase reduction for cut nodes
        if (cutNode)
            r += 3372 + 997 * !ttData.move;

        // Increase reduction if ttMove is a capture
        if (ttCapture)
            r += 1119;

        // Increase reduction if next ply has a lot of fail high
        if ((ss + 1)->cutoffCnt > 2)
            r += 991 + allNode * 923;

        // For first picked move (ttMove) reduce reduction
        if (move == ttData.move)
            r -= 2151;

        if (capture)
            ss->statScore = 868 * int(PieceValue[pos.captured_piece()]) / 128
                          + captureHistory[movedPiece][move.to_sq()][type_of(pos.captured_piece())];
        else
            ss->statScore = 2 * mainHistory[us][move.raw()]
                          + (*contHist[0])[movedPiece][move.to_sq()]
                          + (*contHist[1])[movedPiece][move.to_sq()];

        // Decrease/increase reduction for moves with a good/bad history
        r -= ss->statScore * 850 / 8192;

        // Step 17. Late moves reduction / extension (LMR)
        if (depth >= 2 && moveCount > 1)
        {
            // In general we want to cap the LMR depth search at newDepth, but when
            // reduction is negative, we allow this move a limited search extension
            // beyond the first move depth.
            // To prevent problems when the max value is less than the min value,
            // std::clamp has been replaced by a more robust implementation.
            Depth d = std::max(1, std::min(newDepth - r / 1024, newDepth + 2)) + PvNode;

            ss->reduction = newDepth - d;
            value         = -search<NonPV>(pos, ss + 1, -(alpha + 1), -alpha, d, true);
            ss->reduction = 0;

            // Do a full-depth search when reduced LMR search fails high
            // (*Scaler) Shallower searches here don't scale well
            if (value > alpha)
            {
                // Adjust full-depth search based on LMR results - if the result was
                // good enough search deeper, if it was bad enough search shallower.
                const bool doDeeperSearch = d < newDepth && value > (bestValue + 43 + 2 * newDepth);
                const bool doShallowerSearch = value < bestValue + 9;

                newDepth += doDeeperSearch - doShallowerSearch;

                if (newDepth > d)
                    value = -search<NonPV>(pos, ss + 1, -(alpha + 1), -alpha, newDepth, !cutNode);

                // Post LMR continuation history updates
                update_continuation_histories(ss, movedPiece, move.to_sq(), 1365);
            }
        }

        // Step 18. Full-depth search when LMR is skipped
        else if (!PvNode || moveCount > 1)
        {
            // Increase reduction if ttMove is not present
            if (!ttData.move)
                r += 1140;

            // Note that if expected reduction is high, we reduce search depth here
            value = -search<NonPV>(pos, ss + 1, -(alpha + 1), -alpha,
                                   newDepth - (r > 3957) - (r > 5654 && newDepth > 2), !cutNode);
        }

        // For PV nodes only, do a full PV search on the first move or after a fail high,
        // otherwise let the parent node fail low with value <= alpha and try another move.
        if (PvNode && (moveCount == 1 || value > alpha))
        {
            (ss + 1)->pv    = pv;
            (ss + 1)->pv[0] = Move::none();

            // Extend move from transposition table if we are about to dive into qsearch.
            // decisive score handling improves mate finding and retrograde analysis.
            if (move == ttData.move
                && ((is_valid(ttData.value) && is_decisive(ttData.value) && ttData.depth > 0)
                    || (ttData.depth > 1 && rootDepth > 8)))
                newDepth = std::max(newDepth, 1);

            value = -search<PV>(pos, ss + 1, -beta, -alpha, newDepth, false);
        }

        // Step 19. Undo move
        undo_move(pos, move);

        assert(value > -VALUE_INFINITE && value < VALUE_INFINITE);

        // Step 20. Check for a new best move
        // Finished searching the move. If a stop occurred, the return value of
        // the search cannot be trusted, and we return immediately without updating
        // best move, principal variation nor transposition table.
        if (threads.stop.load(std::memory_order_relaxed))
            return VALUE_ZERO;

        if (rootNode)
        {
            RootMove& rm = *std::find(rootMoves.begin(), rootMoves.end(), move);

            rm.effort += nodes - nodeCount;

            rm.averageScore =
              rm.averageScore != -VALUE_INFINITE ? (value + rm.averageScore) / 2 : value;

            rm.meanSquaredScore = rm.meanSquaredScore != -VALUE_INFINITE * VALUE_INFINITE
                                  ? (value * std::abs(value) + rm.meanSquaredScore) / 2
                                  : value * std::abs(value);

            // PV move or new best move?
            if (moveCount == 1 || value > alpha)
            {
                rm.score = rm.uciScore = value;
                rm.selDepth            = selDepth;
                rm.scoreLowerbound = rm.scoreUpperbound = false;

                if (value >= beta)
                {
                    rm.scoreLowerbound = true;
                    rm.uciScore        = beta;
                }
                else if (value <= alpha)
                {
                    rm.scoreUpperbound = true;
                    rm.uciScore        = alpha;
                }

                rm.pv.resize(1);

                assert((ss + 1)->pv);

                for (Move* m = (ss + 1)->pv; *m != Move::none(); ++m)
                    rm.pv.push_back(*m);

                // We record how often the best move has been changed in each iteration.
                // This information is used for time management. In MultiPV mode,
                // we must take care to only do this for the first PV line.
                if (moveCount > 1 && !pvIdx)
                    ++bestMoveChanges;
            }
            else
                // All other moves but the PV, are set to the lowest value: this
                // is not a problem when sorting because the sort is stable and the
                // move position in the list is preserved - just the PV is pushed up.
                rm.score = -VALUE_INFINITE;
        }

        // In case we have an alternative move equal in eval to the current bestmove,
        // promote it to bestmove by pretending it just exceeds alpha (but not beta).
        int inc = (value == bestValue && ss->ply + 2 >= rootDepth && (int(nodes) & 14) == 0
                   && !is_win(std::abs(value) + 1));

        if (value + inc > bestValue)
        {
            bestValue = value;

            if (value + inc > alpha)
            {
                bestMove = move;

                if (PvNode && !rootNode)  // Update pv even in fail-high case
                    update_pv(ss->pv, move, (ss + 1)->pv);

                if (value >= beta)
                {
                    // (*Scaler) Infrequent and small updates scale well
                    ss->cutoffCnt += (extension < 2) || PvNode;
                    assert(value >= beta);  // Fail high
                    break;
                }

                // Reduce other moves if we have found at least one score improvement
                if (depth > 2 && depth < 14 && !is_decisive(value))
                    depth -= 2;

                assert(depth > 0);
                alpha = value;  // Update alpha! Always alpha < beta
            }
        }

        // If the move is worse than some previously searched move,
        // remember it, to update its stats later.
        if (move != bestMove && moveCount <= SEARCHEDLIST_CAPACITY)
        {
            if (capture)
                capturesSearched.push_back(move);
            else
                quietsSearched.push_back(move);
        }
    }

    // Step 21. Check for mate and stalemate
    // All legal moves have been searched and if there are no legal moves, it
    // must be a mate or a stalemate. If we are in a singular extension search then
    // return a fail low score.

    assert(moveCount || !ss->inCheck || excludedMove || !MoveList<LEGAL>(pos).size());

    // Adjust best value for fail high cases
    if (bestValue >= beta && !is_decisive(bestValue) && !is_decisive(alpha))
        bestValue = (bestValue * depth + beta) / (depth + 1);

    if (!moveCount)
        bestValue = excludedMove ? alpha : ss->inCheck ? mated_in(ss->ply) : VALUE_DRAW;

    // If there is a move that produces search value greater than alpha,
    // we update the stats of searched moves.
    else if (bestMove)
    {
        update_all_stats(pos, ss, *this, bestMove, prevSq, quietsSearched, capturesSearched, depth,
                         ttData.move, moveCount);
        if (!PvNode)
            ttMoveHistory << (bestMove == ttData.move ? 809 : -865);
    }

    // Bonus for prior quiet countermove that caused the fail low
    else if (!priorCapture && prevSq != SQ_NONE)
    {
        int bonusScale = -215;
        bonusScale -= (ss - 1)->statScore / 100;
        bonusScale += std::min(56 * depth, 489);
        bonusScale += 184 * ((ss - 1)->moveCount > 8);
        bonusScale += 147 * (!ss->inCheck && bestValue <= ss->staticEval - 107);
        bonusScale += 156 * (!(ss - 1)->inCheck && bestValue <= -(ss - 1)->staticEval - 65);

        bonusScale = std::max(bonusScale, 0);

        const int scaledBonus = std::min(141 * depth - 87, 1351) * bonusScale;

        update_continuation_histories(ss - 1, pos.piece_on(prevSq), prevSq,
                                      scaledBonus * 406 / 32768);

        mainHistory[~us][((ss - 1)->currentMove).raw()] << scaledBonus * 243 / 32768;

        if (type_of(pos.piece_on(prevSq)) != PAWN && ((ss - 1)->currentMove).type_of() != PROMOTION)
            pawnHistory[pawn_history_index(pos)][pos.piece_on(prevSq)][prevSq]
              << scaledBonus * 1160 / 32768;
    }

    // Bonus for prior capture countermove that caused the fail low
    else if (priorCapture && prevSq != SQ_NONE)
    {
        Piece capturedPiece = pos.captured_piece();
        assert(capturedPiece != NO_PIECE);
        captureHistory[pos.piece_on(prevSq)][prevSq][type_of(capturedPiece)] << 1012;
    }

    if (PvNode)
        bestValue = std::min(bestValue, maxValue);

    // If no good move is found and the previous position was ttPv, then the previous
    // opponent move is probably good and the new position is added to the search tree.
    if (bestValue <= alpha)
        ss->ttPv = ss->ttPv || (ss - 1)->ttPv;

    // Write gathered information in transposition table. Note that the
    // static evaluation is saved as it was before correction history.
    if (!excludedMove && !(rootNode && pvIdx))
        Distributed::save(tt, threads, this, ttWriter, posKey, value_to_tt(bestValue, ss->ply),
                          ss->ttPv,
                          bestValue >= beta    ? BOUND_LOWER
                          : PvNode && bestMove ? BOUND_EXACT
                                               : BOUND_UPPER,
                          moveCount != 0 ? depth : std::min(MAX_PLY - 1, depth + 6), bestMove,
                          unadjustedStaticEval, tt.generation());

    // Adjust correction history if the best move is not a capture
    // and the error direction matches whether we are above/below bounds.
    if (!ss->inCheck && !(bestMove && pos.capture(bestMove))
        && (bestValue > ss->staticEval) == bool(bestMove))
    {
        auto bonus = std::clamp(int(bestValue - ss->staticEval) * depth / (bestMove ? 10 : 8),
                                -CORRECTION_HISTORY_LIMIT / 4, CORRECTION_HISTORY_LIMIT / 4);
        update_correction_history(pos, ss, *this, bonus);
    }

    assert(bestValue > -VALUE_INFINITE && bestValue < VALUE_INFINITE);

    return bestValue;
}


// Quiescence search function, which is called by the main search function with
// depth zero, or recursively with further decreasing depth. With depth <= 0, we
// "should" be using static eval only, but tactical moves may confuse the static eval.
// To fight this horizon effect, we implement this qsearch of tactical moves.
// See https://www.chessprogramming.org/Horizon_Effect
// and https://www.chessprogramming.org/Quiescence_Search
template<NodeType nodeType>
Value Search::Worker::qsearch(Position& pos, Stack* ss, Value alpha, Value beta) {

    static_assert(nodeType != Root);
    constexpr bool PvNode = nodeType == PV;

    assert(alpha >= -VALUE_INFINITE && alpha < beta && beta <= VALUE_INFINITE);
    assert(PvNode || (alpha == beta - 1));

    // Check if we have an upcoming move that draws by repetition
    if (alpha < VALUE_DRAW && pos.upcoming_repetition(ss->ply))
    {
        alpha = value_draw(nodes);
        if (alpha >= beta)
            return alpha;
    }

    Move      pv[MAX_PLY + 1];
    StateInfo st;

    Key   posKey;
    Move  move, bestMove;
    Value bestValue, value, futilityBase;
    bool  pvHit, givesCheck, capture;
    int   moveCount;

    // Step 1. Initialize node
    if (PvNode)
    {
        (ss + 1)->pv = pv;
        ss->pv[0]    = Move::none();
    }

    bestMove    = Move::none();
    ss->inCheck = pos.checkers();
    moveCount   = 0;

    // Used to send selDepth info to GUI (selDepth counts from 1, ply from 0)
    if (PvNode && selDepth < ss->ply + 1)
        selDepth = ss->ply + 1;

    // Step 2. Check for an immediate draw or maximum ply reached
    if (pos.is_draw(ss->ply) || ss->ply >= MAX_PLY)
        return (ss->ply >= MAX_PLY && !ss->inCheck) ? evaluate(pos) : VALUE_DRAW;

    assert(0 <= ss->ply && ss->ply < MAX_PLY);

    // Step 3. Transposition table lookup
    posKey                         = pos.key();
    auto [ttHit, ttData, ttWriter] = tt.probe(posKey);
    // Need further processing of the saved data
    ss->ttHit    = ttHit;
    ttData.move  = ttHit ? ttData.move : Move::none();
    ttData.value = ttHit ? value_from_tt(ttData.value, ss->ply, pos.rule50_count()) : VALUE_NONE;
    pvHit        = ttHit && ttData.is_pv;

    // At non-PV nodes we check for an early TT cutoff
    if (!PvNode && ttData.depth >= DEPTH_QS
        && is_valid(ttData.value)  // Can happen when !ttHit or when access race in probe()
        && (ttData.bound & (ttData.value >= beta ? BOUND_LOWER : BOUND_UPPER)))
        return ttData.value;

    // Step 4. Static evaluation of the position
    Value unadjustedStaticEval = VALUE_NONE;
    if (ss->inCheck)
        bestValue = futilityBase = -VALUE_INFINITE;
    else
    {
        const auto correctionValue = correction_value(*this, pos, ss);

        if (ss->ttHit)
        {
            // Never assume anything about values stored in TT
            unadjustedStaticEval = ttData.eval;

            if (!is_valid(unadjustedStaticEval))
                unadjustedStaticEval = evaluate(pos);

            ss->staticEval = bestValue =
              to_corrected_static_eval(unadjustedStaticEval, correctionValue);

            // ttValue can be used as a better position evaluation
            if (is_valid(ttData.value) && !is_decisive(ttData.value)
                && (ttData.bound & (ttData.value > bestValue ? BOUND_LOWER : BOUND_UPPER)))
                bestValue = ttData.value;
        }
        else
        {
            unadjustedStaticEval = evaluate(pos);
            ss->staticEval       = bestValue =
              to_corrected_static_eval(unadjustedStaticEval, correctionValue);
        }

        // Stand pat. Return immediately if static value is at least beta
        if (bestValue >= beta)
        {
            if (!is_decisive(bestValue))
                bestValue = (bestValue + beta) / 2;

            if (!ss->ttHit)
                Distributed::save(tt, threads, this, ttWriter, posKey,
                                  value_to_tt(bestValue, ss->ply), false, BOUND_LOWER,
                                  DEPTH_UNSEARCHED, Move::none(), unadjustedStaticEval,
                                  tt.generation());

            return bestValue;
        }

        if (bestValue > alpha)
            alpha = bestValue;

        futilityBase = ss->staticEval + 351;
    }

    const PieceToHistory* contHist[] = {(ss - 1)->continuationHistory};

    Square prevSq = ((ss - 1)->currentMove).is_ok() ? ((ss - 1)->currentMove).to_sq() : SQ_NONE;

    // Initialize a MovePicker object for the current position, and prepare to search
    // the moves. We presently use two stages of move generator in quiescence search:
    // captures, or evasions only when in check.
    MovePicker mp(pos, ttData.move, DEPTH_QS, &mainHistory, &lowPlyHistory, &captureHistory,
                  contHist, &pawnHistory, ss->ply);

    // Step 5. Loop through all pseudo-legal moves until no moves remain or a beta
    // cutoff occurs.
    while ((move = mp.next_move()) != Move::none())
    {
        assert(move.is_ok());

        if (!pos.legal(move))
            continue;

        givesCheck = pos.gives_check(move);
        capture    = pos.capture_stage(move);

        moveCount++;

        // Step 6. Pruning
        if (!is_loss(bestValue))
        {
            // Futility pruning and moveCount pruning
            if (!givesCheck && move.to_sq() != prevSq && !is_loss(futilityBase)
                && move.type_of() != PROMOTION)
            {
                if (moveCount > 2)
                    continue;

                Value futilityValue = futilityBase + PieceValue[pos.piece_on(move.to_sq())];

                // If static eval + value of piece we are going to capture is
                // much lower than alpha, we can prune this move.
                if (futilityValue <= alpha)
                {
                    bestValue = std::max(bestValue, futilityValue);
                    continue;
                }

                // If static exchange evaluation is low enough
                // we can prune this move.
                if (!pos.see_ge(move, alpha - futilityBase))
                {
                    bestValue = std::min(alpha, futilityBase);
                    continue;
                }
            }

            // Skip non-captures
            if (!capture)
                continue;

            // Do not search moves with bad enough SEE values
            if (!pos.see_ge(move, -80))
                continue;
        }

        // Step 7. Make and search the move
        do_move(pos, move, st, givesCheck, ss);

        value = -qsearch<nodeType>(pos, ss + 1, -beta, -alpha);
        undo_move(pos, move);

        assert(value > -VALUE_INFINITE && value < VALUE_INFINITE);

        // Step 8. Check for a new best move
        if (value > bestValue)
        {
            bestValue = value;

            if (value > alpha)
            {
                bestMove = move;

                if (PvNode)  // Update pv even in fail-high case
                    update_pv(ss->pv, move, (ss + 1)->pv);

                if (value < beta)  // Update alpha here!
                    alpha = value;
                else
                    break;  // Fail high
            }
        }
    }

    // Step 9. Check for mate
    // All legal moves have been searched. A special case: if we are
    // in check and no legal moves were found, it is checkmate.
    if (ss->inCheck && bestValue == -VALUE_INFINITE)
    {
        assert(!MoveList<LEGAL>(pos).size());
        return mated_in(ss->ply);  // Plies to mate from the root
    }

    if (!is_decisive(bestValue) && bestValue > beta)
        bestValue = (bestValue + beta) / 2;

    Color us = pos.side_to_move();
    if (!ss->inCheck && !moveCount && !pos.non_pawn_material(us)
        && type_of(pos.captured_piece()) >= ROOK)
    {
        if (!((us == WHITE ? shift<NORTH>(pos.pieces(us, PAWN))
                           : shift<SOUTH>(pos.pieces(us, PAWN)))
              & ~pos.pieces()))  // no pawn pushes available
        {
            pos.state()->checkersBB = Rank1BB;  // search for legal king-moves only
            if (!MoveList<LEGAL>(pos).size())   // stalemate
                bestValue = VALUE_DRAW;
            pos.state()->checkersBB = 0;
        }
    }

    // Save gathered info in transposition table. The static evaluation
    // is saved as it was before adjustment by correction history.
    Distributed::save(tt, threads, this, ttWriter, posKey, value_to_tt(bestValue, ss->ply), pvHit,
                      bestValue >= beta ? BOUND_LOWER : BOUND_UPPER, DEPTH_QS, bestMove,
                      unadjustedStaticEval, tt.generation());

    assert(bestValue > -VALUE_INFINITE && bestValue < VALUE_INFINITE);

    return bestValue;
}

Depth Search::Worker::reduction(bool i, Depth d, int mn, int delta) const {
    int reductionScale = reductions[d] * reductions[mn];
    return reductionScale - delta * 608 / rootDelta + !i * reductionScale * 238 / 512 + 1182;
}

// elapsed() returns the time elapsed since the search started. If the
// 'nodestime' option is enabled, it will return the count of nodes searched
// instead. This function is called to check whether the search should be
// stopped based on predefined thresholds like time limits or nodes searched.
//
// elapsed_time() returns the actual time elapsed since the start of the search.
// This function is intended for use only when printing PV outputs, and not used
// for making decisions within the search algorithm itself.
TimePoint Search::Worker::elapsed() const {
    return main_manager()->tm.elapsed([this]() { return Distributed::nodes_searched(threads); });
}

TimePoint Search::Worker::elapsed_time() const { return main_manager()->tm.elapsed_time(); }

Value Search::Worker::evaluate(const Position& pos) {
    return Eval::evaluate(networks[numaAccessToken], pos, accumulatorStack, refreshTable,
                          optimism[pos.side_to_move()]);
}

namespace {
// Adjusts a mate or TB score from "plies to mate from the root" to
// "plies to mate from the current position". Standard scores are unchanged.
// The function is called before storing a value in the transposition table.
Value value_to_tt(Value v, int ply) { return is_win(v) ? v + ply : is_loss(v) ? v - ply : v; }


// Inverse of value_to_tt(): it adjusts a mate or TB score from the transposition
// table (which refers to the plies to mate/be mated from current position) to
// "plies to mate/be mated (TB win/loss) from the root". However, to avoid
// potentially false mate or TB scores related to the 50 moves rule and the
// graph history interaction, we return the highest non-TB score instead.
Value value_from_tt(Value v, int ply, int r50c) {

    if (!is_valid(v))
        return VALUE_NONE;

    // handle TB win or better
    if (is_win(v))
    {
        // Downgrade a potentially false mate score
        if (v >= VALUE_MATE_IN_MAX_PLY && VALUE_MATE - v > 100 - r50c)
            return VALUE_TB_WIN_IN_MAX_PLY - 1;

        // Downgrade a potentially false TB score.
        if (VALUE_TB - v > 100 - r50c)
            return VALUE_TB_WIN_IN_MAX_PLY - 1;

        return v - ply;
    }

    // handle TB loss or worse
    if (is_loss(v))
    {
        // Downgrade a potentially false mate score.
        if (v <= VALUE_MATED_IN_MAX_PLY && VALUE_MATE + v > 100 - r50c)
            return VALUE_TB_LOSS_IN_MAX_PLY + 1;

        // Downgrade a potentially false TB score.
        if (VALUE_TB + v > 100 - r50c)
            return VALUE_TB_LOSS_IN_MAX_PLY + 1;

        return v + ply;
    }

    return v;
}


// Adds current move and appends child pv[]
void update_pv(Move* pv, Move move, const Move* childPv) {

    for (*pv++ = move; childPv && *childPv != Move::none();)
        *pv++ = *childPv++;
    *pv = Move::none();
}


// Updates stats at the end of search() when a bestMove is found
void update_all_stats(const Position& pos,
                      Stack*          ss,
                      Search::Worker& workerThread,
                      Move            bestMove,
                      Square          prevSq,
                      SearchedList&   quietsSearched,
                      SearchedList&   capturesSearched,
                      Depth           depth,
                      Move            ttMove,
                      int             moveCount) {

    CapturePieceToHistory& captureHistory = workerThread.captureHistory;
    Piece                  movedPiece     = pos.moved_piece(bestMove);
    PieceType              capturedPiece;

    int bonus = std::min(116 * depth - 81, 1515) + 347 * (bestMove == ttMove);
    int malus = std::min(848 * depth - 207, 2446) - 17 * moveCount;

    if (!pos.capture_stage(bestMove))
    {
        update_quiet_histories(pos, ss, workerThread, bestMove, bonus * 910 / 1024);

        // Decrease stats for all non-best quiet moves
        for (Move move : quietsSearched)
            update_quiet_histories(pos, ss, workerThread, move, -malus * 1085 / 1024);
    }
    else
    {
        // Increase stats for the best move in case it was a capture move
        capturedPiece = type_of(pos.piece_on(bestMove.to_sq()));
        captureHistory[movedPiece][bestMove.to_sq()][capturedPiece] << bonus * 1395 / 1024;
    }

    // Extra penalty for a quiet early move that was not a TT move in
    // previous ply when it gets refuted.
    if (prevSq != SQ_NONE && ((ss - 1)->moveCount == 1 + (ss - 1)->ttHit) && !pos.captured_piece())
        update_continuation_histories(ss - 1, pos.piece_on(prevSq), prevSq, -malus * 602 / 1024);

    // Decrease stats for all non-best capture moves
    for (Move move : capturesSearched)
    {
        movedPiece    = pos.moved_piece(move);
        capturedPiece = type_of(pos.piece_on(move.to_sq()));
        captureHistory[movedPiece][move.to_sq()][capturedPiece] << -malus * 1448 / 1024;
    }
}


// Updates histories of the move pairs formed by moves
// at ply -1, -2, -3, -4, and -6 with current move.
void update_continuation_histories(Stack* ss, Piece pc, Square to, int bonus) {
    static std::array<ConthistBonus, 6> conthist_bonuses = {
      {{1, 1133}, {2, 683}, {3, 312}, {4, 582}, {5, 149}, {6, 474}}};

    for (const auto [i, weight] : conthist_bonuses)
    {
        // Only update the first 2 continuation histories if we are in check
        if (ss->inCheck && i > 2)
            break;

        if (((ss - i)->currentMove).is_ok())
            (*(ss - i)->continuationHistory)[pc][to] << (bonus * weight / 1024) + 88 * (i < 2);
    }
}

// Updates move sorting heuristics

void update_quiet_histories(
  const Position& pos, Stack* ss, Search::Worker& workerThread, Move move, int bonus) {

    Color us = pos.side_to_move();
    workerThread.mainHistory[us][move.raw()] << bonus;  // Untuned to prevent duplicate effort

    if (ss->ply < LOW_PLY_HISTORY_SIZE)
        workerThread.lowPlyHistory[ss->ply][move.raw()] << bonus * 805 / 1024;

    update_continuation_histories(ss, pos.moved_piece(move), move.to_sq(), bonus * 896 / 1024);

    int pIndex = pawn_history_index(pos);
    workerThread.pawnHistory[pIndex][pos.moved_piece(move)][move.to_sq()]
      << bonus * (bonus > 0 ? 905 : 505) / 1024;
}

}

// When playing with strength handicap, choose the best move among a set of
// RootMoves using a statistical rule dependent on 'level'. Idea by Heinz van Saanen.
Move Skill::pick_best(const RootMoves& rootMoves, size_t multiPV) {
    static PRNG rng(now());  // PRNG sequence should be non-deterministic

    // RootMoves are already sorted by score in descending order
    Value  topScore = rootMoves[0].score;
    int    delta    = std::min(topScore - rootMoves[multiPV - 1].score, int(PawnValue));
    int    maxScore = -VALUE_INFINITE;
    double weakness = 120 - 2 * level;

    // Choose best move. For each move score we add two terms, both dependent on
    // weakness. One is deterministic and bigger for weaker levels, and one is
    // random. Then we choose the move with the resulting highest score.
    for (size_t i = 0; i < multiPV; ++i)
    {
        // This is our magic formula
        int push = int(weakness * int(topScore - rootMoves[i].score)
                       + delta * (rng.rand<unsigned>() % int(weakness)))
                 / 128;

        if (rootMoves[i].score + push >= maxScore)
        {
            maxScore = rootMoves[i].score + push;
            best     = rootMoves[i].pv[0];
        }
    }

    return best;
}

// Used to print debug info and, more importantly, to detect
// when we are out of available time and thus stop the search.
void SearchManager::check_time(Search::Worker& worker) {
    if (--callsCnt > 0)
        return;

    // When using nodes, ensure checking rate is not lower than 0.1% of nodes
    callsCnt = worker.limits.nodes ? std::min(512, int(worker.limits.nodes / 1024)) : 512;

    static TimePoint lastInfoTime = now();

    TimePoint elapsed =
      tm.elapsed([&worker]() { return Distributed::nodes_searched(worker.threads); });
    TimePoint tick = worker.limits.startTime + elapsed;

    if (tick - lastInfoTime >= 1000)
    {
        lastInfoTime = tick;
        dbg_print();
    }

    // poll on MPI signals
    Distributed::signals_poll(worker.threads);

    // We should not stop pondering until told so by the GUI
    if (ponder)
        return;

    if (
      // Later we rely on the fact that we can at least use the mainthread previous
      // root-search score and PV in a multithreaded environment to prove mated-in scores.
      worker.completedDepth >= 1
      && ((worker.limits.use_time_management() && (elapsed > tm.maximum() || stopOnPonderhit))
          || (worker.limits.movetime && elapsed >= worker.limits.movetime)
          || (worker.limits.nodes
              && Distributed::nodes_searched(worker.threads) >= worker.limits.nodes)))
        worker.threads.stop = worker.threads.abortedSearch = true;
}

// Used to correct and extend PVs for moves that have a TB (but not a mate) score.
// Keeps the search based PV for as long as it is verified to maintain the game
// outcome, truncates afterwards. Finally, extends to mate the PV, providing a
// possible continuation (but not a proven mating line).
void syzygy_extend_pv(const OptionsMap&         options,
                      const Search::LimitsType& limits,
                      Position&                 pos,
                      RootMove&                 rootMove,
                      Value&                    v) {

    auto t_start      = std::chrono::steady_clock::now();
    int  moveOverhead = int(options["Move Overhead"]);
    bool rule50       = bool(options["Syzygy50MoveRule"]);

    // Do not use more than moveOverhead / 2 time, if time management is active
    auto time_abort = [&t_start, &moveOverhead, &limits]() -> bool {
        auto t_end = std::chrono::steady_clock::now();
        return limits.use_time_management()
            && 2 * std::chrono::duration<double, std::milli>(t_end - t_start).count()
                 > moveOverhead;
    };

    std::list<StateInfo> sts;

    // Step 0, do the rootMove, no correction allowed, as needed for MultiPV in TB.
    auto& stRoot = sts.emplace_back();
    pos.do_move(rootMove.pv[0], stRoot);
    int ply = 1;

    // Step 1, walk the PV to the last position in TB with correct decisive score
    while (size_t(ply) < rootMove.pv.size())
    {
        Move& pvMove = rootMove.pv[ply];

        RootMoves legalMoves;
        for (const auto& m : MoveList<LEGAL>(pos))
            legalMoves.emplace_back(m);

        Tablebases::Config config =
          Tablebases::rank_root_moves(options, pos, legalMoves, false, time_abort);
        RootMove& rm = *std::find(legalMoves.begin(), legalMoves.end(), pvMove);

        if (legalMoves[0].tbRank != rm.tbRank)
            break;

        ply++;

        auto& st = sts.emplace_back();
        pos.do_move(pvMove, st);

        // Do not allow for repetitions or drawing moves along the PV in TB regime
        if (config.rootInTB && ((rule50 && pos.is_draw(ply)) || pos.is_repetition(ply)))
        {
            pos.undo_move(pvMove);
            ply--;
            break;
        }

        // Full PV shown will thus be validated and end in TB.
        // If we cannot validate the full PV in time, we do not show it.
        if (config.rootInTB && time_abort())
            break;
    }

    // Resize the PV to the correct part
    rootMove.pv.resize(ply);

    // Step 2, now extend the PV to mate, as if the user explored syzygy-tables.info
    // using top ranked moves (minimal DTZ), which gives optimal mates only for simple
    // endgames e.g. KRvK.
    while (!(rule50 && pos.is_draw(0)))
    {
        if (time_abort())
            break;

        RootMoves legalMoves;
        for (const auto& m : MoveList<LEGAL>(pos))
        {
            auto&     rm = legalMoves.emplace_back(m);
            StateInfo tmpSI;
            pos.do_move(m, tmpSI);
            // Give a score of each move to break DTZ ties restricting opponent mobility,
            // but not giving the opponent a capture.
            for (const auto& mOpp : MoveList<LEGAL>(pos))
                rm.tbRank -= pos.capture(mOpp) ? 100 : 1;
            pos.undo_move(m);
        }

        // Mate found
        if (legalMoves.size() == 0)
            break;

        // Sort moves according to their above assigned rank.
        // This will break ties for moves with equal DTZ in rank_root_moves.
        std::stable_sort(
          legalMoves.begin(), legalMoves.end(),
          [](const Search::RootMove& a, const Search::RootMove& b) { return a.tbRank > b.tbRank; });

        // The winning side tries to minimize DTZ, the losing side maximizes it
        Tablebases::Config config =
          Tablebases::rank_root_moves(options, pos, legalMoves, true, time_abort);

        // If DTZ is not available we might not find a mate, so we bail out
        if (!config.rootInTB || config.cardinality > 0)
            break;

        ply++;

        Move& pvMove = legalMoves[0].pv[0];
        rootMove.pv.push_back(pvMove);
        auto& st = sts.emplace_back();
        pos.do_move(pvMove, st);
    }

    // Finding a draw in this function is an exceptional case, that cannot happen when rule50 is false or
    // during engine game play, since we have a winning score, and play correctly
    // with TB support. However, it can be that a position is draw due to the 50 move
    // rule if it has been been reached on the board with a non-optimal 50 move counter
    // (e.g. 8/8/6k1/3B4/3K4/4N3/8/8 w - - 54 106 ) which TB with dtz counter rounding
    // cannot always correctly rank. See also
    // https://github.com/official-stockfish/Stockfish/issues/5175#issuecomment-2058893495
    // We adjust the score to match the found PV. Note that a TB loss score can be
    // displayed if the engine did not find a drawing move yet, but eventually search
    // will figure it out (e.g. 1kq5/q2r4/5K2/8/8/8/8/7Q w - - 96 1 )
    if (pos.is_draw(0))
        v = VALUE_DRAW;

    // Undo the PV moves
    for (auto it = rootMove.pv.rbegin(); it != rootMove.pv.rend(); ++it)
        pos.undo_move(*it);

    // Inform if we couldn't get a full extension in time
    if (time_abort())
        sync_cout
          << "info string Syzygy based PV extension requires more time, increase Move Overhead as needed."
          << sync_endl;
}

void SearchManager::pv(Search::Worker&           worker,
                       const ThreadPool&         threads,
                       const TranspositionTable& tt,
                       Depth                     depth) {

    const auto nodes     = Distributed::nodes_searched(threads);
    auto&      rootMoves = worker.rootMoves;
    auto&      pos       = worker.rootPos;
    size_t     pvIdx     = worker.pvIdx;
    size_t     multiPV   = std::min(size_t(worker.options["MultiPV"]), rootMoves.size());
    uint64_t   tbHits =
      Distributed::tb_hits(threads) + (worker.tbConfig.rootInTB ? rootMoves.size() : 0);

    for (size_t i = 0; i < multiPV; ++i)
    {
        bool updated = rootMoves[i].score != -VALUE_INFINITE;

        if (depth == 1 && !updated && i > 0)
            continue;

        Depth d = updated ? depth : std::max(1, depth - 1);
        Value v = updated ? rootMoves[i].uciScore : rootMoves[i].previousScore;

        if (v == -VALUE_INFINITE)
            v = VALUE_ZERO;

        bool tb = worker.tbConfig.rootInTB && std::abs(v) <= VALUE_TB;
        v       = tb ? rootMoves[i].tbScore : v;

        bool isExact = i != pvIdx || tb || !updated;  // tablebase- and previous-scores are exact

        // Potentially correct and extend the PV, and in exceptional cases v
        if (is_decisive(v) && std::abs(v) < VALUE_MATE_IN_MAX_PLY
            && ((!rootMoves[i].scoreLowerbound && !rootMoves[i].scoreUpperbound) || isExact))
            syzygy_extend_pv(worker.options, worker.limits, pos, rootMoves[i], v);

        std::string pv;
        for (Move m : rootMoves[i].pv)
            pv += UCIEngine::move(m, pos.is_chess960()) + " ";

        // Remove last whitespace
        if (!pv.empty())
            pv.pop_back();

        auto wdl   = worker.options["UCI_ShowWDL"] ? UCIEngine::wdl(v, pos) : "";
        auto bound = rootMoves[i].scoreLowerbound
                     ? "lowerbound"
                     : (rootMoves[i].scoreUpperbound ? "upperbound" : "");

        InfoFull info;

        info.depth    = d;
        info.selDepth = rootMoves[i].selDepth;
        info.multiPV  = i + 1;
        info.score    = {v, pos};
        info.wdl      = wdl;

        if (!isExact)
            info.bound = bound;

        TimePoint time = std::max(TimePoint(1), tm.elapsed_time());
        info.timeMs    = time;
        info.nodes     = nodes;
        info.nps       = nodes * 1000 / time;
        info.tbHits    = tbHits;
        info.pv        = pv;
        info.hashfull  = tt.hashfull();

        updates.onUpdateFull(info);
    }
}

// Called in case we have no ponder move before exiting the search,
// for instance, in case we stop the search during a fail high at root.
// We try hard to have a ponder move to return to the GUI,
// otherwise in case of 'ponder on' we have nothing to think about.
bool RootMove::extract_ponder_from_tt(const TranspositionTable& tt, Position& pos) {

    StateInfo st;

    assert(pv.size() == 1);
    if (pv[0] == Move::none())
        return false;

    pos.do_move(pv[0], st, &tt);

    auto [ttHit, ttData, ttWriter] = tt.probe(pos.key());
    if (ttHit)
    {
        if (MoveList<LEGAL>(pos).contains(ttData.move))
            pv.push_back(ttData.move);
    }

    pos.undo_move(pv[0]);
    return pv.size() > 1;
}

std::vector<char> Search::InfoFull::serialize() const {
    std::vector<char> vec;
    vec.resize(sizeof(*this) + 3 * sizeof(size_t) + wdl.size() + bound.size() + pv.size());
    char* ptr = vec.data();

    // The base struct.
    memcpy(ptr, this, sizeof(*this));
    ptr += sizeof(*this);

    // All string lengths.
    size_t wdl_len = wdl.size();
    memcpy(ptr, &wdl_len, sizeof(wdl_len));
    ptr += sizeof(wdl_len);

    size_t bound_len = bound.size();
    memcpy(ptr, &bound_len, sizeof(bound_len));
    ptr += sizeof(bound_len);

    size_t pv_len = pv.size();
    memcpy(ptr, &pv_len, sizeof(pv_len));
    ptr += sizeof(pv_len);

    // The string data itself.
    memcpy(ptr, wdl.data(), wdl_len);
    ptr += wdl_len;

    memcpy(ptr, bound.data(), bound_len);
    ptr += bound_len;

    memcpy(ptr, pv.data(), pv_len);
    ptr += pv_len;

    assert(ptr == vec.data() + vec.size());
    return vec;
}

InfoFull Search::InfoFull::unserialize(const std::vector<char>& buf) {
    InfoFull    info;
    const char* ptr = buf.data();

    // The base struct.
    memcpy(&info, ptr, sizeof(info));
    ptr += sizeof(info);

    // All string lengths.
    size_t wdl_len;
    memcpy(&wdl_len, ptr, sizeof(wdl_len));
    ptr += sizeof(wdl_len);

    size_t bound_len;
    memcpy(&bound_len, ptr, sizeof(bound_len));
    ptr += sizeof(bound_len);

    size_t pv_len;
    memcpy(&pv_len, ptr, sizeof(pv_len));
    ptr += sizeof(pv_len);

    // The string data itself.
    info.wdl = std::string_view(ptr, wdl_len);
    ptr += wdl_len;

    info.bound = std::string_view(ptr, bound_len);
    ptr += bound_len;

    info.pv = std::string_view(ptr, pv_len);
    ptr += pv_len;

    assert(ptr == buf.data() + buf.size());
    return info;
}

}  // namespace Stockfish<|MERGE_RESOLUTION|>--- conflicted
+++ resolved
@@ -781,8 +781,8 @@
         ss->staticEval = eval = to_corrected_static_eval(unadjustedStaticEval, correctionValue);
 
         // Static evaluation is saved as it was before adjustment by correction history
-        ttWriter.write(posKey, VALUE_NONE, ss->ttPv, BOUND_NONE, DEPTH_UNSEARCHED, Move::none(),
-                       unadjustedStaticEval, tt.generation());
+        Distributed::save(tt, threads, this, ttWriter, posKey, VALUE_NONE, ss->ttPv, BOUND_NONE,
+                          DEPTH_UNSEARCHED, Move::none(), unadjustedStaticEval, tt.generation());
     }
 
     // Set up the improving flag, which is true if current static evaluation is
@@ -899,35 +899,6 @@
 
     if (ss->inCheck)
         goto moves_loop;
-<<<<<<< HEAD
-    }
-    else if (excludedMove)
-        unadjustedStaticEval = eval = ss->staticEval;
-    else if (ss->ttHit)
-    {
-        // Never assume anything about values stored in TT
-        unadjustedStaticEval = ttData.eval;
-        if (!is_valid(unadjustedStaticEval))
-            unadjustedStaticEval = evaluate(pos);
-
-        ss->staticEval = eval = to_corrected_static_eval(unadjustedStaticEval, correctionValue);
-
-        // ttValue can be used as a better position evaluation
-        if (is_valid(ttData.value)
-            && (ttData.bound & (ttData.value > eval ? BOUND_LOWER : BOUND_UPPER)))
-            eval = ttData.value;
-    }
-    else
-    {
-        unadjustedStaticEval = evaluate(pos);
-        ss->staticEval = eval = to_corrected_static_eval(unadjustedStaticEval, correctionValue);
-
-        // Static evaluation is saved as it was before adjustment by correction history
-        Distributed::save(tt, threads, this, ttWriter, posKey, VALUE_NONE, ss->ttPv, BOUND_NONE,
-                          DEPTH_UNSEARCHED, Move::none(), unadjustedStaticEval, tt.generation());
-    }
-=======
->>>>>>> 5297ba0a
 
     // Use static evaluation difference to improve quiet move ordering
     if (((ss - 1)->currentMove).is_ok() && !(ss - 1)->inCheck && !priorCapture)
