--- conflicted
+++ resolved
@@ -326,11 +326,7 @@
   // When playing with strength handicap enable MultiPV search that we will
   // use behind-the-scenes to retrieve a set of possible moves.
   if (skill.enabled())
-<<<<<<< HEAD
       multiPV = std::max(multiPV, size_t(4));
-=======
-      multiPV = std::max(multiPV, (size_t)5);
->>>>>>> 644c4536
 
   multiPV = std::min(multiPV, rootMoves.size());
 
