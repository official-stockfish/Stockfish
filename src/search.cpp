/*
  Stockfish, a UCI chess playing engine derived from Glaurung 2.1
  Copyright (C) 2004-2024 The Stockfish developers (see AUTHORS file)

  Stockfish is free software: you can redistribute it and/or modify
  it under the terms of the GNU General Public License as published by
  the Free Software Foundation, either version 3 of the License, or
  (at your option) any later version.

  Stockfish is distributed in the hope that it will be useful,
  but WITHOUT ANY WARRANTY; without even the implied warranty of
  MERCHANTABILITY or FITNESS FOR A PARTICULAR PURPOSE.  See the
  GNU General Public License for more details.

  You should have received a copy of the GNU General Public License
  along with this program.  If not, see <http://www.gnu.org/licenses/>.
*/

#include "search.h"

#include <algorithm>
#include <array>
#include <atomic>
#include <cassert>
#include <cmath>
#include <cstdint>
#include <cstdlib>
#include <initializer_list>
#include <string>
#include <utility>

#include "cluster.h"
#include "evaluate.h"
#include "misc.h"
#include "movegen.h"
#include "movepick.h"
#include "nnue/network.h"
#include "nnue/nnue_accumulator.h"
#include "nnue/nnue_common.h"
#include "nnue/nnue_misc.h"
#include "position.h"
#include "syzygy/tbprobe.h"
#include "thread.h"
#include "timeman.h"
#include "tt.h"
#include "types.h"
#include "uci.h"
#include "ucioption.h"

namespace Stockfish {

namespace TB = Tablebases;

using Eval::evaluate;
using namespace Search;

namespace {

static constexpr double EvalLevel[10] = {0.981, 0.956, 0.895, 0.949, 0.913,
                                         0.942, 0.933, 0.890, 0.984, 0.941};

// Futility margin
Value futility_margin(Depth d, bool noTtCutNode, bool improving, bool oppWorsening) {
    Value futilityMult       = 109 - 40 * noTtCutNode;
    Value improvingDeduction = 59 * improving * futilityMult / 32;
    Value worseningDeduction = 328 * oppWorsening * futilityMult / 1024;

    return futilityMult * d - improvingDeduction - worseningDeduction;
}

constexpr int futility_move_count(bool improving, Depth depth) {
    return improving ? (3 + depth * depth) : (3 + depth * depth) / 2;
}

// Add correctionHistory value to raw staticEval and guarantee evaluation does not hit the tablebase range
Value to_corrected_static_eval(Value v, const Worker& w, const Position& pos) {
    auto cv = w.correctionHistory[pos.side_to_move()][pawn_structure_index<Correction>(pos)];
    v += cv / 10;
    return std::clamp(v, VALUE_TB_LOSS_IN_MAX_PLY + 1, VALUE_TB_WIN_IN_MAX_PLY - 1);
}

// History and stats update bonus, based on depth
int stat_bonus(Depth d) { return std::clamp(186 * d - 285, 20, 1524); }

// History and stats update malus, based on depth
int stat_malus(Depth d) { return (d < 4 ? 707 * d - 260 : 2073); }

// Add a small random component to draw evaluations to avoid 3-fold blindness
Value value_draw(size_t nodes) { return VALUE_DRAW - 1 + Value(nodes & 0x2); }

// Skill structure is used to implement strength limit. If we have a UCI_Elo,
// we convert it to an appropriate skill level, anchored to the Stash engine.
// This method is based on a fit of the Elo results for games played between
// Stockfish at various skill levels and various versions of the Stash engine.
// Skill 0 .. 19 now covers CCRL Blitz Elo from 1320 to 3190, approximately
// Reference: https://github.com/vondele/Stockfish/commit/a08b8d4e9711c2
struct Skill {
    Skill(int skill_level, int uci_elo) {
        if (uci_elo)
        {
            double e = double(uci_elo - 1320) / (3190 - 1320);
            level = std::clamp((((37.2473 * e - 40.8525) * e + 22.2943) * e - 0.311438), 0.0, 19.0);
        }
        else
            level = double(skill_level);
    }
    bool enabled() const { return level < 20.0; }
    bool time_to_pick(Depth depth) const { return depth == 1 + int(level); }
    Move pick_best(const RootMoves&, size_t multiPV);

    double level;
    Move   best = Move::none();
};

Value value_to_tt(Value v, int ply);
Value value_from_tt(Value v, int ply, int r50c);
void  update_pv(Move* pv, Move move, const Move* childPv);
void  update_continuation_histories(Stack* ss, Piece pc, Square to, int bonus);
void  update_refutations(const Position& pos, Stack* ss, Search::Worker& workerThread, Move move);
void  update_quiet_histories(
   const Position& pos, Stack* ss, Search::Worker& workerThread, Move move, int bonus);
void update_quiet_stats(
  const Position& pos, Stack* ss, Search::Worker& workerThread, Move move, int bonus);
void update_all_stats(const Position& pos,
                      Stack*          ss,
                      Search::Worker& workerThread,
                      Move            bestMove,
                      Value           bestValue,
                      Value           beta,
                      Square          prevSq,
                      Move*           quietsSearched,
                      int             quietCount,
                      Move*           capturesSearched,
                      int             captureCount,
                      Depth           depth);

}  // namespace

Search::Worker::Worker(SharedState&                    sharedState,
                       std::unique_ptr<ISearchManager> sm,
                       size_t                          threadId,
                       NumaReplicatedAccessToken       token) :
    // Unpack the SharedState struct into member variables
    threadIdx(threadId),
    numaAccessToken(token),
    manager(std::move(sm)),
    options(sharedState.options),
    threads(sharedState.threads),
    tt(sharedState.tt),
    networks(sharedState.networks),
    refreshTable(networks[token]) {
    clear();
}

void Search::Worker::start_searching() {

    // Non-main threads go directly to iterative_deepening()
    if (!is_mainthread())
    {
        iterative_deepening();
        return;
    }

    main_manager()->tm.init(limits, rootPos.side_to_move(), rootPos.game_ply(), options,
                            main_manager()->originalTimeAdjust);
    tt.new_search();

    if (rootMoves.empty())
    {
        rootMoves.emplace_back(Move::none());
        if (Distributed::is_root())
            main_manager()->updates.onUpdateNoMoves(
              {0, {rootPos.checkers() ? -VALUE_MATE : VALUE_DRAW, rootPos}});
    }
    else
    {
        threads.start_searching();  // start non-main threads
        iterative_deepening();      // main thread start searching
    }

    // When we reach the maximum depth, we can arrive here without a raise of
    // threads.stop. However, if we are pondering or in an infinite search,
    // the UCI protocol states that we shouldn't print the best move before the
    // GUI sends a "stop" or "ponderhit" command. We therefore simply wait here
    // until the GUI sends one of those commands.
    while (!threads.stop && (main_manager()->ponder || limits.infinite))
    {
        Distributed::signals_poll(threads);
    }  // Busy wait for a stop or a ponder reset

    // Stop the threads if not already stopped (also raise the stop if
    // "ponderhit" just reset threads.ponder).
    threads.stop = true;

    // Signal and synchronize all other ranks
    Distributed::signals_sync(threads);

    // Wait until all threads have finished
    threads.wait_for_search_finished();

    // When playing in 'nodes as time' mode, subtract the searched nodes from
    // the available ones before exiting.
    if (limits.npmsec)
        main_manager()->tm.advance_nodes_time(Distributed::nodes_searched(threads)
                                              - limits.inc[rootPos.side_to_move()]);

    Worker* bestThread = this;
    Skill   skill =
      Skill(options["Skill Level"], options["UCI_LimitStrength"] ? int(options["UCI_Elo"]) : 0);

    if (int(options["MultiPV"]) == 1 && !limits.depth && !limits.mate && !skill.enabled()
        && rootMoves[0].pv[0] != Move::none())
        bestThread = threads.get_best_thread()->worker.get();

    main_manager()->bestPreviousScore        = bestThread->rootMoves[0].score;
    main_manager()->bestPreviousAverageScore = bestThread->rootMoves[0].averageScore;

    Move bestMove   = bestThread->rootMoves[0].pv[0];
    Move ponderMove = Move::none();
    if (bestThread->rootMoves[0].pv.size() > 1
        || bestThread->rootMoves[0].extract_ponder_from_tt(tt, rootPos))
        ponderMove = bestThread->rootMoves[0].pv[1];

    // Temporarily switch out onUpdateFull to capture the PV information that we need,
    // so that we can exchange it through MPI. (We may end up not actually printing
    // it out.)
    auto oldOnUpdateFull = std::move(main_manager()->updates.onUpdateFull);
    std::vector<std::vector<char>> serializedInfo;  // One for each MultiPV.
    main_manager()->updates.onUpdateFull = [&](const InfoFull& info) {
        serializedInfo.push_back(info.serialize());
    };
    main_manager()->pv(*bestThread, threads, tt, bestThread->completedDepth);
    assert(!serializedInfo.empty());
    main_manager()->updates.onUpdateFull = std::move(oldOnUpdateFull);

    // Exchange info as needed
    Distributed::MoveInfo mi{bestMove.raw(), ponderMove.raw(), bestThread->completedDepth,
                             bestThread->rootMoves[0].score, Distributed::rank()};
    Distributed::pick_moves(mi, serializedInfo);

    main_manager()->bestPreviousScore = static_cast<Value>(mi.score);

    if (Distributed::is_root())
    {
        // Send again PV info if we have a new best thread/rank
        if (bestThread != this || mi.rank != 0)
        {
            for (const auto& serializedInfoOne : serializedInfo)
            {
                Search::InfoFull info = Search::InfoFull::unserialize(serializedInfoOne);
                main_manager()->updates.onUpdateFull(info);
            }
        }

        bestMove   = static_cast<Move>(mi.move);
        ponderMove = static_cast<Move>(mi.ponder);

        std::string ponder;
        if (ponderMove != Move::none())
            ponder = UCIEngine::move(ponderMove, rootPos.is_chess960());

        auto bestmove = UCIEngine::move(bestThread->rootMoves[0].pv[0], rootPos.is_chess960());
        main_manager()->updates.onBestmove(bestmove, ponder);
    }
}

// Main iterative deepening loop. It calls search()
// repeatedly with increasing depth until the allocated thinking time has been
// consumed, the user stops the search, or the maximum search depth is reached.
void Search::Worker::iterative_deepening() {

    SearchManager* mainThread = (is_mainthread() ? main_manager() : nullptr);

    Move pv[MAX_PLY + 1];

    Depth lastBestMoveDepth = 0;
    Value lastBestScore     = -VALUE_INFINITE;
    auto  lastBestPV        = std::vector{Move::none()};

    Value  alpha, beta;
    Value  bestValue     = -VALUE_INFINITE;
    Color  us            = rootPos.side_to_move();
    double timeReduction = 1, totBestMoveChanges = 0;
    int    delta, iterIdx                        = 0;

    // Allocate stack with extra size to allow access from (ss - 7) to (ss + 2):
    // (ss - 7) is needed for update_continuation_histories(ss - 1) which accesses (ss - 6),
    // (ss + 2) is needed for initialization of cutOffCnt and killers.
    Stack  stack[MAX_PLY + 10] = {};
    Stack* ss                  = stack + 7;

    for (int i = 7; i > 0; --i)
    {
        (ss - i)->continuationHistory =
          &this->continuationHistory[0][0][NO_PIECE][0];  // Use as a sentinel
        (ss - i)->staticEval = VALUE_NONE;
    }

    for (int i = 0; i <= MAX_PLY + 2; ++i)
        (ss + i)->ply = i;

    ss->pv = pv;

    if (mainThread)
    {
        if (mainThread->bestPreviousScore == VALUE_INFINITE)
            mainThread->iterValue.fill(VALUE_ZERO);
        else
            mainThread->iterValue.fill(mainThread->bestPreviousScore);
    }

    size_t multiPV = size_t(options["MultiPV"]);
    Skill skill(options["Skill Level"], options["UCI_LimitStrength"] ? int(options["UCI_Elo"]) : 0);

    // When playing with strength handicap enable MultiPV search that we will
    // use behind-the-scenes to retrieve a set of possible moves.
    if (skill.enabled())
        multiPV = std::max(multiPV, size_t(4));

    multiPV = std::min(multiPV, rootMoves.size());

    int searchAgainCounter = 0;

    // Iterative deepening loop until requested to stop or the target depth is reached
    while (++rootDepth < MAX_PLY && !threads.stop
           && !(limits.depth && mainThread && Distributed::is_root() && rootDepth > limits.depth))
    {
        // Age out PV variability metric
        if (mainThread)
            totBestMoveChanges /= 2;

        // Save the last iteration's scores before the first PV line is searched and
        // all the move scores except the (new) PV are set to -VALUE_INFINITE.
        for (RootMove& rm : rootMoves)
            rm.previousScore = rm.score;

        size_t pvFirst = 0;
        pvLast         = 0;

        if (!threads.increaseDepth)
            searchAgainCounter++;

        // MultiPV loop. We perform a full root search for each PV line
        for (pvIdx = 0; pvIdx < multiPV; ++pvIdx)
        {
            if (pvIdx == pvLast)
            {
                pvFirst = pvLast;
                for (pvLast++; pvLast < rootMoves.size(); pvLast++)
                    if (rootMoves[pvLast].tbRank != rootMoves[pvFirst].tbRank)
                        break;
            }

            // Reset UCI info selDepth for each depth and each PV line
            selDepth = 0;

            // Reset aspiration window starting size
            Value avg = rootMoves[pvIdx].averageScore;
            delta     = 9 + avg * avg / 10182;
            alpha     = std::max(avg - delta, -VALUE_INFINITE);
            beta      = std::min(avg + delta, VALUE_INFINITE);

            // Adjust optimism based on root move's averageScore (~4 Elo)
            optimism[us]  = 127 * avg / (std::abs(avg) + 86);
            optimism[~us] = -optimism[us];

            // Start with a small aspiration window and, in the case of a fail
            // high/low, re-search with a bigger window until we don't fail
            // high/low anymore.
            int failedHighCnt = 0;
            while (true)
            {
                // Adjust the effective depth searched, but ensure at least one effective increment
                // for every four searchAgain steps (see issue #2717).
                Depth adjustedDepth =
                  std::max(1, rootDepth - failedHighCnt - 3 * (searchAgainCounter + 1) / 4);
                rootDelta = beta - alpha;
                bestValue = search<Root>(rootPos, ss, alpha, beta, adjustedDepth, false);

                // Bring the best move to the front. It is critical that sorting
                // is done with a stable algorithm because all the values but the
                // first and eventually the new best one is set to -VALUE_INFINITE
                // and we want to keep the same order for all the moves except the
                // new PV that goes to the front. Note that in the case of MultiPV
                // search the already searched PV lines are preserved.
                std::stable_sort(rootMoves.begin() + pvIdx, rootMoves.begin() + pvLast);

                // If search has been stopped, we break immediately. Sorting is
                // safe because RootMoves is still valid, although it refers to
                // the previous iteration.
                if (threads.stop)
                    break;

                // When failing high/low give some update (without cluttering
                // the UI) before a re-search.
                if (Distributed::is_root() && mainThread && multiPV == 1
                    && (bestValue <= alpha || bestValue >= beta) && elapsed_time() > 3000)
                {
                    main_manager()->pv(*this, threads, tt, rootDepth);
                    Distributed::cluster_info(threads, rootDepth, elapsed());
                }

                // In case of failing low/high increase aspiration window and
                // re-search, otherwise exit the loop.
                if (bestValue <= alpha)
                {
                    beta  = (alpha + beta) / 2;
                    alpha = std::max(bestValue - delta, -VALUE_INFINITE);

                    failedHighCnt = 0;
                    if (mainThread)
                        mainThread->stopOnPonderhit = false;
                }
                else if (bestValue >= beta)
                {
                    beta = std::min(bestValue + delta, VALUE_INFINITE);
                    ++failedHighCnt;
                }
                else
                    break;

                delta += delta / 3;

                assert(alpha >= -VALUE_INFINITE && beta <= VALUE_INFINITE);
            }

            // Sort the PV lines searched so far and update the GUI
            std::stable_sort(rootMoves.begin() + pvFirst, rootMoves.begin() + pvIdx + 1);

            if (Distributed::is_root() && mainThread
                && (threads.stop || pvIdx + 1 == multiPV || elapsed_time() > 3000)
                // A thread that aborted search can have mated-in/TB-loss PV and score
                // that cannot be trusted, i.e. it can be delayed or refuted if we would have
                // had time to fully search other root-moves. Thus we suppress this output and
                // below pick a proven score/PV for this thread (from the previous iteration).
                && !(threads.abortedSearch && rootMoves[0].uciScore <= VALUE_TB_LOSS_IN_MAX_PLY))
            {
                main_manager()->pv(*this, threads, tt, rootDepth);
<<<<<<< HEAD
                Distributed::cluster_info(threads, rootDepth, elapsed() + 1);
            }
=======

            if (threads.stop)
                break;
>>>>>>> b01fdb59
        }

        if (!threads.stop)
            completedDepth = rootDepth;

        // We make sure not to pick an unproven mated-in score,
        // in case this thread prematurely stopped search (aborted-search).
        if (threads.abortedSearch && rootMoves[0].score != -VALUE_INFINITE
            && rootMoves[0].score <= VALUE_TB_LOSS_IN_MAX_PLY)
        {
            // Bring the last best move to the front for best thread selection.
            Utility::move_to_front(rootMoves, [&lastBestPV = std::as_const(lastBestPV)](
                                                const auto& rm) { return rm == lastBestPV[0]; });
            rootMoves[0].pv    = lastBestPV;
            rootMoves[0].score = rootMoves[0].uciScore = lastBestScore;
        }
        else if (rootMoves[0].pv[0] != lastBestPV[0])
        {
            lastBestPV        = rootMoves[0].pv;
            lastBestScore     = rootMoves[0].score;
            lastBestMoveDepth = rootDepth;
        }

        if (!mainThread)
            continue;

        // Have we found a "mate in x"?
        if (limits.mate && rootMoves[0].score == rootMoves[0].uciScore
            && ((rootMoves[0].score >= VALUE_MATE_IN_MAX_PLY
                 && VALUE_MATE - rootMoves[0].score <= 2 * limits.mate)
                || (rootMoves[0].score != -VALUE_INFINITE
                    && rootMoves[0].score <= VALUE_MATED_IN_MAX_PLY
                    && VALUE_MATE + rootMoves[0].score <= 2 * limits.mate)))
            threads.stop = true;

        // If the skill level is enabled and time is up, pick a sub-optimal best move
        if (skill.enabled() && skill.time_to_pick(rootDepth))
            skill.pick_best(rootMoves, multiPV);

        // Use part of the gained time from a previous stable move for the current move
        for (auto&& th : threads)
        {
            totBestMoveChanges += th->worker->bestMoveChanges;
            th->worker->bestMoveChanges = 0;
        }

        // Do we have time for the next iteration? Can we stop searching now?
        if (limits.use_time_management() && !threads.stop && !mainThread->stopOnPonderhit)
        {
            int nodesEffort = rootMoves[0].effort * 100 / std::max(size_t(1), size_t(nodes));

            double fallingEval = (1067 + 223 * (mainThread->bestPreviousAverageScore - bestValue)
                                  + 97 * (mainThread->iterValue[iterIdx] - bestValue))
                               / 10000.0;
            fallingEval = std::clamp(fallingEval, 0.580, 1.667);

            // If the bestMove is stable over several iterations, reduce time accordingly
            timeReduction    = lastBestMoveDepth + 8 < completedDepth ? 1.495 : 0.687;
            double reduction = (1.48 + mainThread->previousTimeReduction) / (2.17 * timeReduction);
            double bestMoveInstability = 1 + 1.88 * totBestMoveChanges / threads.size();
            int    el                  = std::clamp((bestValue + 750) / 150, 0, 9);
            double recapture           = limits.capSq == rootMoves[0].pv[0].to_sq() ? 0.955 : 1.005;

            double totalTime = mainThread->tm.optimum() * fallingEval * reduction
                             * bestMoveInstability * EvalLevel[el] * recapture;

            // Cap used time in case of a single legal move for a better viewer experience
            if (rootMoves.size() == 1)
                totalTime = std::min(500.0, totalTime);

            auto elapsedTime = elapsed();

            if (completedDepth >= 10 && nodesEffort >= 97 && elapsedTime > totalTime * 0.739
                && !mainThread->ponder)
                threads.stop = true;

            // Stop the search if we have exceeded the totalTime
            if (elapsedTime > totalTime)
            {
                // If we are allowed to ponder do not stop the search now but
                // keep pondering until the GUI sends "ponderhit" or "stop".
                if (mainThread->ponder)
                    mainThread->stopOnPonderhit = true;
                else
                    threads.stop = true;
            }
            else
                threads.increaseDepth = mainThread->ponder || elapsedTime <= totalTime * 0.506;
        }

        mainThread->iterValue[iterIdx] = bestValue;
        iterIdx                        = (iterIdx + 1) & 3;
    }

    if (!mainThread)
        return;

    mainThread->previousTimeReduction = timeReduction;

    // If the skill level is enabled, swap the best PV line with the sub-optimal one
    if (skill.enabled())
        std::swap(rootMoves[0],
                  *std::find(rootMoves.begin(), rootMoves.end(),
                             skill.best ? skill.best : skill.pick_best(rootMoves, multiPV)));
}

void Search::Worker::clear() {
    counterMoves.fill(Move::none());
    mainHistory.fill(0);
    captureHistory.fill(0);
    pawnHistory.fill(-1193);
    correctionHistory.fill(0);

    for (bool inCheck : {false, true})
        for (StatsType c : {NoCaptures, Captures})
            for (auto& to : continuationHistory[inCheck][c])
                for (auto& h : to)
                    h->fill(-56);

    for (size_t i = 1; i < reductions.size(); ++i)
        reductions[i] = int((19.26 + std::log(size_t(options["Threads"])) / 2) * std::log(i));

    refreshTable.clear(networks[numaAccessToken]);
}


// Main search function for both PV and non-PV nodes.
template<NodeType nodeType>
Value Search::Worker::search(
  Position& pos, Stack* ss, Value alpha, Value beta, Depth depth, bool cutNode) {

    constexpr bool PvNode   = nodeType != NonPV;
    constexpr bool rootNode = nodeType == Root;

    // Dive into quiescence search when the depth reaches zero
    if (depth <= 0)
        return qsearch<PvNode ? PV : NonPV>(pos, ss, alpha, beta);

    // Limit the depth if extensions made it too large
    depth = std::min(depth, MAX_PLY - 1);

    // Check if we have an upcoming move that draws by repetition, or
    // if the opponent had an alternative move earlier to this position.
    if (!rootNode && alpha < VALUE_DRAW && pos.has_game_cycle(ss->ply))
    {
        alpha = value_draw(this->nodes);
        if (alpha >= beta)
            return alpha;
    }

    assert(-VALUE_INFINITE <= alpha && alpha < beta && beta <= VALUE_INFINITE);
    assert(PvNode || (alpha == beta - 1));
    assert(0 < depth && depth < MAX_PLY);
    assert(!(PvNode && cutNode));

    Move      pv[MAX_PLY + 1], capturesSearched[32], quietsSearched[32];
    StateInfo st;
    ASSERT_ALIGNED(&st, Eval::NNUE::CacheLineSize);

    Key   posKey;
    Move  move, excludedMove, bestMove;
    Depth extension, newDepth;
    Value bestValue, value, eval, maxValue, probCutBeta, singularValue;
    bool  givesCheck, improving, priorCapture, opponentWorsening;
    bool  capture, moveCountPruning, ttCapture;
    Piece movedPiece;
    int   moveCount, captureCount, quietCount;
    Bound singularBound;

    // Step 1. Initialize node
    Worker* thisThread = this;
    ss->inCheck        = pos.checkers();
    priorCapture       = pos.captured_piece();
    Color us           = pos.side_to_move();
    moveCount = captureCount = quietCount = ss->moveCount = 0;
    bestValue                                             = -VALUE_INFINITE;
    maxValue                                              = VALUE_INFINITE;

    // Check for the available remaining time
    if (is_mainthread())
        main_manager()->check_time(*thisThread);

    // Used to send selDepth info to GUI (selDepth counts from 1, ply from 0)
    if (PvNode && thisThread->selDepth < ss->ply + 1)
        thisThread->selDepth = ss->ply + 1;

    if (!rootNode)
    {
        // Step 2. Check for aborted search and immediate draw
        if (threads.stop.load(std::memory_order_relaxed) || pos.is_draw(ss->ply)
            || ss->ply >= MAX_PLY)
            return (ss->ply >= MAX_PLY && !ss->inCheck)
                   ? evaluate(networks[numaAccessToken], pos, refreshTable,
                              thisThread->optimism[us])
                   : value_draw(thisThread->nodes);

        // Step 3. Mate distance pruning. Even if we mate at the next move our score
        // would be at best mate_in(ss->ply + 1), but if alpha is already bigger because
        // a shorter mate was found upward in the tree then there is no need to search
        // because we will never beat the current alpha. Same logic but with reversed
        // signs apply also in the opposite condition of being mated instead of giving
        // mate. In this case, return a fail-high score.
        alpha = std::max(mated_in(ss->ply), alpha);
        beta  = std::min(mate_in(ss->ply + 1), beta);
        if (alpha >= beta)
            return alpha;
    }

    assert(0 <= ss->ply && ss->ply < MAX_PLY);

    bestMove             = Move::none();
    (ss + 2)->killers[0] = (ss + 2)->killers[1] = Move::none();
    (ss + 2)->cutoffCnt                         = 0;
    Square prevSq = ((ss - 1)->currentMove).is_ok() ? ((ss - 1)->currentMove).to_sq() : SQ_NONE;
    ss->statScore = 0;

    // Step 4. Transposition table lookup.
    excludedMove                   = ss->excludedMove;
    posKey                         = pos.key();
    auto [ttHit, ttData, ttWriter] = tt.probe(posKey);
    // Need further processing of the saved data
    ss->ttHit    = ttHit;
    ttData.move  = rootNode ? thisThread->rootMoves[thisThread->pvIdx].pv[0]
                 : ttHit    ? ttData.move
                            : Move::none();
    ttData.value = ttHit ? value_from_tt(ttData.value, ss->ply, pos.rule50_count()) : VALUE_NONE;
    ss->ttPv     = excludedMove ? ss->ttPv : PvNode || (ttHit && ttData.is_pv);
    ttCapture    = ttData.move && pos.capture_stage(ttData.move);

    // At this point, if excluded, skip straight to step 6, static eval. However,
    // to save indentation, we list the condition in all code between here and there.

    // At non-PV nodes we check for an early TT cutoff
    if (!PvNode && !excludedMove && ttData.depth > depth - (ttData.value <= beta)
        && ttData.value != VALUE_NONE  // Can happen when !ttHit or when access race in probe()
        && (ttData.bound & (ttData.value >= beta ? BOUND_LOWER : BOUND_UPPER)))
    {
        // If ttMove is quiet, update move sorting heuristics on TT hit (~2 Elo)
        if (ttData.move && ttData.value >= beta)
        {
            // Bonus for a quiet ttMove that fails high (~2 Elo)
            if (!ttCapture)
                update_quiet_stats(pos, ss, *this, ttData.move, stat_bonus(depth));

            // Extra penalty for early quiet moves of
            // the previous ply (~1 Elo on STC, ~2 Elo on LTC)
            if (prevSq != SQ_NONE && (ss - 1)->moveCount <= 2 && !priorCapture)
                update_continuation_histories(ss - 1, pos.piece_on(prevSq), prevSq,
                                              -stat_malus(depth + 1));
        }

        // Partial workaround for the graph history interaction problem
        // For high rule50 counts don't produce transposition table cutoffs.
        if (pos.rule50_count() < 90)
            return ttData.value;
    }

    // Step 5. Tablebases probe
    if (!rootNode && !excludedMove && tbConfig.cardinality)
    {
        int piecesCount = pos.count<ALL_PIECES>();

        if (piecesCount <= tbConfig.cardinality
            && (piecesCount < tbConfig.cardinality || depth >= tbConfig.probeDepth)
            && pos.rule50_count() == 0 && !pos.can_castle(ANY_CASTLING))
        {
            TB::ProbeState err;
            TB::WDLScore   wdl = Tablebases::probe_wdl(pos, &err);

            // Force check of time on the next occasion
            if (is_mainthread())
                main_manager()->callsCnt = 0;

            if (err != TB::ProbeState::FAIL)
            {
                thisThread->tbHits.fetch_add(1, std::memory_order_relaxed);

                int drawScore = tbConfig.useRule50 ? 1 : 0;

                Value tbValue = VALUE_TB - ss->ply;

                // use the range VALUE_TB to VALUE_TB_WIN_IN_MAX_PLY to score
                value = wdl < -drawScore ? -tbValue
                      : wdl > drawScore  ? tbValue
                                         : VALUE_DRAW + 2 * wdl * drawScore;

                Bound b = wdl < -drawScore ? BOUND_UPPER
                        : wdl > drawScore  ? BOUND_LOWER
                                           : BOUND_EXACT;

                if (b == BOUND_EXACT || (b == BOUND_LOWER ? value >= beta : value <= alpha))
                {
                    Distributed::save(tt, threads, thisThread, ttWriter, posKey,
                                      value_to_tt(value, ss->ply), ss->ttPv, b,
                                      std::min(MAX_PLY - 1, depth + 6), Move::none(), VALUE_NONE,
                                      tt.generation());

                    return value;
                }

                if (PvNode)
                {
                    if (b == BOUND_LOWER)
                        bestValue = value, alpha = std::max(alpha, bestValue);
                    else
                        maxValue = value;
                }
            }
        }
    }

    // Step 6. Static evaluation of the position
    Value unadjustedStaticEval = VALUE_NONE;
    if (ss->inCheck)
    {
        // Skip early pruning when in check
        ss->staticEval = eval = VALUE_NONE;
        improving             = false;
        goto moves_loop;
    }
    else if (excludedMove)
    {
        // Providing the hint that this node's accumulator will be used often
        // brings significant Elo gain (~13 Elo).
        Eval::NNUE::hint_common_parent_position(pos, networks[numaAccessToken], refreshTable);
        unadjustedStaticEval = eval = ss->staticEval;
    }
    else if (ss->ttHit)
    {
        // Never assume anything about values stored in TT
        unadjustedStaticEval = ttData.eval;
        if (unadjustedStaticEval == VALUE_NONE)
            unadjustedStaticEval =
              evaluate(networks[numaAccessToken], pos, refreshTable, thisThread->optimism[us]);
        else if (PvNode)
            Eval::NNUE::hint_common_parent_position(pos, networks[numaAccessToken], refreshTable);

        ss->staticEval = eval = to_corrected_static_eval(unadjustedStaticEval, *thisThread, pos);

        // ttValue can be used as a better position evaluation (~7 Elo)
        if (ttData.value != VALUE_NONE
            && (ttData.bound & (ttData.value > eval ? BOUND_LOWER : BOUND_UPPER)))
            eval = ttData.value;
    }
    else
    {
        unadjustedStaticEval =
          evaluate(networks[numaAccessToken], pos, refreshTable, thisThread->optimism[us]);
        ss->staticEval = eval = to_corrected_static_eval(unadjustedStaticEval, *thisThread, pos);

        // Static evaluation is saved as it was before adjustment by correction history
        Distributed::save(tt, threads, thisThread, ttWriter, posKey, VALUE_NONE, ss->ttPv,
                          BOUND_NONE, DEPTH_UNSEARCHED, Move::none(), unadjustedStaticEval,
                          tt.generation());
    }

    // Use static evaluation difference to improve quiet move ordering (~9 Elo)
    if (((ss - 1)->currentMove).is_ok() && !(ss - 1)->inCheck && !priorCapture)
    {
        int bonus = std::clamp(-10 * int((ss - 1)->staticEval + ss->staticEval), -1590, 1371);
        bonus     = bonus > 0 ? 2 * bonus : bonus / 2;
        thisThread->mainHistory[~us][((ss - 1)->currentMove).from_to()] << bonus;
        if (type_of(pos.piece_on(prevSq)) != PAWN && ((ss - 1)->currentMove).type_of() != PROMOTION)
            thisThread->pawnHistory[pawn_structure_index(pos)][pos.piece_on(prevSq)][prevSq]
              << bonus / 2;
    }

    // Set up the improving flag, which is true if current static evaluation is
    // bigger than the previous static evaluation at our turn (if we were in
    // check at our previous move we look at static evaluation at move prior to it
    // and if we were in check at move prior to it flag is set to true) and is
    // false otherwise. The improving flag is used in various pruning heuristics.
    improving = (ss - 2)->staticEval != VALUE_NONE
                ? ss->staticEval > (ss - 2)->staticEval
                : (ss - 4)->staticEval != VALUE_NONE && ss->staticEval > (ss - 4)->staticEval;

    opponentWorsening = ss->staticEval + (ss - 1)->staticEval > 2;

    // Step 7. Razoring (~1 Elo)
    // If eval is really low check with qsearch if it can exceed alpha, if it can't,
    // return a fail low.
    if (eval < alpha - 512 - 293 * depth * depth)
    {
        value = qsearch<NonPV>(pos, ss, alpha - 1, alpha);
        if (value < alpha && std::abs(value) < VALUE_TB_WIN_IN_MAX_PLY)
            return value;
    }

    // Step 8. Futility pruning: child node (~40 Elo)
    // The depth condition is important for mate finding.
    if (!ss->ttPv && depth < 13
        && eval - futility_margin(depth, cutNode && !ss->ttHit, improving, opponentWorsening)
               - (ss - 1)->statScore / 263
             >= beta
        && eval >= beta && eval < VALUE_TB_WIN_IN_MAX_PLY && (!ttData.move || ttCapture))
        return beta > VALUE_TB_LOSS_IN_MAX_PLY ? beta + (eval - beta) / 3 : eval;

    // Step 9. Null move search with verification search (~35 Elo)
    if (!PvNode && (ss - 1)->currentMove != Move::null() && (ss - 1)->statScore < 14369
        && eval >= beta && ss->staticEval >= beta - 21 * depth + 393 && !excludedMove
        && pos.non_pawn_material(us) && ss->ply >= thisThread->nmpMinPly
        && beta > VALUE_TB_LOSS_IN_MAX_PLY)
    {
        assert(eval - beta >= 0);

        // Null move dynamic reduction based on depth and eval
        Depth R = std::min(int(eval - beta) / 197, 6) + depth / 3 + 5;

        ss->currentMove         = Move::null();
        ss->continuationHistory = &thisThread->continuationHistory[0][0][NO_PIECE][0];

        pos.do_null_move(st, tt);

        Value nullValue = -search<NonPV>(pos, ss + 1, -beta, -beta + 1, depth - R, !cutNode);

        pos.undo_null_move();

        // Do not return unproven mate or TB scores
        if (nullValue >= beta && nullValue < VALUE_TB_WIN_IN_MAX_PLY)
        {
            if (thisThread->nmpMinPly || depth < 16)
                return nullValue;

            assert(!thisThread->nmpMinPly);  // Recursive verification is not allowed

            // Do verification search at high depths, with null move pruning disabled
            // until ply exceeds nmpMinPly.
            thisThread->nmpMinPly = ss->ply + 3 * (depth - R) / 4;

            Value v = search<NonPV>(pos, ss, beta - 1, beta, depth - R, false);

            thisThread->nmpMinPly = 0;

            if (v >= beta)
                return nullValue;
        }
    }

    // Step 10. Internal iterative reductions (~9 Elo)
    // For PV nodes without a ttMove, we decrease depth by 3.
    if (PvNode && !ttData.move)
        depth -= 3;

    // Use qsearch if depth <= 0.
    if (depth <= 0)
        return qsearch<PV>(pos, ss, alpha, beta);

    // For cutNodes, if depth is high enough, decrease depth by 2 if there is no ttMove, or
    // by 1 if there is a ttMove with an upper bound.
    if (cutNode && depth >= 8 && (!ttData.move || ttData.bound == BOUND_UPPER))
        depth -= 1 + !ttData.move;

    // Step 11. ProbCut (~10 Elo)
    // If we have a good enough capture (or queen promotion) and a reduced search returns a value
    // much above beta, we can (almost) safely prune the previous move.
    probCutBeta = beta + 177 - 57 * improving;
    if (
      !PvNode && depth > 3
      && std::abs(beta) < VALUE_TB_WIN_IN_MAX_PLY
      // If value from transposition table is lower than probCutBeta, don't attempt probCut
      // there and in further interactions with transposition table cutoff depth is set to depth - 3
      // because probCut search has depth set to depth - 4 but we also do a move before it
      // So effective depth is equal to depth - 3
      && !(ttData.depth >= depth - 3 && ttData.value != VALUE_NONE && ttData.value < probCutBeta))
    {
        assert(probCutBeta < VALUE_INFINITE && probCutBeta > beta);

        MovePicker mp(pos, ttData.move, probCutBeta - ss->staticEval, &thisThread->captureHistory);

        while ((move = mp.next_move()) != Move::none())
            if (move != excludedMove && pos.legal(move))
            {
                assert(pos.capture_stage(move));

                // Prefetch the TT entry for the resulting position
                prefetch(tt.first_entry(pos.key_after(move)));

                ss->currentMove = move;
                ss->continuationHistory =
                  &this
                     ->continuationHistory[ss->inCheck][true][pos.moved_piece(move)][move.to_sq()];

                thisThread->nodes.fetch_add(1, std::memory_order_relaxed);
                pos.do_move(move, st);

                // Perform a preliminary qsearch to verify that the move holds
                value = -qsearch<NonPV>(pos, ss + 1, -probCutBeta, -probCutBeta + 1);

                // If the qsearch held, perform the regular search
                if (value >= probCutBeta)
                    value = -search<NonPV>(pos, ss + 1, -probCutBeta, -probCutBeta + 1, depth - 4,
                                           !cutNode);

                pos.undo_move(move);

                if (value >= probCutBeta)
                {
                    // Save ProbCut data into transposition table
                    Distributed::save(tt, threads, thisThread, ttWriter, posKey,
                                      value_to_tt(value, ss->ply), ss->ttPv, BOUND_LOWER, depth - 3,
                                      move, unadjustedStaticEval, tt.generation());
                    return std::abs(value) < VALUE_TB_WIN_IN_MAX_PLY ? value - (probCutBeta - beta)
                                                                     : value;
                }
            }

        Eval::NNUE::hint_common_parent_position(pos, networks[numaAccessToken], refreshTable);
    }

moves_loop:  // When in check, search starts here

    // Step 12. A small Probcut idea, when we are in check (~4 Elo)
    probCutBeta = beta + 388;
    if (ss->inCheck && !PvNode && ttCapture && (ttData.bound & BOUND_LOWER)
        && ttData.depth >= depth - 4 && ttData.value >= probCutBeta
        && std::abs(ttData.value) < VALUE_TB_WIN_IN_MAX_PLY
        && std::abs(beta) < VALUE_TB_WIN_IN_MAX_PLY)
        return probCutBeta;

    const PieceToHistory* contHist[] = {(ss - 1)->continuationHistory,
                                        (ss - 2)->continuationHistory,
                                        (ss - 3)->continuationHistory,
                                        (ss - 4)->continuationHistory,
                                        nullptr,
                                        (ss - 6)->continuationHistory};

    Move countermove =
      prevSq != SQ_NONE ? thisThread->counterMoves[pos.piece_on(prevSq)][prevSq] : Move::none();

    MovePicker mp(pos, ttData.move, depth, &thisThread->mainHistory, &thisThread->captureHistory,
                  contHist, &thisThread->pawnHistory, countermove, ss->killers);

    value            = bestValue;
    moveCountPruning = false;
    singularValue    = VALUE_INFINITE;
    singularBound    = BOUND_NONE;

    // Step 13. Loop through all pseudo-legal moves until no moves remain
    // or a beta cutoff occurs.
    while ((move = mp.next_move(moveCountPruning)) != Move::none())
    {
        assert(move.is_ok());

        if (move == excludedMove)
            continue;

        // Check for legality
        if (!pos.legal(move))
            continue;

        // At root obey the "searchmoves" option and skip moves not listed in Root
        // Move List. In MultiPV mode we also skip PV moves that have been already
        // searched and those of lower "TB rank" if we are in a TB root position.
        if (rootNode
            && !std::count(thisThread->rootMoves.begin() + thisThread->pvIdx,
                           thisThread->rootMoves.begin() + thisThread->pvLast, move))
            continue;

        ss->moveCount = ++moveCount;

        if (rootNode && Distributed::is_root() && is_mainthread() && elapsed_time() > 3000)
        {
            main_manager()->updates.onIter(
              {depth, UCIEngine::move(move, pos.is_chess960()), moveCount + thisThread->pvIdx});
        }
        if (PvNode)
            (ss + 1)->pv = nullptr;

        extension  = 0;
        capture    = pos.capture_stage(move);
        movedPiece = pos.moved_piece(move);
        givesCheck = pos.gives_check(move);

        // Calculate new depth for this move
        newDepth = depth - 1;

        int delta = beta - alpha;

        Depth r = reduction(improving, depth, moveCount, delta);

        // Step 14. Pruning at shallow depth (~120 Elo).
        // Depth conditions are important for mate finding.
        if (!rootNode && pos.non_pawn_material(us) && bestValue > VALUE_TB_LOSS_IN_MAX_PLY)
        {
            // Skip quiet moves if movecount exceeds our FutilityMoveCount threshold (~8 Elo)
            moveCountPruning =
              moveCount >= futility_move_count(improving, depth)
                             - (singularBound == BOUND_UPPER && singularValue < alpha - 50);

            // Reduced depth of the next LMR search
            int lmrDepth = newDepth - r;

            if (capture || givesCheck)
            {
                Piece capturedPiece = pos.piece_on(move.to_sq());
                int   captHist =
                  thisThread->captureHistory[movedPiece][move.to_sq()][type_of(capturedPiece)];

                // Futility pruning for captures (~2 Elo)
                if (!givesCheck && lmrDepth < 7 && !ss->inCheck)
                {
                    Value futilityValue = ss->staticEval + 287 + 248 * lmrDepth
                                        + PieceValue[capturedPiece] + captHist / 7;
                    if (futilityValue <= alpha)
                        continue;
                }

                // SEE based pruning for captures and checks (~11 Elo)
                int seeHist = std::clamp(captHist / 32, -180 * depth, 163 * depth);
                if (!pos.see_ge(move, -160 * depth - seeHist))
                    continue;
            }
            else
            {
                int history =
                  (*contHist[0])[movedPiece][move.to_sq()]
                  + (*contHist[1])[movedPiece][move.to_sq()]
                  + thisThread->pawnHistory[pawn_structure_index(pos)][movedPiece][move.to_sq()];

                // Continuation history based pruning (~2 Elo)
                if (lmrDepth < 6 && history < -4151 * depth)
                    continue;

                history += 2 * thisThread->mainHistory[us][move.from_to()];

                lmrDepth += history / 3678;

                Value futilityValue =
                  ss->staticEval + (bestValue < ss->staticEval - 51 ? 138 : 54) + 140 * lmrDepth;

                // Futility pruning: parent node (~13 Elo)
                if (!ss->inCheck && lmrDepth < 12 && futilityValue <= alpha)
                {
                    if (bestValue <= futilityValue && std::abs(bestValue) < VALUE_TB_WIN_IN_MAX_PLY
                        && futilityValue < VALUE_TB_WIN_IN_MAX_PLY)
                        bestValue = (bestValue + futilityValue * 3) / 4;
                    continue;
                }

                lmrDepth = std::max(lmrDepth, 0);

                // Prune moves with negative SEE (~4 Elo)
                if (!pos.see_ge(move, -24 * lmrDepth * lmrDepth))
                    continue;
            }
        }

        // Step 15. Extensions (~100 Elo)
        // We take care to not overdo to avoid search getting stuck.
        if (ss->ply < thisThread->rootDepth * 2)
        {
            // Singular extension search (~94 Elo). If all moves but one fail low on a
            // search of (alpha-s, beta-s), and just one fails high on (alpha, beta),
            // then that move is singular and should be extended. To verify this we do
            // a reduced search on the position excluding the ttMove and if the result
            // is lower than ttValue minus a margin, then we will extend the ttMove.
            // Recursive singular search is avoided.

            // Note: the depth margin and singularBeta margin are known for having non-linear
            // scaling. Their values are optimized to time controls of 180+1.8 and longer
            // so changing them requires tests at these types of time controls.
            // Generally, higher singularBeta (i.e closer to ttValue) and lower extension
            // margins scale well.

            if (!rootNode && move == ttData.move && !excludedMove
                && depth >= 4 - (thisThread->completedDepth > 35) + ss->ttPv
                && std::abs(ttData.value) < VALUE_TB_WIN_IN_MAX_PLY && (ttData.bound & BOUND_LOWER)
                && ttData.depth >= depth - 3)
            {
                Value singularBeta  = ttData.value - (52 + 80 * (ss->ttPv && !PvNode)) * depth / 64;
                Depth singularDepth = newDepth / 2;

                ss->excludedMove = move;
                value            = singularValue =
                  search<NonPV>(pos, ss, singularBeta - 1, singularBeta, singularDepth, cutNode);
                singularBound    = singularValue >= singularBeta ? BOUND_LOWER : BOUND_UPPER;
                ss->excludedMove = Move::none();

                if (value < singularBeta)
                {
                    int doubleMargin = 290 * PvNode - 200 * !ttCapture;
                    int tripleMargin = 107 + 247 * PvNode - 278 * !ttCapture + 99 * ss->ttPv;

                    extension = 1 + (value < singularBeta - doubleMargin)
                              + (value < singularBeta - tripleMargin);

                    depth += ((!PvNode) && (depth < 18));
                }

                // Multi-cut pruning
                // Our ttMove is assumed to fail high based on the bound of the TT entry,
                // and if after excluding the ttMove with a reduced search we fail high over the original beta,
                // we assume this expected cut-node is not singular (multiple moves fail high),
                // and we can prune the whole subtree by returning a softbound.
                else if (singularBeta >= beta)
                    return singularBeta;

                // Negative extensions
                // If other moves failed high over (ttValue - margin) without the ttMove on a reduced search,
                // but we cannot do multi-cut because (ttValue - margin) is lower than the original beta,
                // we do not know if the ttMove is singular or can do a multi-cut,
                // so we reduce the ttMove in favor of other moves based on some conditions:

                // If the ttMove is assumed to fail high over current beta (~7 Elo)
                else if (ttData.value >= beta)
                    extension = -3;

                // If we are on a cutNode but the ttMove is not assumed to fail high over current beta (~1 Elo)
                else if (cutNode)
                    extension = -2;
            }

            // Extension for capturing the previous moved piece (~0 Elo on STC, ~1 Elo on LTC)
            else if (PvNode && move.to_sq() == prevSq
                     && thisThread->captureHistory[movedPiece][move.to_sq()]
                                                  [type_of(pos.piece_on(move.to_sq()))]
                          > 3922)
                extension = 1;
        }

        // Add extension to new depth
        newDepth += extension;

        // Speculative prefetch as early as possible
        prefetch(tt.first_entry(pos.key_after(move)));

        // Update the current move (this must be done after singular extension search)
        ss->currentMove = move;
        ss->continuationHistory =
          &thisThread->continuationHistory[ss->inCheck][capture][movedPiece][move.to_sq()];

        uint64_t nodeCount = rootNode ? uint64_t(nodes) : 0;

        // Step 16. Make the move
        thisThread->nodes.fetch_add(1, std::memory_order_relaxed);
        pos.do_move(move, st, givesCheck);

        // These reduction adjustments have proven non-linear scaling.
        // They are optimized to time controls of 180 + 1.8 and longer so
        // changing them or adding conditions that are similar
        // requires tests at these types of time controls.

        // Decrease reduction if position is or has been on the PV (~7 Elo)
        if (ss->ttPv)
            r -= 1 + (ttData.value > alpha) + (ttData.depth >= depth);

        // Decrease reduction for PvNodes (~0 Elo on STC, ~2 Elo on LTC)
        if (PvNode)
            r--;

        // These reduction adjustments have no proven non-linear scaling.

        // Increase reduction for cut nodes (~4 Elo)
        if (cutNode)
            r += 2 - (ttData.depth >= depth && ss->ttPv)
               + (!ss->ttPv && move != ttData.move && move != ss->killers[0]);

        // Increase reduction if ttMove is a capture (~3 Elo)
        if (ttCapture)
            r++;

        // Increase reduction if next ply has a lot of fail high (~5 Elo)
        if ((ss + 1)->cutoffCnt > 3)
            r++;

        // For first picked move (ttMove) reduce reduction
        // but never allow it to go below 0 (~3 Elo)
        else if (move == ttData.move)
            r = std::max(0, r - 2);

        ss->statScore = 2 * thisThread->mainHistory[us][move.from_to()]
                      + (*contHist[0])[movedPiece][move.to_sq()]
                      + (*contHist[1])[movedPiece][move.to_sq()] - 4747;

        // Decrease/increase reduction for moves with a good/bad history (~8 Elo)
        r -= ss->statScore / 11125;

        // Step 17. Late moves reduction / extension (LMR, ~117 Elo)
        if (depth >= 2 && moveCount > 1 + rootNode)
        {
            // In general we want to cap the LMR depth search at newDepth, but when
            // reduction is negative, we allow this move a limited search extension
            // beyond the first move depth.
            // To prevent problems when the max value is less than the min value,
            // std::clamp has been replaced by a more robust implementation.
            Depth d = std::max(1, std::min(newDepth - r, newDepth + 1));

            value = -search<NonPV>(pos, ss + 1, -(alpha + 1), -alpha, d, true);

            // Do a full-depth search when reduced LMR search fails high
            if (value > alpha && d < newDepth)
            {
                // Adjust full-depth search based on LMR results - if the result
                // was good enough search deeper, if it was bad enough search shallower.
                const bool doDeeperSearch    = value > (bestValue + 35 + 2 * newDepth);  // (~1 Elo)
                const bool doShallowerSearch = value < bestValue + newDepth;             // (~2 Elo)

                newDepth += doDeeperSearch - doShallowerSearch;

                if (newDepth > d)
                    value = -search<NonPV>(pos, ss + 1, -(alpha + 1), -alpha, newDepth, !cutNode);

                // Post LMR continuation history updates (~1 Elo)
                int bonus = value <= alpha ? -stat_malus(newDepth)
                          : value >= beta  ? stat_bonus(newDepth)
                                           : 0;

                update_continuation_histories(ss, movedPiece, move.to_sq(), bonus);
            }
        }

        // Step 18. Full-depth search when LMR is skipped
        else if (!PvNode || moveCount > 1)
        {
            // Increase reduction if ttMove is not present (~6 Elo)
            if (!ttData.move)
                r += 2;

            // Note that if expected reduction is high, we reduce search depth by 1 here (~9 Elo)
            value = -search<NonPV>(pos, ss + 1, -(alpha + 1), -alpha, newDepth - (r > 3), !cutNode);
        }

        // For PV nodes only, do a full PV search on the first move or after a fail high,
        // otherwise let the parent node fail low with value <= alpha and try another move.
        if (PvNode && (moveCount == 1 || value > alpha))
        {
            (ss + 1)->pv    = pv;
            (ss + 1)->pv[0] = Move::none();

            value = -search<PV>(pos, ss + 1, -beta, -alpha, newDepth, false);
        }

        // Step 19. Undo move
        pos.undo_move(move);

        assert(value > -VALUE_INFINITE && value < VALUE_INFINITE);

        // Step 20. Check for a new best move
        // Finished searching the move. If a stop occurred, the return value of
        // the search cannot be trusted, and we return immediately without
        // updating best move, PV and TT.
        if (threads.stop.load(std::memory_order_relaxed))
            return VALUE_ZERO;

        if (rootNode)
        {
            RootMove& rm =
              *std::find(thisThread->rootMoves.begin(), thisThread->rootMoves.end(), move);

            rm.effort += nodes - nodeCount;

            rm.averageScore =
              rm.averageScore != -VALUE_INFINITE ? (2 * value + rm.averageScore) / 3 : value;

            // PV move or new best move?
            if (moveCount == 1 || value > alpha)
            {
                rm.score = rm.uciScore = value;
                rm.selDepth            = thisThread->selDepth;
                rm.scoreLowerbound = rm.scoreUpperbound = false;

                if (value >= beta)
                {
                    rm.scoreLowerbound = true;
                    rm.uciScore        = beta;
                }
                else if (value <= alpha)
                {
                    rm.scoreUpperbound = true;
                    rm.uciScore        = alpha;
                }

                rm.pv.resize(1);

                assert((ss + 1)->pv);

                for (Move* m = (ss + 1)->pv; *m != Move::none(); ++m)
                    rm.pv.push_back(*m);

                // We record how often the best move has been changed in each iteration.
                // This information is used for time management. In MultiPV mode,
                // we must take care to only do this for the first PV line.
                if (moveCount > 1 && !thisThread->pvIdx)
                    ++thisThread->bestMoveChanges;
            }
            else
                // All other moves but the PV, are set to the lowest value: this
                // is not a problem when sorting because the sort is stable and the
                // move position in the list is preserved - just the PV is pushed up.
                rm.score = -VALUE_INFINITE;
        }

        if (value > bestValue)
        {
            bestValue = value;

            if (value > alpha)
            {
                bestMove = move;

                if (PvNode && !rootNode)  // Update pv even in fail-high case
                    update_pv(ss->pv, move, (ss + 1)->pv);

                if (value >= beta)
                {
                    ss->cutoffCnt += 1 + !ttData.move - (extension >= 2);
                    assert(value >= beta);  // Fail high
                    break;
                }
                else
                {
                    // Reduce other moves if we have found at least one score improvement (~2 Elo)
                    if (depth > 2 && depth < 13 && std::abs(value) < VALUE_TB_WIN_IN_MAX_PLY)
                        depth -= 2;

                    assert(depth > 0);
                    alpha = value;  // Update alpha! Always alpha < beta
                }
            }
        }

        // If the move is worse than some previously searched move,
        // remember it, to update its stats later.
        if (move != bestMove && moveCount <= 32)
        {
            if (capture)
                capturesSearched[captureCount++] = move;
            else
                quietsSearched[quietCount++] = move;
        }
    }

    // Step 21. Check for mate and stalemate
    // All legal moves have been searched and if there are no legal moves, it
    // must be a mate or a stalemate. If we are in a singular extension search then
    // return a fail low score.

    assert(moveCount || !ss->inCheck || excludedMove || !MoveList<LEGAL>(pos).size());

    // Adjust best value for fail high cases at non-pv nodes
    if (!PvNode && bestValue >= beta && std::abs(bestValue) < VALUE_TB_WIN_IN_MAX_PLY
        && std::abs(beta) < VALUE_TB_WIN_IN_MAX_PLY && std::abs(alpha) < VALUE_TB_WIN_IN_MAX_PLY)
        bestValue = (bestValue * depth + beta) / (depth + 1);

    if (!moveCount)
        bestValue = excludedMove ? alpha : ss->inCheck ? mated_in(ss->ply) : VALUE_DRAW;

    // If there is a move that produces search value greater than alpha we update the stats of searched moves
    else if (bestMove)
        update_all_stats(pos, ss, *this, bestMove, bestValue, beta, prevSq, quietsSearched,
                         quietCount, capturesSearched, captureCount, depth);

    // Bonus for prior countermove that caused the fail low
    else if (!priorCapture && prevSq != SQ_NONE)
    {
        int bonus = (113 * (depth > 5) + 118 * (PvNode || cutNode)
                     + 191 * ((ss - 1)->statScore < -14396) + 119 * ((ss - 1)->moveCount > 8)
                     + 64 * (!ss->inCheck && bestValue <= ss->staticEval - 107)
                     + 147 * (!(ss - 1)->inCheck && bestValue <= -(ss - 1)->staticEval - 75));
        update_continuation_histories(ss - 1, pos.piece_on(prevSq), prevSq,
                                      stat_bonus(depth) * bonus / 100);
        thisThread->mainHistory[~us][((ss - 1)->currentMove).from_to()]
          << stat_bonus(depth) * bonus / 200;


        if (type_of(pos.piece_on(prevSq)) != PAWN && ((ss - 1)->currentMove).type_of() != PROMOTION)
            thisThread->pawnHistory[pawn_structure_index(pos)][pos.piece_on(prevSq)][prevSq]
              << stat_bonus(depth) * bonus / 25;
    }

    if (PvNode)
        bestValue = std::min(bestValue, maxValue);

    // If no good move is found and the previous position was ttPv, then the previous
    // opponent move is probably good and the new position is added to the search tree. (~7 Elo)
    if (bestValue <= alpha)
        ss->ttPv = ss->ttPv || ((ss - 1)->ttPv && depth > 3);

    // Write gathered information in transposition table
    // Static evaluation is saved as it was before correction history
    if (!excludedMove && !(rootNode && thisThread->pvIdx))
        Distributed::save(tt, threads, thisThread, ttWriter, posKey,
                          value_to_tt(bestValue, ss->ply), ss->ttPv,
                          bestValue >= beta    ? BOUND_LOWER
                          : PvNode && bestMove ? BOUND_EXACT
                                               : BOUND_UPPER,
                          depth, bestMove, unadjustedStaticEval, tt.generation());

    // Adjust correction history
    if (!ss->inCheck && (!bestMove || !pos.capture(bestMove))
        && !(bestValue >= beta && bestValue <= ss->staticEval)
        && !(!bestMove && bestValue >= ss->staticEval))
    {
        auto bonus = std::clamp(int(bestValue - ss->staticEval) * depth / 8,
                                -CORRECTION_HISTORY_LIMIT / 4, CORRECTION_HISTORY_LIMIT / 4);
        thisThread->correctionHistory[us][pawn_structure_index<Correction>(pos)] << bonus;
    }

    assert(bestValue > -VALUE_INFINITE && bestValue < VALUE_INFINITE);

    return bestValue;
}


// Quiescence search function, which is called by the main search function with zero depth, or
// recursively with further decreasing depth per call. With depth <= 0, we "should" be using
// static eval only, but tactical moves may confuse the static eval. To fight this horizon effect,
// we implement this qsearch of tactical moves only.
// See https://www.chessprogramming.org/Horizon_Effect and https://www.chessprogramming.org/Quiescence_Search
// (~155 Elo)
template<NodeType nodeType>
Value Search::Worker::qsearch(Position& pos, Stack* ss, Value alpha, Value beta, Depth depth) {

    static_assert(nodeType != Root);
    constexpr bool PvNode = nodeType == PV;

    assert(alpha >= -VALUE_INFINITE && alpha < beta && beta <= VALUE_INFINITE);
    assert(PvNode || (alpha == beta - 1));
    assert(depth <= 0);

    // Check if we have an upcoming move that draws by repetition, or if
    // the opponent had an alternative move earlier to this position. (~1 Elo)
    if (alpha < VALUE_DRAW && pos.has_game_cycle(ss->ply))
    {
        alpha = value_draw(this->nodes);
        if (alpha >= beta)
            return alpha;
    }

    Move      pv[MAX_PLY + 1];
    StateInfo st;
    ASSERT_ALIGNED(&st, Eval::NNUE::CacheLineSize);

    Key   posKey;
    Move  move, bestMove;
    Value bestValue, value, futilityBase;
    bool  pvHit, givesCheck, capture;
    int   moveCount;
    Color us = pos.side_to_move();

    // Step 1. Initialize node
    if (PvNode)
    {
        (ss + 1)->pv = pv;
        ss->pv[0]    = Move::none();
    }

    Worker* thisThread = this;
    bestMove           = Move::none();
    ss->inCheck        = pos.checkers();
    moveCount          = 0;

    // Used to send selDepth info to GUI (selDepth counts from 1, ply from 0)
    if (PvNode && thisThread->selDepth < ss->ply + 1)
        thisThread->selDepth = ss->ply + 1;

    // Step 2. Check for an immediate draw or maximum ply reached
    if (pos.is_draw(ss->ply) || ss->ply >= MAX_PLY)
        return (ss->ply >= MAX_PLY && !ss->inCheck)
               ? evaluate(networks[numaAccessToken], pos, refreshTable, thisThread->optimism[us])
               : VALUE_DRAW;

    assert(0 <= ss->ply && ss->ply < MAX_PLY);

    // Note that unlike regular search, which stores the literal depth into the TT, from QS we
    // only store the current movegen stage as "depth". If in check, we search all evasions and
    // thus store DEPTH_QS_CHECKS. (Evasions may be quiet, and _CHECKS includes quiets.)
    Depth qsTtDepth = ss->inCheck || depth >= DEPTH_QS_CHECKS ? DEPTH_QS_CHECKS : DEPTH_QS_NORMAL;

    // Step 3. Transposition table lookup
    posKey                         = pos.key();
    auto [ttHit, ttData, ttWriter] = tt.probe(posKey);
    // Need further processing of the saved data
    ss->ttHit    = ttHit;
    ttData.move  = ttHit ? ttData.move : Move::none();
    ttData.value = ttHit ? value_from_tt(ttData.value, ss->ply, pos.rule50_count()) : VALUE_NONE;
    pvHit        = ttHit && ttData.is_pv;

    // At non-PV nodes we check for an early TT cutoff
    if (!PvNode && ttData.depth >= qsTtDepth
        && ttData.value != VALUE_NONE  // Can happen when !ttHit or when access race in probe()
        && (ttData.bound & (ttData.value >= beta ? BOUND_LOWER : BOUND_UPPER)))
        return ttData.value;

    // Step 4. Static evaluation of the position
    Value unadjustedStaticEval = VALUE_NONE;
    if (ss->inCheck)
        bestValue = futilityBase = -VALUE_INFINITE;
    else
    {
        if (ss->ttHit)
        {
            // Never assume anything about values stored in TT
            unadjustedStaticEval = ttData.eval;
            if (unadjustedStaticEval == VALUE_NONE)
                unadjustedStaticEval =
                  evaluate(networks[numaAccessToken], pos, refreshTable, thisThread->optimism[us]);
            ss->staticEval = bestValue =
              to_corrected_static_eval(unadjustedStaticEval, *thisThread, pos);

            // ttValue can be used as a better position evaluation (~13 Elo)
            if (std::abs(ttData.value) < VALUE_TB_WIN_IN_MAX_PLY
                && (ttData.bound & (ttData.value > bestValue ? BOUND_LOWER : BOUND_UPPER)))
                bestValue = ttData.value;
        }
        else
        {
            // In case of null move search, use previous static eval with a different sign
            unadjustedStaticEval =
              (ss - 1)->currentMove != Move::null()
                ? evaluate(networks[numaAccessToken], pos, refreshTable, thisThread->optimism[us])
                : -(ss - 1)->staticEval;
            ss->staticEval = bestValue =
              to_corrected_static_eval(unadjustedStaticEval, *thisThread, pos);
        }

        // Stand pat. Return immediately if static value is at least beta
        if (bestValue >= beta)
        {
            if (std::abs(bestValue) < VALUE_TB_WIN_IN_MAX_PLY && !PvNode)
                bestValue = (3 * bestValue + beta) / 4;
            if (!ss->ttHit)
                Distributed::save(tt, threads, thisThread, ttWriter, posKey,
                                  value_to_tt(bestValue, ss->ply), false, BOUND_LOWER,
                                  DEPTH_UNSEARCHED, Move::none(), unadjustedStaticEval,
                                  tt.generation());

            return bestValue;
        }

        if (bestValue > alpha)
            alpha = bestValue;

        futilityBase = ss->staticEval + 294;
    }

    const PieceToHistory* contHist[] = {(ss - 1)->continuationHistory,
                                        (ss - 2)->continuationHistory};

    // Initialize a MovePicker object for the current position, and prepare to search the moves.
    // We presently use two stages of qs movegen, first captures+checks, then captures only.
    // (When in check, we simply search all evasions.)
    // (Presently, having the checks stage is worth only 1 Elo, and may be removable in the near future,
    // which would result in only a single stage of QS movegen.)
    Square     prevSq = ((ss - 1)->currentMove).is_ok() ? ((ss - 1)->currentMove).to_sq() : SQ_NONE;
    MovePicker mp(pos, ttData.move, depth, &thisThread->mainHistory, &thisThread->captureHistory,
                  contHist, &thisThread->pawnHistory);

    // Step 5. Loop through all pseudo-legal moves until no moves remain or a beta cutoff occurs.
    while ((move = mp.next_move()) != Move::none())
    {
        assert(move.is_ok());

        // Check for legality
        if (!pos.legal(move))
            continue;

        givesCheck = pos.gives_check(move);
        capture    = pos.capture_stage(move);

        moveCount++;

        // Step 6. Pruning
        if (bestValue > VALUE_TB_LOSS_IN_MAX_PLY && pos.non_pawn_material(us))
        {
            // Futility pruning and moveCount pruning (~10 Elo)
            if (!givesCheck && move.to_sq() != prevSq && futilityBase > VALUE_TB_LOSS_IN_MAX_PLY
                && move.type_of() != PROMOTION)
            {
                if (moveCount > 2)
                    continue;

                Value futilityValue = futilityBase + PieceValue[pos.piece_on(move.to_sq())];

                // If static eval + value of piece we are going to capture is much lower
                // than alpha we can prune this move. (~2 Elo)
                if (futilityValue <= alpha)
                {
                    bestValue = std::max(bestValue, futilityValue);
                    continue;
                }

                // If static eval is much lower than alpha and move is not winning material
                // we can prune this move. (~2 Elo)
                if (futilityBase <= alpha && !pos.see_ge(move, 1))
                {
                    bestValue = std::max(bestValue, futilityBase);
                    continue;
                }

                // If static exchange evaluation is much worse than what is needed to not
                // fall below alpha we can prune this move.
                if (futilityBase > alpha && !pos.see_ge(move, (alpha - futilityBase) * 2 - 30))
                {
                    bestValue = alpha;
                    continue;
                }
            }

            // Continuation history based pruning (~3 Elo)
            if (!capture
                && (*contHist[0])[pos.moved_piece(move)][move.to_sq()]
                       + (*contHist[1])[pos.moved_piece(move)][move.to_sq()]
                       + thisThread->pawnHistory[pawn_structure_index(pos)][pos.moved_piece(move)]
                                                [move.to_sq()]
                     <= 4452)
                continue;

            // Do not search moves with bad enough SEE values (~5 Elo)
            if (!pos.see_ge(move, -74))
                continue;
        }

        // Speculative prefetch as early as possible
        prefetch(tt.first_entry(pos.key_after(move)));

        // Update the current move
        ss->currentMove = move;
        ss->continuationHistory =
          &thisThread
             ->continuationHistory[ss->inCheck][capture][pos.moved_piece(move)][move.to_sq()];

        // Step 7. Make and search the move
        thisThread->nodes.fetch_add(1, std::memory_order_relaxed);
        pos.do_move(move, st, givesCheck);
        value = -qsearch<nodeType>(pos, ss + 1, -beta, -alpha, depth - 1);
        pos.undo_move(move);

        assert(value > -VALUE_INFINITE && value < VALUE_INFINITE);

        // Step 8. Check for a new best move
        if (value > bestValue)
        {
            bestValue = value;

            if (value > alpha)
            {
                bestMove = move;

                if (PvNode)  // Update pv even in fail-high case
                    update_pv(ss->pv, move, (ss + 1)->pv);

                if (value < beta)  // Update alpha here!
                    alpha = value;
                else
                    break;  // Fail high
            }
        }
    }

    // Step 9. Check for mate
    // All legal moves have been searched. A special case: if we're in check
    // and no legal moves were found, it is checkmate.
    if (ss->inCheck && bestValue == -VALUE_INFINITE)
    {
        assert(!MoveList<LEGAL>(pos).size());
        return mated_in(ss->ply);  // Plies to mate from the root
    }

    if (std::abs(bestValue) < VALUE_TB_WIN_IN_MAX_PLY && bestValue >= beta)
        bestValue = (3 * bestValue + beta) / 4;

    // Save gathered info in transposition table
    // Static evaluation is saved as it was before adjustment by correction history
    Distributed::save(tt, threads, thisThread, ttWriter, posKey, value_to_tt(bestValue, ss->ply),
                      pvHit, bestValue >= beta ? BOUND_LOWER : BOUND_UPPER, qsTtDepth, bestMove,
                      unadjustedStaticEval, tt.generation());

    assert(bestValue > -VALUE_INFINITE && bestValue < VALUE_INFINITE);

    return bestValue;
}

Depth Search::Worker::reduction(bool i, Depth d, int mn, int delta) const {
    int reductionScale = reductions[d] * reductions[mn];
    return (reductionScale + 1236 - delta * 746 / rootDelta) / 1024 + (!i && reductionScale > 1326);
}

// elapsed() returns the time elapsed since the search started. If the
// 'nodestime' option is enabled, it will return the count of nodes searched
// instead. This function is called to check whether the search should be
// stopped based on predefined thresholds like time limits or nodes searched.
//
// elapsed_time() returns the actual time elapsed since the start of the search.
// This function is intended for use only when printing PV outputs, and not used
// for making decisions within the search algorithm itself.
TimePoint Search::Worker::elapsed() const {
    return main_manager()->tm.elapsed([this]() { return Distributed::nodes_searched(threads); });
}

TimePoint Search::Worker::elapsed_time() const { return main_manager()->tm.elapsed_time(); }


namespace {
// Adjusts a mate or TB score from "plies to mate from the root"
// to "plies to mate from the current position". Standard scores are unchanged.
// The function is called before storing a value in the transposition table.
Value value_to_tt(Value v, int ply) {

    assert(v != VALUE_NONE);
    return v >= VALUE_TB_WIN_IN_MAX_PLY ? v + ply : v <= VALUE_TB_LOSS_IN_MAX_PLY ? v - ply : v;
}


// Inverse of value_to_tt(): it adjusts a mate or TB score
// from the transposition table (which refers to the plies to mate/be mated from
// current position) to "plies to mate/be mated (TB win/loss) from the root".
// However, to avoid potentially false mate or TB scores related to the 50 moves rule
// and the graph history interaction, we return the highest non-TB score instead.
Value value_from_tt(Value v, int ply, int r50c) {

    if (v == VALUE_NONE)
        return VALUE_NONE;

    // handle TB win or better
    if (v >= VALUE_TB_WIN_IN_MAX_PLY)
    {
        // Downgrade a potentially false mate score
        if (v >= VALUE_MATE_IN_MAX_PLY && VALUE_MATE - v > 100 - r50c)
            return VALUE_TB_WIN_IN_MAX_PLY - 1;

        // Downgrade a potentially false TB score.
        if (VALUE_TB - v > 100 - r50c)
            return VALUE_TB_WIN_IN_MAX_PLY - 1;

        return v - ply;
    }

    // handle TB loss or worse
    if (v <= VALUE_TB_LOSS_IN_MAX_PLY)
    {
        // Downgrade a potentially false mate score.
        if (v <= VALUE_MATED_IN_MAX_PLY && VALUE_MATE + v > 100 - r50c)
            return VALUE_TB_LOSS_IN_MAX_PLY + 1;

        // Downgrade a potentially false TB score.
        if (VALUE_TB + v > 100 - r50c)
            return VALUE_TB_LOSS_IN_MAX_PLY + 1;

        return v + ply;
    }

    return v;
}


// Adds current move and appends child pv[]
void update_pv(Move* pv, Move move, const Move* childPv) {

    for (*pv++ = move; childPv && *childPv != Move::none();)
        *pv++ = *childPv++;
    *pv = Move::none();
}


// Updates stats at the end of search() when a bestMove is found
void update_all_stats(const Position& pos,
                      Stack*          ss,
                      Search::Worker& workerThread,
                      Move            bestMove,
                      Value           bestValue,
                      Value           beta,
                      Square          prevSq,
                      Move*           quietsSearched,
                      int             quietCount,
                      Move*           capturesSearched,
                      int             captureCount,
                      Depth           depth) {

    CapturePieceToHistory& captureHistory = workerThread.captureHistory;
    Piece                  moved_piece    = pos.moved_piece(bestMove);
    PieceType              captured;

    int quietMoveBonus = stat_bonus(depth + 1);
    int quietMoveMalus = stat_malus(depth);

    if (!pos.capture_stage(bestMove))
    {
        int bestMoveBonus = bestValue > beta + 164 ? quietMoveBonus      // larger bonus
                                                   : stat_bonus(depth);  // smaller bonus

        update_quiet_stats(pos, ss, workerThread, bestMove, bestMoveBonus);

        // Decrease stats for all non-best quiet moves
        for (int i = 0; i < quietCount; ++i)
            update_quiet_histories(pos, ss, workerThread, quietsSearched[i], -quietMoveMalus);
    }
    else
    {
        // Increase stats for the best move in case it was a capture move
        captured = type_of(pos.piece_on(bestMove.to_sq()));
        captureHistory[moved_piece][bestMove.to_sq()][captured] << quietMoveBonus;
    }

    // Extra penalty for a quiet early move that was not a TT move or
    // main killer move in previous ply when it gets refuted.
    if (prevSq != SQ_NONE
        && ((ss - 1)->moveCount == 1 + (ss - 1)->ttHit
            || ((ss - 1)->currentMove == (ss - 1)->killers[0]))
        && !pos.captured_piece())
        update_continuation_histories(ss - 1, pos.piece_on(prevSq), prevSq, -quietMoveMalus);

    // Decrease stats for all non-best capture moves
    for (int i = 0; i < captureCount; ++i)
    {
        moved_piece = pos.moved_piece(capturesSearched[i]);
        captured    = type_of(pos.piece_on(capturesSearched[i].to_sq()));
        captureHistory[moved_piece][capturesSearched[i].to_sq()][captured] << -quietMoveMalus;
    }
}


// Updates histories of the move pairs formed
// by moves at ply -1, -2, -3, -4, and -6 with current move.
void update_continuation_histories(Stack* ss, Piece pc, Square to, int bonus) {

    bonus = bonus * 51 / 64;

    for (int i : {1, 2, 3, 4, 6})
    {
        // Only update the first 2 continuation histories if we are in check
        if (ss->inCheck && i > 2)
            break;
        if (((ss - i)->currentMove).is_ok())
            (*(ss - i)->continuationHistory)[pc][to] << bonus / (1 + (i == 3));
    }
}

// Updates move sorting heuristics
void update_refutations(const Position& pos, Stack* ss, Search::Worker& workerThread, Move move) {

    // Update killers
    if (ss->killers[0] != move)
    {
        ss->killers[1] = ss->killers[0];
        ss->killers[0] = move;
    }

    // Update countermove history
    if (((ss - 1)->currentMove).is_ok())
    {
        Square prevSq                                           = ((ss - 1)->currentMove).to_sq();
        workerThread.counterMoves[pos.piece_on(prevSq)][prevSq] = move;
    }
}

void update_quiet_histories(
  const Position& pos, Stack* ss, Search::Worker& workerThread, Move move, int bonus) {

    Color us = pos.side_to_move();
    workerThread.mainHistory[us][move.from_to()] << bonus;

    update_continuation_histories(ss, pos.moved_piece(move), move.to_sq(), bonus);

    int pIndex = pawn_structure_index(pos);
    workerThread.pawnHistory[pIndex][pos.moved_piece(move)][move.to_sq()] << bonus / 2;
}

// Updates move sorting heuristics
void update_quiet_stats(
  const Position& pos, Stack* ss, Search::Worker& workerThread, Move move, int bonus) {

    update_refutations(pos, ss, workerThread, move);
    update_quiet_histories(pos, ss, workerThread, move, bonus);
}

}

// When playing with strength handicap, choose the best move among a set of RootMoves
// using a statistical rule dependent on 'level'. Idea by Heinz van Saanen.
Move Skill::pick_best(const RootMoves& rootMoves, size_t multiPV) {
    static PRNG rng(now());  // PRNG sequence should be non-deterministic

    // RootMoves are already sorted by score in descending order
    Value  topScore = rootMoves[0].score;
    int    delta    = std::min(topScore - rootMoves[multiPV - 1].score, int(PawnValue));
    int    maxScore = -VALUE_INFINITE;
    double weakness = 120 - 2 * level;

    // Choose best move. For each move score we add two terms, both dependent on
    // weakness. One is deterministic and bigger for weaker levels, and one is
    // random. Then we choose the move with the resulting highest score.
    for (size_t i = 0; i < multiPV; ++i)
    {
        // This is our magic formula
        int push = (weakness * int(topScore - rootMoves[i].score)
                    + delta * (rng.rand<unsigned>() % int(weakness)))
                 / 128;

        if (rootMoves[i].score + push >= maxScore)
        {
            maxScore = rootMoves[i].score + push;
            best     = rootMoves[i].pv[0];
        }
    }

    return best;
}


// Used to print debug info and, more importantly,
// to detect when we are out of available time and thus stop the search.
void SearchManager::check_time(Search::Worker& worker) {
    if (--callsCnt > 0)
        return;

    // When using nodes, ensure checking rate is not lower than 0.1% of nodes
    callsCnt = worker.limits.nodes ? std::min(512, int(worker.limits.nodes / 1024)) : 512;

    static TimePoint lastInfoTime = now();

    TimePoint elapsed =
      tm.elapsed([&worker]() { return Distributed::nodes_searched(worker.threads); });
    TimePoint tick = worker.limits.startTime + elapsed;

    if (tick - lastInfoTime >= 1000)
    {
        lastInfoTime = tick;
        dbg_print();
    }

    // poll on MPI signals
    Distributed::signals_poll(worker.threads);

    // We should not stop pondering until told so by the GUI
    if (ponder)
        return;

    if (
      // Later we rely on the fact that we can at least use the mainthread previous
      // root-search score and PV in a multithreaded environment to prove mated-in scores.
      worker.completedDepth >= 1
      && ((worker.limits.use_time_management() && (elapsed > tm.maximum() || stopOnPonderhit))
          || (worker.limits.movetime && elapsed >= worker.limits.movetime)
          || (worker.limits.nodes
              && Distributed::nodes_searched(worker.threads) >= worker.limits.nodes)))
        worker.threads.stop = worker.threads.abortedSearch = true;
}

void SearchManager::pv(const Search::Worker&     worker,
                       const ThreadPool&         threads,
                       const TranspositionTable& tt,
                       Depth                     depth) const {

    const auto  nodes     = Distributed::nodes_searched(threads);
    const auto& rootMoves = worker.rootMoves;
    const auto& pos       = worker.rootPos;
    size_t      pvIdx     = worker.pvIdx;
    TimePoint   time      = tm.elapsed_time() + 1;
    size_t      multiPV   = std::min(size_t(worker.options["MultiPV"]), rootMoves.size());
    uint64_t    tbHits =
      Distributed::tb_hits(threads) + (worker.tbConfig.rootInTB ? rootMoves.size() : 0);

    for (size_t i = 0; i < multiPV; ++i)
    {
        bool updated = rootMoves[i].score != -VALUE_INFINITE;

        if (depth == 1 && !updated && i > 0)
            continue;

        Depth d = updated ? depth : std::max(1, depth - 1);
        Value v = updated ? rootMoves[i].uciScore : rootMoves[i].previousScore;

        if (v == -VALUE_INFINITE)
            v = VALUE_ZERO;

        bool tb = worker.tbConfig.rootInTB && std::abs(v) <= VALUE_TB;
        v       = tb ? rootMoves[i].tbScore : v;

        std::string pv;
        for (Move m : rootMoves[i].pv)
            pv += UCIEngine::move(m, pos.is_chess960()) + " ";

        // remove last whitespace
        if (!pv.empty())
            pv.pop_back();

        auto wdl   = worker.options["UCI_ShowWDL"] ? UCIEngine::wdl(v, pos) : "";
        auto bound = rootMoves[i].scoreLowerbound
                     ? "lowerbound"
                     : (rootMoves[i].scoreUpperbound ? "upperbound" : "");

        InfoFull info;

        info.depth    = d;
        info.selDepth = rootMoves[i].selDepth;
        info.multiPV  = i + 1;
        info.score    = {v, pos};
        info.wdl      = wdl;

        if (i == pvIdx && !tb && updated)  // tablebase- and previous-scores are exact
            info.bound = bound;

        info.timeMs   = time;
        info.nodes    = nodes;
        info.nps      = nodes * 1000 / time;
        info.tbHits   = tbHits;
        info.pv       = pv;
        info.hashfull = tt.hashfull();

        updates.onUpdateFull(info);
    }
}

// Called in case we have no ponder move before exiting the search,
// for instance, in case we stop the search during a fail high at root.
// We try hard to have a ponder move to return to the GUI,
// otherwise in case of 'ponder on' we have nothing to think about.
bool RootMove::extract_ponder_from_tt(const TranspositionTable& tt, Position& pos) {

    StateInfo st;
    ASSERT_ALIGNED(&st, Eval::NNUE::CacheLineSize);

    assert(pv.size() == 1);
    if (pv[0] == Move::none())
        return false;

    pos.do_move(pv[0], st);

    auto [ttHit, ttData, ttWriter] = tt.probe(pos.key());
    if (ttHit)
    {
        if (MoveList<LEGAL>(pos).contains(ttData.move))
            pv.push_back(ttData.move);
    }

    pos.undo_move(pv[0]);
    return pv.size() > 1;
}

std::vector<char> Search::InfoFull::serialize() const {
    std::vector<char> vec;
    vec.resize(sizeof(*this) + 3 * sizeof(size_t) + wdl.size() + bound.size() + pv.size());
    char* ptr = vec.data();

    // The base struct.
    memcpy(ptr, this, sizeof(*this));
    ptr += sizeof(*this);

    // All string lengths.
    size_t wdl_len = wdl.size();
    memcpy(ptr, &wdl_len, sizeof(wdl_len));
    ptr += sizeof(wdl_len);

    size_t bound_len = bound.size();
    memcpy(ptr, &bound_len, sizeof(bound_len));
    ptr += sizeof(bound_len);

    size_t pv_len = pv.size();
    memcpy(ptr, &pv_len, sizeof(pv_len));
    ptr += sizeof(pv_len);

    // The string data itself.
    memcpy(ptr, wdl.data(), wdl_len);
    ptr += wdl_len;

    memcpy(ptr, bound.data(), bound_len);
    ptr += bound_len;

    memcpy(ptr, pv.data(), pv_len);
    ptr += pv_len;

    assert(ptr == vec.data() + vec.size());
    return vec;
}

InfoFull Search::InfoFull::unserialize(const std::vector<char>& buf) {
    InfoFull    info;
    const char* ptr = buf.data();

    // The base struct.
    memcpy(&info, ptr, sizeof(info));
    ptr += sizeof(info);

    // All string lengths.
    size_t wdl_len;
    memcpy(&wdl_len, ptr, sizeof(wdl_len));
    ptr += sizeof(wdl_len);

    size_t bound_len;
    memcpy(&bound_len, ptr, sizeof(bound_len));
    ptr += sizeof(bound_len);

    size_t pv_len;
    memcpy(&pv_len, ptr, sizeof(pv_len));
    ptr += sizeof(pv_len);

    // The string data itself.
    info.wdl = std::string_view(ptr, wdl_len);
    ptr += wdl_len;

    info.bound = std::string_view(ptr, bound_len);
    ptr += bound_len;

    info.pv = std::string_view(ptr, pv_len);
    ptr += pv_len;

    assert(ptr == buf.data() + buf.size());
    return info;
}

}  // namespace Stockfish<|MERGE_RESOLUTION|>--- conflicted
+++ resolved
@@ -436,14 +436,11 @@
                 && !(threads.abortedSearch && rootMoves[0].uciScore <= VALUE_TB_LOSS_IN_MAX_PLY))
             {
                 main_manager()->pv(*this, threads, tt, rootDepth);
-<<<<<<< HEAD
                 Distributed::cluster_info(threads, rootDepth, elapsed() + 1);
             }
-=======
 
             if (threads.stop)
                 break;
->>>>>>> b01fdb59
         }
 
         if (!threads.stop)
