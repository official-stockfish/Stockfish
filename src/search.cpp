--- conflicted
+++ resolved
@@ -387,16 +387,12 @@
   {
       // Set up the new depth for the helper threads
       if (!isMainThread)
-<<<<<<< HEAD
       {
           if (Limits.use_time_management() && Time.elapsed() > Time.available() / 5)
-              rootDepth = Threads.main()->rootDepth + Depth(int(2.2 * log(1 + this->idx)))/2;
+              rootDepth = std::min(DEPTH_MAX - ONE_PLY, Threads.main()->rootDepth + Depth(int(2.2 * log(1 + this->idx)))/2);
           else
-              rootDepth = Threads.main()->rootDepth + Depth(int(2.2 * log(1 + this->idx)));
+              rootDepth = std::min(DEPTH_MAX - ONE_PLY, Threads.main()->rootDepth + Depth(int(2.2 * log(1 + this->idx))));
       }
-=======
-          rootDepth = std::min(DEPTH_MAX - ONE_PLY, Threads.main()->rootDepth + Depth(int(2.2 * log(1 + this->idx))));
->>>>>>> cea9af49
 
       // Age out PV variability metric
       if (isMainThread)
