/*
  Stockfish, a UCI chess playing engine derived from Glaurung 2.1
  Copyright (C) 2004-2024 The Stockfish developers (see AUTHORS file)

  Stockfish is free software: you can redistribute it and/or modify
  it under the terms of the GNU General Public License as published by
  the Free Software Foundation, either version 3 of the License, or
  (at your option) any later version.

  Stockfish is distributed in the hope that it will be useful,
  but WITHOUT ANY WARRANTY; without even the implied warranty of
  MERCHANTABILITY or FITNESS FOR A PARTICULAR PURPOSE.  See the
  GNU General Public License for more details.

  You should have received a copy of the GNU General Public License
  along with this program.  If not, see <http://www.gnu.org/licenses/>.
*/

#include "search.h"

#include <algorithm>
#include <array>
#include <atomic>
#include <cassert>
#include <cmath>
#include <cstdint>
#include <cstdlib>
#include <initializer_list>
#include <string>
#include <utility>

#include "cluster.h"
#include "evaluate.h"
#include "misc.h"
#include "movegen.h"
#include "movepick.h"
#include "nnue/network.h"
#include "nnue/nnue_accumulator.h"
#include "nnue/nnue_common.h"
#include "nnue/nnue_misc.h"
#include "position.h"
#include "syzygy/tbprobe.h"
#include "thread.h"
#include "timeman.h"
#include "tt.h"
#include "types.h"
#include "uci.h"
#include "ucioption.h"

namespace Stockfish {

namespace TB = Tablebases;

using Eval::evaluate;
using namespace Search;

namespace {

static constexpr double EvalLevel[10] = {0.981, 0.956, 0.895, 0.949, 0.913,
                                         0.942, 0.933, 0.890, 0.984, 0.941};

// Futility margin
Value futility_margin(Depth d, bool noTtCutNode, bool improving, bool oppWorsening) {
    Value futilityMult       = 109 - 40 * noTtCutNode;
    Value improvingDeduction = 59 * improving * futilityMult / 32;
    Value worseningDeduction = 328 * oppWorsening * futilityMult / 1024;

    return futilityMult * d - improvingDeduction - worseningDeduction;
}

constexpr int futility_move_count(bool improving, Depth depth) {
    return improving ? (3 + depth * depth) : (3 + depth * depth) / 2;
}

// Add correctionHistory value to raw staticEval and guarantee evaluation does not hit the tablebase range
Value to_corrected_static_eval(Value v, const Worker& w, const Position& pos) {
    auto cv = w.correctionHistory[pos.side_to_move()][pawn_structure_index<Correction>(pos)];
    v += cv / 10;
    return std::clamp(v, VALUE_TB_LOSS_IN_MAX_PLY + 1, VALUE_TB_WIN_IN_MAX_PLY - 1);
}

// History and stats update bonus, based on depth
int stat_bonus(Depth d) { return std::clamp(186 * d - 285, 20, 1524); }

// History and stats update malus, based on depth
int stat_malus(Depth d) { return (d < 4 ? 707 * d - 260 : 2073); }

// Add a small random component to draw evaluations to avoid 3-fold blindness
Value value_draw(size_t nodes) { return VALUE_DRAW - 1 + Value(nodes & 0x2); }

// Skill structure is used to implement strength limit. If we have a UCI_Elo,
// we convert it to an appropriate skill level, anchored to the Stash engine.
// This method is based on a fit of the Elo results for games played between
// Stockfish at various skill levels and various versions of the Stash engine.
// Skill 0 .. 19 now covers CCRL Blitz Elo from 1320 to 3190, approximately
// Reference: https://github.com/vondele/Stockfish/commit/a08b8d4e9711c2
struct Skill {
    Skill(int skill_level, int uci_elo) {
        if (uci_elo)
        {
            double e = double(uci_elo - 1320) / (3190 - 1320);
            level = std::clamp((((37.2473 * e - 40.8525) * e + 22.2943) * e - 0.311438), 0.0, 19.0);
        }
        else
            level = double(skill_level);
    }
    bool enabled() const { return level < 20.0; }
    bool time_to_pick(Depth depth) const { return depth == 1 + int(level); }
    Move pick_best(const RootMoves&, size_t multiPV);

    double level;
    Move   best = Move::none();
};

Value value_to_tt(Value v, int ply);
Value value_from_tt(Value v, int ply, int r50c);
void  update_pv(Move* pv, Move move, const Move* childPv);
void  update_continuation_histories(Stack* ss, Piece pc, Square to, int bonus);
void  update_refutations(const Position& pos, Stack* ss, Search::Worker& workerThread, Move move);
void  update_quiet_histories(
   const Position& pos, Stack* ss, Search::Worker& workerThread, Move move, int bonus);
void update_quiet_stats(
  const Position& pos, Stack* ss, Search::Worker& workerThread, Move move, int bonus);
void update_all_stats(const Position& pos,
                      Stack*          ss,
                      Search::Worker& workerThread,
                      Move            bestMove,
                      Value           bestValue,
                      Value           beta,
                      Square          prevSq,
                      Move*           quietsSearched,
                      int             quietCount,
                      Move*           capturesSearched,
                      int             captureCount,
                      Depth           depth);

}  // namespace

Search::Worker::Worker(SharedState&                    sharedState,
                       std::unique_ptr<ISearchManager> sm,
                       size_t                          threadId,
                       NumaReplicatedAccessToken       token) :
    // Unpack the SharedState struct into member variables
    threadIdx(threadId),
    numaAccessToken(token),
    manager(std::move(sm)),
    options(sharedState.options),
    threads(sharedState.threads),
    tt(sharedState.tt),
    networks(sharedState.networks),
    refreshTable(networks[token]) {
    clear();
}

void Search::Worker::start_searching() {

    // Non-main threads go directly to iterative_deepening()
    if (!is_mainthread())
    {
        iterative_deepening();
        return;
    }

    main_manager()->tm.init(limits, rootPos.side_to_move(), rootPos.game_ply(), options,
                            main_manager()->originalTimeAdjust);
    tt.new_search();

    if (rootMoves.empty())
    {
        rootMoves.emplace_back(Move::none());
        if (Cluster::is_root())
            main_manager()->updates.onUpdateNoMoves(
              {0, {rootPos.checkers() ? -VALUE_MATE : VALUE_DRAW, rootPos}});
    }
    else
    {
        threads.start_searching();  // start non-main threads
        iterative_deepening();      // main thread start searching
    }

    // When we reach the maximum depth, we can arrive here without a raise of
    // threads.stop. However, if we are pondering or in an infinite search,
    // the UCI protocol states that we shouldn't print the best move before the
    // GUI sends a "stop" or "ponderhit" command. We therefore simply wait here
    // until the GUI sends one of those commands.
    while (!threads.stop && (main_manager()->ponder || limits.infinite))
    {
        Cluster::signals_poll(threads);
    }  // Busy wait for a stop or a ponder reset

    // Stop the threads if not already stopped (also raise the stop if
    // "ponderhit" just reset threads.ponder).
    threads.stop = true;

    // Signal and synchronize all other ranks
    Cluster::signals_sync(threads);

    // Wait until all threads have finished
    threads.wait_for_search_finished();

    // When playing in 'nodes as time' mode, subtract the searched nodes from
    // the available ones before exiting.
    if (limits.npmsec)
        main_manager()->tm.advance_nodes_time(Cluster::nodes_searched(threads)
                                              - limits.inc[rootPos.side_to_move()]);

    Worker* bestThread = this;
    Skill   skill =
      Skill(options["Skill Level"], options["UCI_LimitStrength"] ? int(options["UCI_Elo"]) : 0);

    if (int(options["MultiPV"]) == 1 && !limits.depth && !limits.mate && !skill.enabled()
        && rootMoves[0].pv[0] != Move::none())
        bestThread = threads.get_best_thread()->worker.get();

    main_manager()->bestPreviousScore        = bestThread->rootMoves[0].score;
    main_manager()->bestPreviousAverageScore = bestThread->rootMoves[0].averageScore;

    Move bestMove   = bestThread->rootMoves[0].pv[0];
    Move ponderMove = Move::none();
    if (bestThread->rootMoves[0].pv.size() > 1
        || bestThread->rootMoves[0].extract_ponder_from_tt(tt, rootPos))
        ponderMove = bestThread->rootMoves[0].pv[1];

    // Temporarily switch out onUpdateFull to capture the PV information that we need,
    // so that we can exchange it through MPI. (We may end up not actually printing
    // it out.)
    auto oldOnUpdateFull = std::move(main_manager()->updates.onUpdateFull);
    std::vector<std::vector<char>> serializedInfo;  // One for each MultiPV.
    main_manager()->updates.onUpdateFull = [&](const InfoFull& info) {
        serializedInfo.push_back(info.serialize());
    };
    main_manager()->pv(*bestThread, threads, tt, bestThread->completedDepth);
    assert(!serializedInfo.empty());
    main_manager()->updates.onUpdateFull = std::move(oldOnUpdateFull);

    // Exchange info as needed
    Cluster::MoveInfo mi{bestMove.raw(), ponderMove.raw(), bestThread->completedDepth,
                         bestThread->rootMoves[0].score, Cluster::rank()};
    Cluster::pick_moves(mi, serializedInfo);

    main_manager()->bestPreviousScore = static_cast<Value>(mi.score);

    if (Cluster::is_root())
    {
        // Send again PV info if we have a new best thread/rank
        if (bestThread != this || mi.rank != 0)
        {
            for (const auto& serializedInfoOne : serializedInfo)
            {
                Search::InfoFull info = Search::InfoFull::unserialize(serializedInfoOne);
                main_manager()->updates.onUpdateFull(info);
            }
        }

        bestMove   = static_cast<Move>(mi.move);
        ponderMove = static_cast<Move>(mi.ponder);

        std::string ponder;
        if (ponderMove != Move::none())
            ponder = UCIEngine::move(ponderMove, rootPos.is_chess960());

        auto bestmove = UCIEngine::move(bestThread->rootMoves[0].pv[0], rootPos.is_chess960());
        main_manager()->updates.onBestmove(bestmove, ponder);
    }
}

// Main iterative deepening loop. It calls search()
// repeatedly with increasing depth until the allocated thinking time has been
// consumed, the user stops the search, or the maximum search depth is reached.
void Search::Worker::iterative_deepening() {

    SearchManager* mainThread = (is_mainthread() ? main_manager() : nullptr);

    Move pv[MAX_PLY + 1];

    Depth lastBestMoveDepth = 0;
    Value lastBestScore     = -VALUE_INFINITE;
    auto  lastBestPV        = std::vector{Move::none()};

    Value  alpha, beta;
    Value  bestValue     = -VALUE_INFINITE;
    Color  us            = rootPos.side_to_move();
    double timeReduction = 1, totBestMoveChanges = 0;
    int    delta, iterIdx                        = 0;

    // Allocate stack with extra size to allow access from (ss - 7) to (ss + 2):
    // (ss - 7) is needed for update_continuation_histories(ss - 1) which accesses (ss - 6),
    // (ss + 2) is needed for initialization of cutOffCnt and killers.
    Stack  stack[MAX_PLY + 10] = {};
    Stack* ss                  = stack + 7;

    for (int i = 7; i > 0; --i)
    {
        (ss - i)->continuationHistory =
          &this->continuationHistory[0][0][NO_PIECE][0];  // Use as a sentinel
        (ss - i)->staticEval = VALUE_NONE;
    }

    for (int i = 0; i <= MAX_PLY + 2; ++i)
        (ss + i)->ply = i;

    ss->pv = pv;

    if (mainThread)
    {
        if (mainThread->bestPreviousScore == VALUE_INFINITE)
            mainThread->iterValue.fill(VALUE_ZERO);
        else
            mainThread->iterValue.fill(mainThread->bestPreviousScore);
    }

    size_t multiPV = size_t(options["MultiPV"]);
    Skill skill(options["Skill Level"], options["UCI_LimitStrength"] ? int(options["UCI_Elo"]) : 0);

    // When playing with strength handicap enable MultiPV search that we will
    // use behind-the-scenes to retrieve a set of possible moves.
    if (skill.enabled())
        multiPV = std::max(multiPV, size_t(4));

    multiPV = std::min(multiPV, rootMoves.size());

    int searchAgainCounter = 0;

    // Iterative deepening loop until requested to stop or the target depth is reached
    while (++rootDepth < MAX_PLY && !threads.stop
           && !(limits.depth && mainThread && Cluster::is_root() && rootDepth > limits.depth))
    {
        // Age out PV variability metric
        if (mainThread)
            totBestMoveChanges /= 2;

        // Save the last iteration's scores before the first PV line is searched and
        // all the move scores except the (new) PV are set to -VALUE_INFINITE.
        for (RootMove& rm : rootMoves)
            rm.previousScore = rm.score;

        size_t pvFirst = 0;
        pvLast         = 0;

        if (!threads.increaseDepth)
            searchAgainCounter++;

        // MultiPV loop. We perform a full root search for each PV line
        for (pvIdx = 0; pvIdx < multiPV && !threads.stop; ++pvIdx)
        {
            if (pvIdx == pvLast)
            {
                pvFirst = pvLast;
                for (pvLast++; pvLast < rootMoves.size(); pvLast++)
                    if (rootMoves[pvLast].tbRank != rootMoves[pvFirst].tbRank)
                        break;
            }

            // Reset UCI info selDepth for each depth and each PV line
            selDepth = 0;

            // Reset aspiration window starting size
            Value avg = rootMoves[pvIdx].averageScore;
            delta     = 9 + avg * avg / 10182;
            alpha     = std::max(avg - delta, -VALUE_INFINITE);
            beta      = std::min(avg + delta, VALUE_INFINITE);

            // Adjust optimism based on root move's averageScore (~4 Elo)
            optimism[us]  = 127 * avg / (std::abs(avg) + 86);
            optimism[~us] = -optimism[us];

            // Start with a small aspiration window and, in the case of a fail
            // high/low, re-search with a bigger window until we don't fail
            // high/low anymore.
            int failedHighCnt = 0;
            while (true)
            {
                // Adjust the effective depth searched, but ensure at least one effective increment
                // for every four searchAgain steps (see issue #2717).
                Depth adjustedDepth =
                  std::max(1, rootDepth - failedHighCnt - 3 * (searchAgainCounter + 1) / 4);
                rootDelta = beta - alpha;
                bestValue = search<Root>(rootPos, ss, alpha, beta, adjustedDepth, false);

                // Bring the best move to the front. It is critical that sorting
                // is done with a stable algorithm because all the values but the
                // first and eventually the new best one is set to -VALUE_INFINITE
                // and we want to keep the same order for all the moves except the
                // new PV that goes to the front. Note that in the case of MultiPV
                // search the already searched PV lines are preserved.
                std::stable_sort(rootMoves.begin() + pvIdx, rootMoves.begin() + pvLast);

                // If search has been stopped, we break immediately. Sorting is
                // safe because RootMoves is still valid, although it refers to
                // the previous iteration.
                if (threads.stop)
                    break;

                // When failing high/low give some update (without cluttering
                // the UI) before a re-search.
                if (Cluster::is_root() && mainThread && multiPV == 1
                    && (bestValue <= alpha || bestValue >= beta) && elapsed_time() > 3000)
                {
                    main_manager()->pv(*this, threads, tt, rootDepth);
                    Cluster::cluster_info(threads, rootDepth, elapsed());
                }

                // In case of failing low/high increase aspiration window and
                // re-search, otherwise exit the loop.
                if (bestValue <= alpha)
                {
                    beta  = (alpha + beta) / 2;
                    alpha = std::max(bestValue - delta, -VALUE_INFINITE);

                    failedHighCnt = 0;
                    if (mainThread)
                        mainThread->stopOnPonderhit = false;
                }
                else if (bestValue >= beta)
                {
                    beta = std::min(bestValue + delta, VALUE_INFINITE);
                    ++failedHighCnt;
                }
                else
                    break;

                delta += delta / 3;

                assert(alpha >= -VALUE_INFINITE && beta <= VALUE_INFINITE);
            }

            // Sort the PV lines searched so far and update the GUI
            std::stable_sort(rootMoves.begin() + pvFirst, rootMoves.begin() + pvIdx + 1);

            if (Cluster::is_root() && mainThread
                && (threads.stop || pvIdx + 1 == multiPV || elapsed_time() > 3000)
                // A thread that aborted search can have mated-in/TB-loss PV and score
                // that cannot be trusted, i.e. it can be delayed or refuted if we would have
                // had time to fully search other root-moves. Thus we suppress this output and
                // below pick a proven score/PV for this thread (from the previous iteration).
                && !(threads.abortedSearch && rootMoves[0].uciScore <= VALUE_TB_LOSS_IN_MAX_PLY))
            {
                main_manager()->pv(*this, threads, tt, rootDepth);
                Cluster::cluster_info(threads, rootDepth, elapsed() + 1);
            }
        }

        if (!threads.stop)
            completedDepth = rootDepth;

        // We make sure not to pick an unproven mated-in score,
        // in case this thread prematurely stopped search (aborted-search).
        if (threads.abortedSearch && rootMoves[0].score != -VALUE_INFINITE
            && rootMoves[0].score <= VALUE_TB_LOSS_IN_MAX_PLY)
        {
            // Bring the last best move to the front for best thread selection.
            Utility::move_to_front(rootMoves, [&lastBestPV = std::as_const(lastBestPV)](
                                                const auto& rm) { return rm == lastBestPV[0]; });
            rootMoves[0].pv    = lastBestPV;
            rootMoves[0].score = rootMoves[0].uciScore = lastBestScore;
        }
        else if (rootMoves[0].pv[0] != lastBestPV[0])
        {
            lastBestPV        = rootMoves[0].pv;
            lastBestScore     = rootMoves[0].score;
            lastBestMoveDepth = rootDepth;
        }

        if (!mainThread)
            continue;

        // Have we found a "mate in x"?
        if (limits.mate && rootMoves[0].score == rootMoves[0].uciScore
            && ((rootMoves[0].score >= VALUE_MATE_IN_MAX_PLY
                 && VALUE_MATE - rootMoves[0].score <= 2 * limits.mate)
                || (rootMoves[0].score != -VALUE_INFINITE
                    && rootMoves[0].score <= VALUE_MATED_IN_MAX_PLY
                    && VALUE_MATE + rootMoves[0].score <= 2 * limits.mate)))
            threads.stop = true;

        // If the skill level is enabled and time is up, pick a sub-optimal best move
        if (skill.enabled() && skill.time_to_pick(rootDepth))
            skill.pick_best(rootMoves, multiPV);

        // Use part of the gained time from a previous stable move for the current move
        for (auto&& th : threads)
        {
            totBestMoveChanges += th->worker->bestMoveChanges;
            th->worker->bestMoveChanges = 0;
        }

        // Do we have time for the next iteration? Can we stop searching now?
        if (limits.use_time_management() && !threads.stop && !mainThread->stopOnPonderhit)
        {
            int nodesEffort = rootMoves[0].effort * 100 / std::max(size_t(1), size_t(nodes));

            double fallingEval = (1067 + 223 * (mainThread->bestPreviousAverageScore - bestValue)
                                  + 97 * (mainThread->iterValue[iterIdx] - bestValue))
                               / 10000.0;
            fallingEval = std::clamp(fallingEval, 0.580, 1.667);

            // If the bestMove is stable over several iterations, reduce time accordingly
            timeReduction    = lastBestMoveDepth + 8 < completedDepth ? 1.495 : 0.687;
            double reduction = (1.48 + mainThread->previousTimeReduction) / (2.17 * timeReduction);
            double bestMoveInstability = 1 + 1.88 * totBestMoveChanges / threads.size();
            int    el                  = std::clamp((bestValue + 750) / 150, 0, 9);
            double recapture           = limits.capSq == rootMoves[0].pv[0].to_sq() ? 0.955 : 1.005;

            double totalTime = mainThread->tm.optimum() * fallingEval * reduction
                             * bestMoveInstability * EvalLevel[el] * recapture;

            // Cap used time in case of a single legal move for a better viewer experience
            if (rootMoves.size() == 1)
                totalTime = std::min(500.0, totalTime);

            auto elapsedTime = elapsed();

            if (completedDepth >= 10 && nodesEffort >= 97 && elapsedTime > totalTime * 0.739
                && !mainThread->ponder)
                threads.stop = true;

            // Stop the search if we have exceeded the totalTime
            if (elapsedTime > totalTime)
            {
                // If we are allowed to ponder do not stop the search now but
                // keep pondering until the GUI sends "ponderhit" or "stop".
                if (mainThread->ponder)
                    mainThread->stopOnPonderhit = true;
                else
                    threads.stop = true;
            }
            else
                threads.increaseDepth = mainThread->ponder || elapsedTime <= totalTime * 0.506;
        }

        mainThread->iterValue[iterIdx] = bestValue;
        iterIdx                        = (iterIdx + 1) & 3;
    }

    if (!mainThread)
        return;

    mainThread->previousTimeReduction = timeReduction;

    // If the skill level is enabled, swap the best PV line with the sub-optimal one
    if (skill.enabled())
        std::swap(rootMoves[0],
                  *std::find(rootMoves.begin(), rootMoves.end(),
                             skill.best ? skill.best : skill.pick_best(rootMoves, multiPV)));
}

void Search::Worker::clear() {
    counterMoves.fill(Move::none());
    mainHistory.fill(0);
    captureHistory.fill(0);
    pawnHistory.fill(-1193);
    correctionHistory.fill(0);

    for (bool inCheck : {false, true})
        for (StatsType c : {NoCaptures, Captures})
            for (auto& to : continuationHistory[inCheck][c])
                for (auto& h : to)
                    h->fill(-56);

    for (size_t i = 1; i < reductions.size(); ++i)
        reductions[i] = int((19.26 + std::log(size_t(options["Threads"])) / 2) * std::log(i));

    refreshTable.clear(networks[numaAccessToken]);
}


// Main search function for both PV and non-PV nodes.
template<NodeType nodeType>
Value Search::Worker::search(
  Position& pos, Stack* ss, Value alpha, Value beta, Depth depth, bool cutNode) {

    constexpr bool PvNode   = nodeType != NonPV;
    constexpr bool rootNode = nodeType == Root;

    // Dive into quiescence search when the depth reaches zero
    if (depth <= 0)
        return qsearch<PvNode ? PV : NonPV>(pos, ss, alpha, beta);

    // Check if we have an upcoming move that draws by repetition, or
    // if the opponent had an alternative move earlier to this position.
    if (!rootNode && alpha < VALUE_DRAW && pos.has_game_cycle(ss->ply))
    {
        alpha = value_draw(this->nodes);
        if (alpha >= beta)
            return alpha;
    }

    assert(-VALUE_INFINITE <= alpha && alpha < beta && beta <= VALUE_INFINITE);
    assert(PvNode || (alpha == beta - 1));
    assert(0 < depth && depth < MAX_PLY);
    assert(!(PvNode && cutNode));

    Move      pv[MAX_PLY + 1], capturesSearched[32], quietsSearched[32];
    StateInfo st;
    ASSERT_ALIGNED(&st, Eval::NNUE::CacheLineSize);

    Key   posKey;
    Move  move, excludedMove, bestMove;
    Depth extension, newDepth;
    Value bestValue, value, eval, maxValue, probCutBeta, singularValue;
    bool  givesCheck, improving, priorCapture, opponentWorsening;
    bool  capture, moveCountPruning, ttCapture;
    Piece movedPiece;
    int   moveCount, captureCount, quietCount;
    Bound singularBound;

    // Step 1. Initialize node
    Worker* thisThread = this;
    ss->inCheck        = pos.checkers();
    priorCapture       = pos.captured_piece();
    Color us           = pos.side_to_move();
    moveCount = captureCount = quietCount = ss->moveCount = 0;
    bestValue                                             = -VALUE_INFINITE;
    maxValue                                              = VALUE_INFINITE;

    // Check for the available remaining time
    if (is_mainthread())
        main_manager()->check_time(*thisThread);

    // Used to send selDepth info to GUI (selDepth counts from 1, ply from 0)
    if (PvNode && thisThread->selDepth < ss->ply + 1)
        thisThread->selDepth = ss->ply + 1;

    if (!rootNode)
    {
        // Step 2. Check for aborted search and immediate draw
        if (threads.stop.load(std::memory_order_relaxed) || pos.is_draw(ss->ply)
            || ss->ply >= MAX_PLY)
            return (ss->ply >= MAX_PLY && !ss->inCheck)
                   ? evaluate(networks[numaAccessToken], pos, refreshTable,
                              thisThread->optimism[us])
                   : value_draw(thisThread->nodes);

        // Step 3. Mate distance pruning. Even if we mate at the next move our score
        // would be at best mate_in(ss->ply + 1), but if alpha is already bigger because
        // a shorter mate was found upward in the tree then there is no need to search
        // because we will never beat the current alpha. Same logic but with reversed
        // signs apply also in the opposite condition of being mated instead of giving
        // mate. In this case, return a fail-high score.
        alpha = std::max(mated_in(ss->ply), alpha);
        beta  = std::min(mate_in(ss->ply + 1), beta);
        if (alpha >= beta)
            return alpha;
    }

    assert(0 <= ss->ply && ss->ply < MAX_PLY);

    bestMove             = Move::none();
    (ss + 2)->killers[0] = (ss + 2)->killers[1] = Move::none();
    (ss + 2)->cutoffCnt                         = 0;
    Square prevSq = ((ss - 1)->currentMove).is_ok() ? ((ss - 1)->currentMove).to_sq() : SQ_NONE;
    ss->statScore = 0;

    // Step 4. Transposition table lookup.
    excludedMove                   = ss->excludedMove;
    posKey                         = pos.key();
    auto [ttHit, ttData, ttWriter] = tt.probe(posKey);
    // Need further processing of the saved data
    ss->ttHit    = ttHit;
    ttData.move  = rootNode ? thisThread->rootMoves[thisThread->pvIdx].pv[0]
                 : ttHit    ? ttData.move
                            : Move::none();
    ttData.value = ttHit ? value_from_tt(ttData.value, ss->ply, pos.rule50_count()) : VALUE_NONE;
    ss->ttPv     = excludedMove ? ss->ttPv : PvNode || (ttHit && ttData.is_pv);
    ttCapture    = ttData.move && pos.capture_stage(ttData.move);

    // At this point, if excluded, skip straight to step 6, static eval. However,
    // to save indentation, we list the condition in all code between here and there.

    // At non-PV nodes we check for an early TT cutoff
    if (!PvNode && !excludedMove && ttData.depth > depth - (ttData.value <= beta)
        && ttData.value != VALUE_NONE  // Can happen when !ttHit or when access race in probe()
        && (ttData.bound & (ttData.value >= beta ? BOUND_LOWER : BOUND_UPPER)))
    {
        // If ttMove is quiet, update move sorting heuristics on TT hit (~2 Elo)
        if (ttData.move && ttData.value >= beta)
        {
            // Bonus for a quiet ttMove that fails high (~2 Elo)
            if (!ttCapture)
                update_quiet_stats(pos, ss, *this, ttData.move, stat_bonus(depth));

            // Extra penalty for early quiet moves of
            // the previous ply (~1 Elo on STC, ~2 Elo on LTC)
            if (prevSq != SQ_NONE && (ss - 1)->moveCount <= 2 && !priorCapture)
                update_continuation_histories(ss - 1, pos.piece_on(prevSq), prevSq,
                                              -stat_malus(depth + 1));
        }

        // Partial workaround for the graph history interaction problem
        // For high rule50 counts don't produce transposition table cutoffs.
        if (pos.rule50_count() < 90)
            return ttData.value;
    }

    // Step 5. Tablebases probe
    if (!rootNode && !excludedMove && tbConfig.cardinality)
    {
        int piecesCount = pos.count<ALL_PIECES>();

        if (piecesCount <= tbConfig.cardinality
            && (piecesCount < tbConfig.cardinality || depth >= tbConfig.probeDepth)
            && pos.rule50_count() == 0 && !pos.can_castle(ANY_CASTLING))
        {
            TB::ProbeState err;
            TB::WDLScore   wdl = Tablebases::probe_wdl(pos, &err);

            // Force check of time on the next occasion
            if (is_mainthread())
                main_manager()->callsCnt = 0;

            if (err != TB::ProbeState::FAIL)
            {
                thisThread->tbHits.fetch_add(1, std::memory_order_relaxed);

                int drawScore = tbConfig.useRule50 ? 1 : 0;

                Value tbValue = VALUE_TB - ss->ply;

                // use the range VALUE_TB to VALUE_TB_WIN_IN_MAX_PLY to score
                value = wdl < -drawScore ? -tbValue
                      : wdl > drawScore  ? tbValue
                                         : VALUE_DRAW + 2 * wdl * drawScore;

                Bound b = wdl < -drawScore ? BOUND_UPPER
                        : wdl > drawScore  ? BOUND_LOWER
                                           : BOUND_EXACT;

                if (b == BOUND_EXACT || (b == BOUND_LOWER ? value >= beta : value <= alpha))
                {
<<<<<<< HEAD
                    Cluster::save(tt, threads, thisThread, tte, posKey, value_to_tt(value, ss->ply),
                                  ss->ttPv, b, std::min(MAX_PLY - 1, depth + 6), Move::none(),
                                  VALUE_NONE, tt.generation());
=======
                    ttWriter.write(posKey, value_to_tt(value, ss->ply), ss->ttPv, b,
                                   std::min(MAX_PLY - 1, depth + 6), Move::none(), VALUE_NONE,
                                   tt.generation());
>>>>>>> c8213ba0

                    return value;
                }

                if (PvNode)
                {
                    if (b == BOUND_LOWER)
                        bestValue = value, alpha = std::max(alpha, bestValue);
                    else
                        maxValue = value;
                }
            }
        }
    }

    // Step 6. Static evaluation of the position
    Value unadjustedStaticEval = VALUE_NONE;
    if (ss->inCheck)
    {
        // Skip early pruning when in check
        ss->staticEval = eval = VALUE_NONE;
        improving             = false;
        goto moves_loop;
    }
    else if (excludedMove)
    {
        // Providing the hint that this node's accumulator will be used often
        // brings significant Elo gain (~13 Elo).
        Eval::NNUE::hint_common_parent_position(pos, networks[numaAccessToken], refreshTable);
        unadjustedStaticEval = eval = ss->staticEval;
    }
    else if (ss->ttHit)
    {
        // Never assume anything about values stored in TT
        unadjustedStaticEval = ttData.eval;
        if (unadjustedStaticEval == VALUE_NONE)
            unadjustedStaticEval =
              evaluate(networks[numaAccessToken], pos, refreshTable, thisThread->optimism[us]);
        else if (PvNode)
            Eval::NNUE::hint_common_parent_position(pos, networks[numaAccessToken], refreshTable);

        ss->staticEval = eval = to_corrected_static_eval(unadjustedStaticEval, *thisThread, pos);

        // ttValue can be used as a better position evaluation (~7 Elo)
        if (ttData.value != VALUE_NONE
            && (ttData.bound & (ttData.value > eval ? BOUND_LOWER : BOUND_UPPER)))
            eval = ttData.value;
    }
    else
    {
        unadjustedStaticEval =
          evaluate(networks[numaAccessToken], pos, refreshTable, thisThread->optimism[us]);
        ss->staticEval = eval = to_corrected_static_eval(unadjustedStaticEval, *thisThread, pos);

        // Static evaluation is saved as it was before adjustment by correction history
<<<<<<< HEAD
        Cluster::save(tt, threads, thisThread, tte, posKey, VALUE_NONE, ss->ttPv, BOUND_NONE,
                      DEPTH_UNSEARCHED, Move::none(), unadjustedStaticEval, tt.generation());
=======
        ttWriter.write(posKey, VALUE_NONE, ss->ttPv, BOUND_NONE, DEPTH_UNSEARCHED, Move::none(),
                       unadjustedStaticEval, tt.generation());
>>>>>>> c8213ba0
    }

    // Use static evaluation difference to improve quiet move ordering (~9 Elo)
    if (((ss - 1)->currentMove).is_ok() && !(ss - 1)->inCheck && !priorCapture)
    {
        int bonus = std::clamp(-10 * int((ss - 1)->staticEval + ss->staticEval), -1590, 1371);
        bonus     = bonus > 0 ? 2 * bonus : bonus / 2;
        thisThread->mainHistory[~us][((ss - 1)->currentMove).from_to()] << bonus;
        if (type_of(pos.piece_on(prevSq)) != PAWN && ((ss - 1)->currentMove).type_of() != PROMOTION)
            thisThread->pawnHistory[pawn_structure_index(pos)][pos.piece_on(prevSq)][prevSq]
              << bonus / 2;
    }

    // Set up the improving flag, which is true if current static evaluation is
    // bigger than the previous static evaluation at our turn (if we were in
    // check at our previous move we look at static evaluation at move prior to it
    // and if we were in check at move prior to it flag is set to true) and is
    // false otherwise. The improving flag is used in various pruning heuristics.
    improving = (ss - 2)->staticEval != VALUE_NONE
                ? ss->staticEval > (ss - 2)->staticEval
                : (ss - 4)->staticEval != VALUE_NONE && ss->staticEval > (ss - 4)->staticEval;

    opponentWorsening = ss->staticEval + (ss - 1)->staticEval > 2;

    // Step 7. Razoring (~1 Elo)
    // If eval is really low check with qsearch if it can exceed alpha, if it can't,
    // return a fail low.
    if (eval < alpha - 512 - 293 * depth * depth)
    {
        value = qsearch<NonPV>(pos, ss, alpha - 1, alpha);
        if (value < alpha && std::abs(value) < VALUE_TB_WIN_IN_MAX_PLY)
            return value;
    }

    // Step 8. Futility pruning: child node (~40 Elo)
    // The depth condition is important for mate finding.
    if (!ss->ttPv && depth < 13
        && eval - futility_margin(depth, cutNode && !ss->ttHit, improving, opponentWorsening)
               - (ss - 1)->statScore / 263
             >= beta
        && eval >= beta && eval < VALUE_TB_WIN_IN_MAX_PLY && (!ttData.move || ttCapture))
        return beta > VALUE_TB_LOSS_IN_MAX_PLY ? beta + (eval - beta) / 3 : eval;

    // Step 9. Null move search with verification search (~35 Elo)
    if (!PvNode && (ss - 1)->currentMove != Move::null() && (ss - 1)->statScore < 14369
        && eval >= beta && ss->staticEval >= beta - 21 * depth + 393 && !excludedMove
        && pos.non_pawn_material(us) && ss->ply >= thisThread->nmpMinPly
        && beta > VALUE_TB_LOSS_IN_MAX_PLY)
    {
        assert(eval - beta >= 0);

        // Null move dynamic reduction based on depth and eval
        Depth R = std::min(int(eval - beta) / 197, 6) + depth / 3 + 5;

        ss->currentMove         = Move::null();
        ss->continuationHistory = &thisThread->continuationHistory[0][0][NO_PIECE][0];

        pos.do_null_move(st, tt);

        Value nullValue = -search<NonPV>(pos, ss + 1, -beta, -beta + 1, depth - R, !cutNode);

        pos.undo_null_move();

        // Do not return unproven mate or TB scores
        if (nullValue >= beta && nullValue < VALUE_TB_WIN_IN_MAX_PLY)
        {
            if (thisThread->nmpMinPly || depth < 16)
                return nullValue;

            assert(!thisThread->nmpMinPly);  // Recursive verification is not allowed

            // Do verification search at high depths, with null move pruning disabled
            // until ply exceeds nmpMinPly.
            thisThread->nmpMinPly = ss->ply + 3 * (depth - R) / 4;

            Value v = search<NonPV>(pos, ss, beta - 1, beta, depth - R, false);

            thisThread->nmpMinPly = 0;

            if (v >= beta)
                return nullValue;
        }
    }

    // Step 10. Internal iterative reductions (~9 Elo)
    // For PV nodes without a ttMove, we decrease depth by 3.
    if (PvNode && !ttData.move)
        depth -= 3;

    // Use qsearch if depth <= 0.
    if (depth <= 0)
        return qsearch<PV>(pos, ss, alpha, beta);

    // For cutNodes, if depth is high enough, decrease depth by 2 if there is no ttMove, or
    // by 1 if there is a ttMove with an upper bound.
    if (cutNode && depth >= 8 && (!ttData.move || ttData.bound == BOUND_UPPER))
        depth -= 1 + !ttData.move;

    // Step 11. ProbCut (~10 Elo)
    // If we have a good enough capture (or queen promotion) and a reduced search returns a value
    // much above beta, we can (almost) safely prune the previous move.
    probCutBeta = beta + 177 - 57 * improving;
    if (
      !PvNode && depth > 3
      && std::abs(beta) < VALUE_TB_WIN_IN_MAX_PLY
      // If value from transposition table is lower than probCutBeta, don't attempt probCut
      // there and in further interactions with transposition table cutoff depth is set to depth - 3
      // because probCut search has depth set to depth - 4 but we also do a move before it
      // So effective depth is equal to depth - 3
      && !(ttData.depth >= depth - 3 && ttData.value != VALUE_NONE && ttData.value < probCutBeta))
    {
        assert(probCutBeta < VALUE_INFINITE && probCutBeta > beta);

        MovePicker mp(pos, ttData.move, probCutBeta - ss->staticEval, &thisThread->captureHistory);

        while ((move = mp.next_move()) != Move::none())
            if (move != excludedMove && pos.legal(move))
            {
                assert(pos.capture_stage(move));

                // Prefetch the TT entry for the resulting position
                prefetch(tt.first_entry(pos.key_after(move)));

                ss->currentMove = move;
                ss->continuationHistory =
                  &this
                     ->continuationHistory[ss->inCheck][true][pos.moved_piece(move)][move.to_sq()];

                thisThread->nodes.fetch_add(1, std::memory_order_relaxed);
                pos.do_move(move, st);

                // Perform a preliminary qsearch to verify that the move holds
                value = -qsearch<NonPV>(pos, ss + 1, -probCutBeta, -probCutBeta + 1);

                // If the qsearch held, perform the regular search
                if (value >= probCutBeta)
                    value = -search<NonPV>(pos, ss + 1, -probCutBeta, -probCutBeta + 1, depth - 4,
                                           !cutNode);

                pos.undo_move(move);

                if (value >= probCutBeta)
                {
                    // Save ProbCut data into transposition table
<<<<<<< HEAD
                    Cluster::save(tt, threads, thisThread, tte, posKey, value_to_tt(value, ss->ply),
                                  ss->ttPv, BOUND_LOWER, depth - 3, move, unadjustedStaticEval,
                                  tt.generation());
=======
                    ttWriter.write(posKey, value_to_tt(value, ss->ply), ss->ttPv, BOUND_LOWER,
                                   depth - 3, move, unadjustedStaticEval, tt.generation());
>>>>>>> c8213ba0
                    return std::abs(value) < VALUE_TB_WIN_IN_MAX_PLY ? value - (probCutBeta - beta)
                                                                     : value;
                }
            }

        Eval::NNUE::hint_common_parent_position(pos, networks[numaAccessToken], refreshTable);
    }

moves_loop:  // When in check, search starts here

    // Step 12. A small Probcut idea, when we are in check (~4 Elo)
    probCutBeta = beta + 388;
    if (ss->inCheck && !PvNode && ttCapture && (ttData.bound & BOUND_LOWER)
        && ttData.depth >= depth - 4 && ttData.value >= probCutBeta
        && std::abs(ttData.value) < VALUE_TB_WIN_IN_MAX_PLY
        && std::abs(beta) < VALUE_TB_WIN_IN_MAX_PLY)
        return probCutBeta;

    const PieceToHistory* contHist[] = {(ss - 1)->continuationHistory,
                                        (ss - 2)->continuationHistory,
                                        (ss - 3)->continuationHistory,
                                        (ss - 4)->continuationHistory,
                                        nullptr,
                                        (ss - 6)->continuationHistory};

    Move countermove =
      prevSq != SQ_NONE ? thisThread->counterMoves[pos.piece_on(prevSq)][prevSq] : Move::none();

    MovePicker mp(pos, ttData.move, depth, &thisThread->mainHistory, &thisThread->captureHistory,
                  contHist, &thisThread->pawnHistory, countermove, ss->killers);

    value            = bestValue;
    moveCountPruning = false;
    singularValue    = VALUE_INFINITE;
    singularBound    = BOUND_NONE;

    // Step 13. Loop through all pseudo-legal moves until no moves remain
    // or a beta cutoff occurs.
    while ((move = mp.next_move(moveCountPruning)) != Move::none())
    {
        assert(move.is_ok());

        if (move == excludedMove)
            continue;

        // Check for legality
        if (!pos.legal(move))
            continue;

        // At root obey the "searchmoves" option and skip moves not listed in Root
        // Move List. In MultiPV mode we also skip PV moves that have been already
        // searched and those of lower "TB rank" if we are in a TB root position.
        if (rootNode
            && !std::count(thisThread->rootMoves.begin() + thisThread->pvIdx,
                           thisThread->rootMoves.begin() + thisThread->pvLast, move))
            continue;

        ss->moveCount = ++moveCount;

        if (rootNode && Cluster::is_root() && is_mainthread() && elapsed_time() > 3000)
        {
            main_manager()->updates.onIter(
              {depth, UCIEngine::move(move, pos.is_chess960()), moveCount + thisThread->pvIdx});
        }
        if (PvNode)
            (ss + 1)->pv = nullptr;

        extension  = 0;
        capture    = pos.capture_stage(move);
        movedPiece = pos.moved_piece(move);
        givesCheck = pos.gives_check(move);

        // Calculate new depth for this move
        newDepth = depth - 1;

        int delta = beta - alpha;

        Depth r = reduction(improving, depth, moveCount, delta);

        // Step 14. Pruning at shallow depth (~120 Elo).
        // Depth conditions are important for mate finding.
        if (!rootNode && pos.non_pawn_material(us) && bestValue > VALUE_TB_LOSS_IN_MAX_PLY)
        {
            // Skip quiet moves if movecount exceeds our FutilityMoveCount threshold (~8 Elo)
            moveCountPruning =
              moveCount >= futility_move_count(improving, depth)
                             - (singularBound == BOUND_UPPER && singularValue < alpha - 50);

            // Reduced depth of the next LMR search
            int lmrDepth = newDepth - r;

            if (capture || givesCheck)
            {
                Piece capturedPiece = pos.piece_on(move.to_sq());
                int   captHist =
                  thisThread->captureHistory[movedPiece][move.to_sq()][type_of(capturedPiece)];

                // Futility pruning for captures (~2 Elo)
                if (!givesCheck && lmrDepth < 7 && !ss->inCheck)
                {
                    Value futilityValue = ss->staticEval + 287 + 248 * lmrDepth
                                        + PieceValue[capturedPiece] + captHist / 7;
                    if (futilityValue <= alpha)
                        continue;
                }

                // SEE based pruning for captures and checks (~11 Elo)
                int seeHist = std::clamp(captHist / 32, -180 * depth, 163 * depth);
                if (!pos.see_ge(move, -160 * depth - seeHist))
                    continue;
            }
            else
            {
                int history =
                  (*contHist[0])[movedPiece][move.to_sq()]
                  + (*contHist[1])[movedPiece][move.to_sq()]
                  + thisThread->pawnHistory[pawn_structure_index(pos)][movedPiece][move.to_sq()];

                // Continuation history based pruning (~2 Elo)
                if (lmrDepth < 6 && history < -4151 * depth)
                    continue;

                history += 2 * thisThread->mainHistory[us][move.from_to()];

                lmrDepth += history / 3678;

                Value futilityValue =
                  ss->staticEval + (bestValue < ss->staticEval - 51 ? 138 : 54) + 140 * lmrDepth;

                // Futility pruning: parent node (~13 Elo)
                if (!ss->inCheck && lmrDepth < 12 && futilityValue <= alpha)
                {
                    if (bestValue <= futilityValue && std::abs(bestValue) < VALUE_TB_WIN_IN_MAX_PLY
                        && futilityValue < VALUE_TB_WIN_IN_MAX_PLY)
                        bestValue = (bestValue + futilityValue * 3) / 4;
                    continue;
                }

                lmrDepth = std::max(lmrDepth, 0);

                // Prune moves with negative SEE (~4 Elo)
                if (!pos.see_ge(move, -24 * lmrDepth * lmrDepth))
                    continue;
            }
        }

        // Step 15. Extensions (~100 Elo)
        // We take care to not overdo to avoid search getting stuck.
        if (ss->ply < thisThread->rootDepth * 2)
        {
            // Singular extension search (~94 Elo). If all moves but one fail low on a
            // search of (alpha-s, beta-s), and just one fails high on (alpha, beta),
            // then that move is singular and should be extended. To verify this we do
            // a reduced search on the position excluding the ttMove and if the result
            // is lower than ttValue minus a margin, then we will extend the ttMove.
            // Recursive singular search is avoided.

            // Note: the depth margin and singularBeta margin are known for having non-linear
            // scaling. Their values are optimized to time controls of 180+1.8 and longer
            // so changing them requires tests at these types of time controls.
            // Generally, higher singularBeta (i.e closer to ttValue) and lower extension
            // margins scale well.

            if (!rootNode && move == ttData.move && !excludedMove
                && depth >= 4 - (thisThread->completedDepth > 35) + ss->ttPv
                && std::abs(ttData.value) < VALUE_TB_WIN_IN_MAX_PLY && (ttData.bound & BOUND_LOWER)
                && ttData.depth >= depth - 3)
            {
                Value singularBeta  = ttData.value - (52 + 80 * (ss->ttPv && !PvNode)) * depth / 64;
                Depth singularDepth = newDepth / 2;

                ss->excludedMove = move;
                value            = singularValue =
                  search<NonPV>(pos, ss, singularBeta - 1, singularBeta, singularDepth, cutNode);
                singularBound    = singularValue >= singularBeta ? BOUND_LOWER : BOUND_UPPER;
                ss->excludedMove = Move::none();

                if (value < singularBeta)
                {
                    int doubleMargin = 290 * PvNode - 200 * !ttCapture;
                    int tripleMargin = 107 + 247 * PvNode - 278 * !ttCapture + 99 * ss->ttPv;

                    extension = 1 + (value < singularBeta - doubleMargin)
                              + (value < singularBeta - tripleMargin);

                    depth += ((!PvNode) && (depth < 18));
                }

                // Multi-cut pruning
                // Our ttMove is assumed to fail high based on the bound of the TT entry,
                // and if after excluding the ttMove with a reduced search we fail high over the original beta,
                // we assume this expected cut-node is not singular (multiple moves fail high),
                // and we can prune the whole subtree by returning a softbound.
                else if (singularBeta >= beta)
                    return singularBeta;

                // Negative extensions
                // If other moves failed high over (ttValue - margin) without the ttMove on a reduced search,
                // but we cannot do multi-cut because (ttValue - margin) is lower than the original beta,
                // we do not know if the ttMove is singular or can do a multi-cut,
                // so we reduce the ttMove in favor of other moves based on some conditions:

                // If the ttMove is assumed to fail high over current beta (~7 Elo)
                else if (ttData.value >= beta)
                    extension = -3;

                // If we are on a cutNode but the ttMove is not assumed to fail high over current beta (~1 Elo)
                else if (cutNode)
                    extension = -2;
            }

            // Extension for capturing the previous moved piece (~0 Elo on STC, ~1 Elo on LTC)
            else if (PvNode && move.to_sq() == prevSq
                     && thisThread->captureHistory[movedPiece][move.to_sq()]
                                                  [type_of(pos.piece_on(move.to_sq()))]
                          > 3922)
                extension = 1;
        }

        // Add extension to new depth
        newDepth += extension;

        // Speculative prefetch as early as possible
        prefetch(tt.first_entry(pos.key_after(move)));

        // Update the current move (this must be done after singular extension search)
        ss->currentMove = move;
        ss->continuationHistory =
          &thisThread->continuationHistory[ss->inCheck][capture][movedPiece][move.to_sq()];

        uint64_t nodeCount = rootNode ? uint64_t(nodes) : 0;

        // Step 16. Make the move
        thisThread->nodes.fetch_add(1, std::memory_order_relaxed);
        pos.do_move(move, st, givesCheck);

        // These reduction adjustments have proven non-linear scaling.
        // They are optimized to time controls of 180 + 1.8 and longer so
        // changing them or adding conditions that are similar
        // requires tests at these types of time controls.

        // Decrease reduction if position is or has been on the PV (~7 Elo)
        if (ss->ttPv)
            r -= 1 + (ttData.value > alpha) + (ttData.depth >= depth);

        // Decrease reduction for PvNodes (~0 Elo on STC, ~2 Elo on LTC)
        if (PvNode)
            r--;

        // These reduction adjustments have no proven non-linear scaling.

        // Increase reduction for cut nodes (~4 Elo)
        if (cutNode)
            r += 2 - (ttData.depth >= depth && ss->ttPv)
               + (!ss->ttPv && move != ttData.move && move != ss->killers[0]);

        // Increase reduction if ttMove is a capture (~3 Elo)
        if (ttCapture)
            r++;

        // Increase reduction if next ply has a lot of fail high (~5 Elo)
        if ((ss + 1)->cutoffCnt > 3)
            r++;

        // For first picked move (ttMove) reduce reduction
        // but never allow it to go below 0 (~3 Elo)
        else if (move == ttData.move)
            r = std::max(0, r - 2);

        ss->statScore = 2 * thisThread->mainHistory[us][move.from_to()]
                      + (*contHist[0])[movedPiece][move.to_sq()]
                      + (*contHist[1])[movedPiece][move.to_sq()] - 4747;

        // Decrease/increase reduction for moves with a good/bad history (~8 Elo)
        r -= ss->statScore / 11125;

        // Step 17. Late moves reduction / extension (LMR, ~117 Elo)
        if (depth >= 2 && moveCount > 1 + rootNode)
        {
            // In general we want to cap the LMR depth search at newDepth, but when
            // reduction is negative, we allow this move a limited search extension
            // beyond the first move depth.
            // To prevent problems when the max value is less than the min value,
            // std::clamp has been replaced by a more robust implementation.
            Depth d = std::max(1, std::min(newDepth - r, newDepth + 1));

            value = -search<NonPV>(pos, ss + 1, -(alpha + 1), -alpha, d, true);

            // Do a full-depth search when reduced LMR search fails high
            if (value > alpha && d < newDepth)
            {
                // Adjust full-depth search based on LMR results - if the result
                // was good enough search deeper, if it was bad enough search shallower.
                const bool doDeeperSearch    = value > (bestValue + 35 + 2 * newDepth);  // (~1 Elo)
                const bool doShallowerSearch = value < bestValue + newDepth;             // (~2 Elo)

                newDepth += doDeeperSearch - doShallowerSearch;

                if (newDepth > d)
                    value = -search<NonPV>(pos, ss + 1, -(alpha + 1), -alpha, newDepth, !cutNode);

                // Post LMR continuation history updates (~1 Elo)
                int bonus = value <= alpha ? -stat_malus(newDepth)
                          : value >= beta  ? stat_bonus(newDepth)
                                           : 0;

                update_continuation_histories(ss, movedPiece, move.to_sq(), bonus);
            }
        }

        // Step 18. Full-depth search when LMR is skipped
        else if (!PvNode || moveCount > 1)
        {
            // Increase reduction if ttMove is not present (~6 Elo)
            if (!ttData.move)
                r += 2;

            // Note that if expected reduction is high, we reduce search depth by 1 here (~9 Elo)
            value = -search<NonPV>(pos, ss + 1, -(alpha + 1), -alpha, newDepth - (r > 3), !cutNode);
        }

        // For PV nodes only, do a full PV search on the first move or after a fail high,
        // otherwise let the parent node fail low with value <= alpha and try another move.
        if (PvNode && (moveCount == 1 || value > alpha))
        {
            (ss + 1)->pv    = pv;
            (ss + 1)->pv[0] = Move::none();

            value = -search<PV>(pos, ss + 1, -beta, -alpha, newDepth, false);
        }

        // Step 19. Undo move
        pos.undo_move(move);

        assert(value > -VALUE_INFINITE && value < VALUE_INFINITE);

        // Step 20. Check for a new best move
        // Finished searching the move. If a stop occurred, the return value of
        // the search cannot be trusted, and we return immediately without
        // updating best move, PV and TT.
        if (threads.stop.load(std::memory_order_relaxed))
            return VALUE_ZERO;

        if (rootNode)
        {
            RootMove& rm =
              *std::find(thisThread->rootMoves.begin(), thisThread->rootMoves.end(), move);

            rm.effort += nodes - nodeCount;

            rm.averageScore =
              rm.averageScore != -VALUE_INFINITE ? (2 * value + rm.averageScore) / 3 : value;

            // PV move or new best move?
            if (moveCount == 1 || value > alpha)
            {
                rm.score = rm.uciScore = value;
                rm.selDepth            = thisThread->selDepth;
                rm.scoreLowerbound = rm.scoreUpperbound = false;

                if (value >= beta)
                {
                    rm.scoreLowerbound = true;
                    rm.uciScore        = beta;
                }
                else if (value <= alpha)
                {
                    rm.scoreUpperbound = true;
                    rm.uciScore        = alpha;
                }

                rm.pv.resize(1);

                assert((ss + 1)->pv);

                for (Move* m = (ss + 1)->pv; *m != Move::none(); ++m)
                    rm.pv.push_back(*m);

                // We record how often the best move has been changed in each iteration.
                // This information is used for time management. In MultiPV mode,
                // we must take care to only do this for the first PV line.
                if (moveCount > 1 && !thisThread->pvIdx)
                    ++thisThread->bestMoveChanges;
            }
            else
                // All other moves but the PV, are set to the lowest value: this
                // is not a problem when sorting because the sort is stable and the
                // move position in the list is preserved - just the PV is pushed up.
                rm.score = -VALUE_INFINITE;
        }

        if (value > bestValue)
        {
            bestValue = value;

            if (value > alpha)
            {
                bestMove = move;

                if (PvNode && !rootNode)  // Update pv even in fail-high case
                    update_pv(ss->pv, move, (ss + 1)->pv);

                if (value >= beta)
                {
                    ss->cutoffCnt += 1 + !ttData.move - (extension >= 2);
                    assert(value >= beta);  // Fail high
                    break;
                }
                else
                {
                    // Reduce other moves if we have found at least one score improvement (~2 Elo)
                    if (depth > 2 && depth < 13 && std::abs(value) < VALUE_TB_WIN_IN_MAX_PLY)
                        depth -= 2;

                    assert(depth > 0);
                    alpha = value;  // Update alpha! Always alpha < beta
                }
            }
        }

        // If the move is worse than some previously searched move,
        // remember it, to update its stats later.
        if (move != bestMove && moveCount <= 32)
        {
            if (capture)
                capturesSearched[captureCount++] = move;
            else
                quietsSearched[quietCount++] = move;
        }
    }

    // Step 21. Check for mate and stalemate
    // All legal moves have been searched and if there are no legal moves, it
    // must be a mate or a stalemate. If we are in a singular extension search then
    // return a fail low score.

    assert(moveCount || !ss->inCheck || excludedMove || !MoveList<LEGAL>(pos).size());

    // Adjust best value for fail high cases at non-pv nodes
    if (!PvNode && bestValue >= beta && std::abs(bestValue) < VALUE_TB_WIN_IN_MAX_PLY
        && std::abs(beta) < VALUE_TB_WIN_IN_MAX_PLY && std::abs(alpha) < VALUE_TB_WIN_IN_MAX_PLY)
        bestValue = (bestValue * depth + beta) / (depth + 1);

    if (!moveCount)
        bestValue = excludedMove ? alpha : ss->inCheck ? mated_in(ss->ply) : VALUE_DRAW;

    // If there is a move that produces search value greater than alpha we update the stats of searched moves
    else if (bestMove)
        update_all_stats(pos, ss, *this, bestMove, bestValue, beta, prevSq, quietsSearched,
                         quietCount, capturesSearched, captureCount, depth);

    // Bonus for prior countermove that caused the fail low
    else if (!priorCapture && prevSq != SQ_NONE)
    {
        int bonus = (113 * (depth > 5) + 118 * (PvNode || cutNode)
                     + 191 * ((ss - 1)->statScore < -14396) + 119 * ((ss - 1)->moveCount > 8)
                     + 64 * (!ss->inCheck && bestValue <= ss->staticEval - 107)
                     + 147 * (!(ss - 1)->inCheck && bestValue <= -(ss - 1)->staticEval - 75));
        update_continuation_histories(ss - 1, pos.piece_on(prevSq), prevSq,
                                      stat_bonus(depth) * bonus / 100);
        thisThread->mainHistory[~us][((ss - 1)->currentMove).from_to()]
          << stat_bonus(depth) * bonus / 200;


        if (type_of(pos.piece_on(prevSq)) != PAWN && ((ss - 1)->currentMove).type_of() != PROMOTION)
            thisThread->pawnHistory[pawn_structure_index(pos)][pos.piece_on(prevSq)][prevSq]
              << stat_bonus(depth) * bonus / 25;
    }

    if (PvNode)
        bestValue = std::min(bestValue, maxValue);

    // If no good move is found and the previous position was ttPv, then the previous
    // opponent move is probably good and the new position is added to the search tree. (~7 Elo)
    if (bestValue <= alpha)
        ss->ttPv = ss->ttPv || ((ss - 1)->ttPv && depth > 3);

    // Write gathered information in transposition table
    // Static evaluation is saved as it was before correction history
    if (!excludedMove && !(rootNode && thisThread->pvIdx))
<<<<<<< HEAD
        Cluster::save(tt, threads, thisThread, tte, posKey, value_to_tt(bestValue, ss->ply),
                      ss->ttPv,
                      bestValue >= beta    ? BOUND_LOWER
                      : PvNode && bestMove ? BOUND_EXACT
                                           : BOUND_UPPER,
                      depth, bestMove, unadjustedStaticEval, tt.generation());
=======
        ttWriter.write(posKey, value_to_tt(bestValue, ss->ply), ss->ttPv,
                       bestValue >= beta    ? BOUND_LOWER
                       : PvNode && bestMove ? BOUND_EXACT
                                            : BOUND_UPPER,
                       depth, bestMove, unadjustedStaticEval, tt.generation());
>>>>>>> c8213ba0

    // Adjust correction history
    if (!ss->inCheck && (!bestMove || !pos.capture(bestMove))
        && !(bestValue >= beta && bestValue <= ss->staticEval)
        && !(!bestMove && bestValue >= ss->staticEval))
    {
        auto bonus = std::clamp(int(bestValue - ss->staticEval) * depth / 8,
                                -CORRECTION_HISTORY_LIMIT / 4, CORRECTION_HISTORY_LIMIT / 4);
        thisThread->correctionHistory[us][pawn_structure_index<Correction>(pos)] << bonus;
    }

    assert(bestValue > -VALUE_INFINITE && bestValue < VALUE_INFINITE);

    return bestValue;
}


// Quiescence search function, which is called by the main search function with zero depth, or
// recursively with further decreasing depth per call. With depth <= 0, we "should" be using
// static eval only, but tactical moves may confuse the static eval. To fight this horizon effect,
// we implement this qsearch of tactical moves only.
// See https://www.chessprogramming.org/Horizon_Effect and https://www.chessprogramming.org/Quiescence_Search
// (~155 Elo)
template<NodeType nodeType>
Value Search::Worker::qsearch(Position& pos, Stack* ss, Value alpha, Value beta, Depth depth) {

    static_assert(nodeType != Root);
    constexpr bool PvNode = nodeType == PV;

    assert(alpha >= -VALUE_INFINITE && alpha < beta && beta <= VALUE_INFINITE);
    assert(PvNode || (alpha == beta - 1));
    assert(depth <= 0);

    // Check if we have an upcoming move that draws by repetition, or if
    // the opponent had an alternative move earlier to this position. (~1 Elo)
    if (alpha < VALUE_DRAW && pos.has_game_cycle(ss->ply))
    {
        alpha = value_draw(this->nodes);
        if (alpha >= beta)
            return alpha;
    }

    Move      pv[MAX_PLY + 1];
    StateInfo st;
    ASSERT_ALIGNED(&st, Eval::NNUE::CacheLineSize);

    Key   posKey;
    Move  move, bestMove;
    Value bestValue, value, futilityBase;
    bool  pvHit, givesCheck, capture;
    int   moveCount;
    Color us = pos.side_to_move();

    // Step 1. Initialize node
    if (PvNode)
    {
        (ss + 1)->pv = pv;
        ss->pv[0]    = Move::none();
    }

    Worker* thisThread = this;
    bestMove           = Move::none();
    ss->inCheck        = pos.checkers();
    moveCount          = 0;

    // Used to send selDepth info to GUI (selDepth counts from 1, ply from 0)
    if (PvNode && thisThread->selDepth < ss->ply + 1)
        thisThread->selDepth = ss->ply + 1;

    // Step 2. Check for an immediate draw or maximum ply reached
    if (pos.is_draw(ss->ply) || ss->ply >= MAX_PLY)
        return (ss->ply >= MAX_PLY && !ss->inCheck)
               ? evaluate(networks[numaAccessToken], pos, refreshTable, thisThread->optimism[us])
               : VALUE_DRAW;

    assert(0 <= ss->ply && ss->ply < MAX_PLY);

    // Note that unlike regular search, which stores the literal depth into the TT, from QS we
    // only store the current movegen stage as "depth". If in check, we search all evasions and
    // thus store DEPTH_QS_CHECKS. (Evasions may be quiet, and _CHECKS includes quiets.)
    Depth qsTtDepth = ss->inCheck || depth >= DEPTH_QS_CHECKS ? DEPTH_QS_CHECKS : DEPTH_QS_NORMAL;

    // Step 3. Transposition table lookup
    posKey                         = pos.key();
    auto [ttHit, ttData, ttWriter] = tt.probe(posKey);
    // Need further processing of the saved data
    ss->ttHit    = ttHit;
    ttData.move  = ttHit ? ttData.move : Move::none();
    ttData.value = ttHit ? value_from_tt(ttData.value, ss->ply, pos.rule50_count()) : VALUE_NONE;
    pvHit        = ttHit && ttData.is_pv;

    // At non-PV nodes we check for an early TT cutoff
    if (!PvNode && ttData.depth >= qsTtDepth
        && ttData.value != VALUE_NONE  // Can happen when !ttHit or when access race in probe()
        && (ttData.bound & (ttData.value >= beta ? BOUND_LOWER : BOUND_UPPER)))
        return ttData.value;

    // Step 4. Static evaluation of the position
    Value unadjustedStaticEval = VALUE_NONE;
    if (ss->inCheck)
        bestValue = futilityBase = -VALUE_INFINITE;
    else
    {
        if (ss->ttHit)
        {
            // Never assume anything about values stored in TT
            unadjustedStaticEval = ttData.eval;
            if (unadjustedStaticEval == VALUE_NONE)
                unadjustedStaticEval =
                  evaluate(networks[numaAccessToken], pos, refreshTable, thisThread->optimism[us]);
            ss->staticEval = bestValue =
              to_corrected_static_eval(unadjustedStaticEval, *thisThread, pos);

            // ttValue can be used as a better position evaluation (~13 Elo)
            if (std::abs(ttData.value) < VALUE_TB_WIN_IN_MAX_PLY
                && (ttData.bound & (ttData.value > bestValue ? BOUND_LOWER : BOUND_UPPER)))
                bestValue = ttData.value;
        }
        else
        {
            // In case of null move search, use previous static eval with a different sign
            unadjustedStaticEval =
              (ss - 1)->currentMove != Move::null()
                ? evaluate(networks[numaAccessToken], pos, refreshTable, thisThread->optimism[us])
                : -(ss - 1)->staticEval;
            ss->staticEval = bestValue =
              to_corrected_static_eval(unadjustedStaticEval, *thisThread, pos);
        }

        // Stand pat. Return immediately if static value is at least beta
        if (bestValue >= beta)
        {
            if (std::abs(bestValue) < VALUE_TB_WIN_IN_MAX_PLY && !PvNode)
                bestValue = (3 * bestValue + beta) / 4;
            if (!ss->ttHit)
<<<<<<< HEAD
                Cluster::save(tt, threads, thisThread, tte, posKey, value_to_tt(bestValue, ss->ply),
                              false, BOUND_LOWER, DEPTH_UNSEARCHED, Move::none(),
                              unadjustedStaticEval, tt.generation());

=======
                ttWriter.write(posKey, value_to_tt(bestValue, ss->ply), false, BOUND_LOWER,
                               DEPTH_UNSEARCHED, Move::none(), unadjustedStaticEval,
                               tt.generation());
>>>>>>> c8213ba0
            return bestValue;
        }

        if (bestValue > alpha)
            alpha = bestValue;

        futilityBase = ss->staticEval + 294;
    }

    const PieceToHistory* contHist[] = {(ss - 1)->continuationHistory,
                                        (ss - 2)->continuationHistory};

    // Initialize a MovePicker object for the current position, and prepare to search the moves.
    // We presently use two stages of qs movegen, first captures+checks, then captures only.
    // (When in check, we simply search all evasions.)
    // (Presently, having the checks stage is worth only 1 Elo, and may be removable in the near future,
    // which would result in only a single stage of QS movegen.)
    Square     prevSq = ((ss - 1)->currentMove).is_ok() ? ((ss - 1)->currentMove).to_sq() : SQ_NONE;
    MovePicker mp(pos, ttData.move, depth, &thisThread->mainHistory, &thisThread->captureHistory,
                  contHist, &thisThread->pawnHistory);

    // Step 5. Loop through all pseudo-legal moves until no moves remain or a beta cutoff occurs.
    while ((move = mp.next_move()) != Move::none())
    {
        assert(move.is_ok());

        // Check for legality
        if (!pos.legal(move))
            continue;

        givesCheck = pos.gives_check(move);
        capture    = pos.capture_stage(move);

        moveCount++;

        // Step 6. Pruning
        if (bestValue > VALUE_TB_LOSS_IN_MAX_PLY && pos.non_pawn_material(us))
        {
            // Futility pruning and moveCount pruning (~10 Elo)
            if (!givesCheck && move.to_sq() != prevSq && futilityBase > VALUE_TB_LOSS_IN_MAX_PLY
                && move.type_of() != PROMOTION)
            {
                if (moveCount > 2)
                    continue;

                Value futilityValue = futilityBase + PieceValue[pos.piece_on(move.to_sq())];

                // If static eval + value of piece we are going to capture is much lower
                // than alpha we can prune this move. (~2 Elo)
                if (futilityValue <= alpha)
                {
                    bestValue = std::max(bestValue, futilityValue);
                    continue;
                }

                // If static eval is much lower than alpha and move is not winning material
                // we can prune this move. (~2 Elo)
                if (futilityBase <= alpha && !pos.see_ge(move, 1))
                {
                    bestValue = std::max(bestValue, futilityBase);
                    continue;
                }

                // If static exchange evaluation is much worse than what is needed to not
                // fall below alpha we can prune this move.
                if (futilityBase > alpha && !pos.see_ge(move, (alpha - futilityBase) * 2 - 30))
                {
                    bestValue = alpha;
                    continue;
                }
            }

            // Continuation history based pruning (~3 Elo)
            if (!capture
                && (*contHist[0])[pos.moved_piece(move)][move.to_sq()]
                       + (*contHist[1])[pos.moved_piece(move)][move.to_sq()]
                       + thisThread->pawnHistory[pawn_structure_index(pos)][pos.moved_piece(move)]
                                                [move.to_sq()]
                     <= 4452)
                continue;

            // Do not search moves with bad enough SEE values (~5 Elo)
            if (!pos.see_ge(move, -74))
                continue;
        }

        // Speculative prefetch as early as possible
        prefetch(tt.first_entry(pos.key_after(move)));

        // Update the current move
        ss->currentMove = move;
        ss->continuationHistory =
          &thisThread
             ->continuationHistory[ss->inCheck][capture][pos.moved_piece(move)][move.to_sq()];

        // Step 7. Make and search the move
        thisThread->nodes.fetch_add(1, std::memory_order_relaxed);
        pos.do_move(move, st, givesCheck);
        value = -qsearch<nodeType>(pos, ss + 1, -beta, -alpha, depth - 1);
        pos.undo_move(move);

        assert(value > -VALUE_INFINITE && value < VALUE_INFINITE);

        // Step 8. Check for a new best move
        if (value > bestValue)
        {
            bestValue = value;

            if (value > alpha)
            {
                bestMove = move;

                if (PvNode)  // Update pv even in fail-high case
                    update_pv(ss->pv, move, (ss + 1)->pv);

                if (value < beta)  // Update alpha here!
                    alpha = value;
                else
                    break;  // Fail high
            }
        }
    }

    // Step 9. Check for mate
    // All legal moves have been searched. A special case: if we're in check
    // and no legal moves were found, it is checkmate.
    if (ss->inCheck && bestValue == -VALUE_INFINITE)
    {
        assert(!MoveList<LEGAL>(pos).size());
        return mated_in(ss->ply);  // Plies to mate from the root
    }

    if (std::abs(bestValue) < VALUE_TB_WIN_IN_MAX_PLY && bestValue >= beta)
        bestValue = (3 * bestValue + beta) / 4;

    // Save gathered info in transposition table
    // Static evaluation is saved as it was before adjustment by correction history
<<<<<<< HEAD
    Cluster::save(tt, threads, thisThread, tte, posKey, value_to_tt(bestValue, ss->ply), pvHit,
                  bestValue >= beta ? BOUND_LOWER : BOUND_UPPER, ttDepth, bestMove,
                  unadjustedStaticEval, tt.generation());
=======
    ttWriter.write(posKey, value_to_tt(bestValue, ss->ply), pvHit,
                   bestValue >= beta ? BOUND_LOWER : BOUND_UPPER, qsTtDepth, bestMove,
                   unadjustedStaticEval, tt.generation());
>>>>>>> c8213ba0

    assert(bestValue > -VALUE_INFINITE && bestValue < VALUE_INFINITE);

    return bestValue;
}

Depth Search::Worker::reduction(bool i, Depth d, int mn, int delta) const {
    int reductionScale = reductions[d] * reductions[mn];
    return (reductionScale + 1236 - delta * 746 / rootDelta) / 1024 + (!i && reductionScale > 1326);
}

// elapsed() returns the time elapsed since the search started. If the
// 'nodestime' option is enabled, it will return the count of nodes searched
// instead. This function is called to check whether the search should be
// stopped based on predefined thresholds like time limits or nodes searched.
//
// elapsed_time() returns the actual time elapsed since the start of the search.
// This function is intended for use only when printing PV outputs, and not used
// for making decisions within the search algorithm itself.
TimePoint Search::Worker::elapsed() const {
    return main_manager()->tm.elapsed([this]() { return Cluster::nodes_searched(threads); });
}

TimePoint Search::Worker::elapsed_time() const { return main_manager()->tm.elapsed_time(); }


namespace {
// Adjusts a mate or TB score from "plies to mate from the root"
// to "plies to mate from the current position". Standard scores are unchanged.
// The function is called before storing a value in the transposition table.
Value value_to_tt(Value v, int ply) {

    assert(v != VALUE_NONE);
    return v >= VALUE_TB_WIN_IN_MAX_PLY ? v + ply : v <= VALUE_TB_LOSS_IN_MAX_PLY ? v - ply : v;
}


// Inverse of value_to_tt(): it adjusts a mate or TB score
// from the transposition table (which refers to the plies to mate/be mated from
// current position) to "plies to mate/be mated (TB win/loss) from the root".
// However, to avoid potentially false mate or TB scores related to the 50 moves rule
// and the graph history interaction, we return the highest non-TB score instead.
Value value_from_tt(Value v, int ply, int r50c) {

    if (v == VALUE_NONE)
        return VALUE_NONE;

    // handle TB win or better
    if (v >= VALUE_TB_WIN_IN_MAX_PLY)
    {
        // Downgrade a potentially false mate score
        if (v >= VALUE_MATE_IN_MAX_PLY && VALUE_MATE - v > 100 - r50c)
            return VALUE_TB_WIN_IN_MAX_PLY - 1;

        // Downgrade a potentially false TB score.
        if (VALUE_TB - v > 100 - r50c)
            return VALUE_TB_WIN_IN_MAX_PLY - 1;

        return v - ply;
    }

    // handle TB loss or worse
    if (v <= VALUE_TB_LOSS_IN_MAX_PLY)
    {
        // Downgrade a potentially false mate score.
        if (v <= VALUE_MATED_IN_MAX_PLY && VALUE_MATE + v > 100 - r50c)
            return VALUE_TB_LOSS_IN_MAX_PLY + 1;

        // Downgrade a potentially false TB score.
        if (VALUE_TB + v > 100 - r50c)
            return VALUE_TB_LOSS_IN_MAX_PLY + 1;

        return v + ply;
    }

    return v;
}


// Adds current move and appends child pv[]
void update_pv(Move* pv, Move move, const Move* childPv) {

    for (*pv++ = move; childPv && *childPv != Move::none();)
        *pv++ = *childPv++;
    *pv = Move::none();
}


// Updates stats at the end of search() when a bestMove is found
void update_all_stats(const Position& pos,
                      Stack*          ss,
                      Search::Worker& workerThread,
                      Move            bestMove,
                      Value           bestValue,
                      Value           beta,
                      Square          prevSq,
                      Move*           quietsSearched,
                      int             quietCount,
                      Move*           capturesSearched,
                      int             captureCount,
                      Depth           depth) {

    CapturePieceToHistory& captureHistory = workerThread.captureHistory;
    Piece                  moved_piece    = pos.moved_piece(bestMove);
    PieceType              captured;

    int quietMoveBonus = stat_bonus(depth + 1);
    int quietMoveMalus = stat_malus(depth);

    if (!pos.capture_stage(bestMove))
    {
        int bestMoveBonus = bestValue > beta + 164 ? quietMoveBonus      // larger bonus
                                                   : stat_bonus(depth);  // smaller bonus

        update_quiet_stats(pos, ss, workerThread, bestMove, bestMoveBonus);

        // Decrease stats for all non-best quiet moves
        for (int i = 0; i < quietCount; ++i)
            update_quiet_histories(pos, ss, workerThread, quietsSearched[i], -quietMoveMalus);
    }
    else
    {
        // Increase stats for the best move in case it was a capture move
        captured = type_of(pos.piece_on(bestMove.to_sq()));
        captureHistory[moved_piece][bestMove.to_sq()][captured] << quietMoveBonus;
    }

    // Extra penalty for a quiet early move that was not a TT move or
    // main killer move in previous ply when it gets refuted.
    if (prevSq != SQ_NONE
        && ((ss - 1)->moveCount == 1 + (ss - 1)->ttHit
            || ((ss - 1)->currentMove == (ss - 1)->killers[0]))
        && !pos.captured_piece())
        update_continuation_histories(ss - 1, pos.piece_on(prevSq), prevSq, -quietMoveMalus);

    // Decrease stats for all non-best capture moves
    for (int i = 0; i < captureCount; ++i)
    {
        moved_piece = pos.moved_piece(capturesSearched[i]);
        captured    = type_of(pos.piece_on(capturesSearched[i].to_sq()));
        captureHistory[moved_piece][capturesSearched[i].to_sq()][captured] << -quietMoveMalus;
    }
}


// Updates histories of the move pairs formed
// by moves at ply -1, -2, -3, -4, and -6 with current move.
void update_continuation_histories(Stack* ss, Piece pc, Square to, int bonus) {

    bonus = bonus * 51 / 64;

    for (int i : {1, 2, 3, 4, 6})
    {
        // Only update the first 2 continuation histories if we are in check
        if (ss->inCheck && i > 2)
            break;
        if (((ss - i)->currentMove).is_ok())
            (*(ss - i)->continuationHistory)[pc][to] << bonus / (1 + (i == 3));
    }
}

// Updates move sorting heuristics
void update_refutations(const Position& pos, Stack* ss, Search::Worker& workerThread, Move move) {

    // Update killers
    if (ss->killers[0] != move)
    {
        ss->killers[1] = ss->killers[0];
        ss->killers[0] = move;
    }

    // Update countermove history
    if (((ss - 1)->currentMove).is_ok())
    {
        Square prevSq                                           = ((ss - 1)->currentMove).to_sq();
        workerThread.counterMoves[pos.piece_on(prevSq)][prevSq] = move;
    }
}

void update_quiet_histories(
  const Position& pos, Stack* ss, Search::Worker& workerThread, Move move, int bonus) {

    Color us = pos.side_to_move();
    workerThread.mainHistory[us][move.from_to()] << bonus;

    update_continuation_histories(ss, pos.moved_piece(move), move.to_sq(), bonus);

    int pIndex = pawn_structure_index(pos);
    workerThread.pawnHistory[pIndex][pos.moved_piece(move)][move.to_sq()] << bonus / 2;
}

// Updates move sorting heuristics
void update_quiet_stats(
  const Position& pos, Stack* ss, Search::Worker& workerThread, Move move, int bonus) {

    update_refutations(pos, ss, workerThread, move);
    update_quiet_histories(pos, ss, workerThread, move, bonus);
}

}

// When playing with strength handicap, choose the best move among a set of RootMoves
// using a statistical rule dependent on 'level'. Idea by Heinz van Saanen.
Move Skill::pick_best(const RootMoves& rootMoves, size_t multiPV) {
    static PRNG rng(now());  // PRNG sequence should be non-deterministic

    // RootMoves are already sorted by score in descending order
    Value  topScore = rootMoves[0].score;
    int    delta    = std::min(topScore - rootMoves[multiPV - 1].score, int(PawnValue));
    int    maxScore = -VALUE_INFINITE;
    double weakness = 120 - 2 * level;

    // Choose best move. For each move score we add two terms, both dependent on
    // weakness. One is deterministic and bigger for weaker levels, and one is
    // random. Then we choose the move with the resulting highest score.
    for (size_t i = 0; i < multiPV; ++i)
    {
        // This is our magic formula
        int push = (weakness * int(topScore - rootMoves[i].score)
                    + delta * (rng.rand<unsigned>() % int(weakness)))
                 / 128;

        if (rootMoves[i].score + push >= maxScore)
        {
            maxScore = rootMoves[i].score + push;
            best     = rootMoves[i].pv[0];
        }
    }

    return best;
}


// Used to print debug info and, more importantly,
// to detect when we are out of available time and thus stop the search.
void SearchManager::check_time(Search::Worker& worker) {
    if (--callsCnt > 0)
        return;

    // When using nodes, ensure checking rate is not lower than 0.1% of nodes
    callsCnt = worker.limits.nodes ? std::min(512, int(worker.limits.nodes / 1024)) : 512;

    static TimePoint lastInfoTime = now();

    TimePoint elapsed = tm.elapsed([&worker]() { return Cluster::nodes_searched(worker.threads); });
    TimePoint tick    = worker.limits.startTime + elapsed;

    if (tick - lastInfoTime >= 1000)
    {
        lastInfoTime = tick;
        dbg_print();
    }

    // poll on MPI signals
    Cluster::signals_poll(worker.threads);

    // We should not stop pondering until told so by the GUI
    if (ponder)
        return;

    if (
      // Later we rely on the fact that we can at least use the mainthread previous
      // root-search score and PV in a multithreaded environment to prove mated-in scores.
      worker.completedDepth >= 1
      && ((worker.limits.use_time_management() && (elapsed > tm.maximum() || stopOnPonderhit))
          || (worker.limits.movetime && elapsed >= worker.limits.movetime)
          || (worker.limits.nodes
              && Cluster::nodes_searched(worker.threads) >= worker.limits.nodes)))
        worker.threads.stop = worker.threads.abortedSearch = true;
}

void SearchManager::pv(const Search::Worker&     worker,
                       const ThreadPool&         threads,
                       const TranspositionTable& tt,
                       Depth                     depth) const {

    const auto  nodes     = Cluster::nodes_searched(threads);
    const auto& rootMoves = worker.rootMoves;
    const auto& pos       = worker.rootPos;
    size_t      pvIdx     = worker.pvIdx;
    TimePoint   time      = tm.elapsed_time() + 1;
    size_t      multiPV   = std::min(size_t(worker.options["MultiPV"]), rootMoves.size());
    uint64_t tbHits = Cluster::tb_hits(threads) + (worker.tbConfig.rootInTB ? rootMoves.size() : 0);

    for (size_t i = 0; i < multiPV; ++i)
    {
        bool updated = rootMoves[i].score != -VALUE_INFINITE;

        if (depth == 1 && !updated && i > 0)
            continue;

        Depth d = updated ? depth : std::max(1, depth - 1);
        Value v = updated ? rootMoves[i].uciScore : rootMoves[i].previousScore;

        if (v == -VALUE_INFINITE)
            v = VALUE_ZERO;

        bool tb = worker.tbConfig.rootInTB && std::abs(v) <= VALUE_TB;
        v       = tb ? rootMoves[i].tbScore : v;

        std::string pv;
        for (Move m : rootMoves[i].pv)
            pv += UCIEngine::move(m, pos.is_chess960()) + " ";

        // remove last whitespace
        if (!pv.empty())
            pv.pop_back();

        auto wdl   = worker.options["UCI_ShowWDL"] ? UCIEngine::wdl(v, pos) : "";
        auto bound = rootMoves[i].scoreLowerbound
                     ? "lowerbound"
                     : (rootMoves[i].scoreUpperbound ? "upperbound" : "");

        InfoFull info;

        info.depth    = d;
        info.selDepth = rootMoves[i].selDepth;
        info.multiPV  = i + 1;
        info.score    = {v, pos};
        info.wdl      = wdl;

        if (i == pvIdx && !tb && updated)  // tablebase- and previous-scores are exact
            info.bound = bound;

        info.timeMs   = time;
        info.nodes    = nodes;
        info.nps      = nodes * 1000 / time;
        info.tbHits   = tbHits;
        info.pv       = pv;
        info.hashfull = tt.hashfull();

        updates.onUpdateFull(info);
    }
}

// Called in case we have no ponder move before exiting the search,
// for instance, in case we stop the search during a fail high at root.
// We try hard to have a ponder move to return to the GUI,
// otherwise in case of 'ponder on' we have nothing to think about.
bool RootMove::extract_ponder_from_tt(const TranspositionTable& tt, Position& pos) {

    StateInfo st;
    ASSERT_ALIGNED(&st, Eval::NNUE::CacheLineSize);

    assert(pv.size() == 1);
    if (pv[0] == Move::none())
        return false;

    pos.do_move(pv[0], st);

    auto [ttHit, ttData, ttWriter] = tt.probe(pos.key());
    if (ttHit)
    {
        if (MoveList<LEGAL>(pos).contains(ttData.move))
            pv.push_back(ttData.move);
    }

    pos.undo_move(pv[0]);
    return pv.size() > 1;
}

std::vector<char> Search::InfoFull::serialize() const {
    std::vector<char> vec;
    vec.resize(sizeof(*this) + 3 * sizeof(size_t) + wdl.size() + bound.size() + pv.size());
    char* ptr = vec.data();

    // The base struct.
    memcpy(ptr, this, sizeof(*this));
    ptr += sizeof(*this);

    // All string lengths.
    size_t wdl_len = wdl.size();
    memcpy(ptr, &wdl_len, sizeof(wdl_len));
    ptr += sizeof(wdl_len);

    size_t bound_len = bound.size();
    memcpy(ptr, &bound_len, sizeof(bound_len));
    ptr += sizeof(bound_len);

    size_t pv_len = pv.size();
    memcpy(ptr, &pv_len, sizeof(pv_len));
    ptr += sizeof(pv_len);

    // The string data itself.
    memcpy(ptr, wdl.data(), wdl_len);
    ptr += wdl_len;

    memcpy(ptr, bound.data(), bound_len);
    ptr += bound_len;

    memcpy(ptr, pv.data(), pv_len);
    ptr += pv_len;

    assert(ptr == vec.data() + vec.size());
    return vec;
}

InfoFull Search::InfoFull::unserialize(const std::vector<char>& buf) {
    InfoFull    info;
    const char* ptr = buf.data();

    // The base struct.
    memcpy(&info, ptr, sizeof(info));
    ptr += sizeof(info);

    // All string lengths.
    size_t wdl_len;
    memcpy(&wdl_len, ptr, sizeof(wdl_len));
    ptr += sizeof(wdl_len);

    size_t bound_len;
    memcpy(&bound_len, ptr, sizeof(bound_len));
    ptr += sizeof(bound_len);

    size_t pv_len;
    memcpy(&pv_len, ptr, sizeof(pv_len));
    ptr += sizeof(pv_len);

    // The string data itself.
    info.wdl = std::string_view(ptr, wdl_len);
    ptr += wdl_len;

    info.bound = std::string_view(ptr, bound_len);
    ptr += bound_len;

    info.pv = std::string_view(ptr, pv_len);
    ptr += pv_len;

    assert(ptr == buf.data() + buf.size());
    return info;
}

}  // namespace Stockfish<|MERGE_RESOLUTION|>--- conflicted
+++ resolved
@@ -168,7 +168,7 @@
     if (rootMoves.empty())
     {
         rootMoves.emplace_back(Move::none());
-        if (Cluster::is_root())
+        if (Distributed::is_root())
             main_manager()->updates.onUpdateNoMoves(
               {0, {rootPos.checkers() ? -VALUE_MATE : VALUE_DRAW, rootPos}});
     }
@@ -185,7 +185,7 @@
     // until the GUI sends one of those commands.
     while (!threads.stop && (main_manager()->ponder || limits.infinite))
     {
-        Cluster::signals_poll(threads);
+        Distributed::signals_poll(threads);
     }  // Busy wait for a stop or a ponder reset
 
     // Stop the threads if not already stopped (also raise the stop if
@@ -193,7 +193,7 @@
     threads.stop = true;
 
     // Signal and synchronize all other ranks
-    Cluster::signals_sync(threads);
+    Distributed::signals_sync(threads);
 
     // Wait until all threads have finished
     threads.wait_for_search_finished();
@@ -201,7 +201,7 @@
     // When playing in 'nodes as time' mode, subtract the searched nodes from
     // the available ones before exiting.
     if (limits.npmsec)
-        main_manager()->tm.advance_nodes_time(Cluster::nodes_searched(threads)
+        main_manager()->tm.advance_nodes_time(Distributed::nodes_searched(threads)
                                               - limits.inc[rootPos.side_to_move()]);
 
     Worker* bestThread = this;
@@ -234,13 +234,13 @@
     main_manager()->updates.onUpdateFull = std::move(oldOnUpdateFull);
 
     // Exchange info as needed
-    Cluster::MoveInfo mi{bestMove.raw(), ponderMove.raw(), bestThread->completedDepth,
-                         bestThread->rootMoves[0].score, Cluster::rank()};
-    Cluster::pick_moves(mi, serializedInfo);
+    Distributed::MoveInfo mi{bestMove.raw(), ponderMove.raw(), bestThread->completedDepth,
+                             bestThread->rootMoves[0].score, Distributed::rank()};
+    Distributed::pick_moves(mi, serializedInfo);
 
     main_manager()->bestPreviousScore = static_cast<Value>(mi.score);
 
-    if (Cluster::is_root())
+    if (Distributed::is_root())
     {
         // Send again PV info if we have a new best thread/rank
         if (bestThread != this || mi.rank != 0)
@@ -323,7 +323,7 @@
 
     // Iterative deepening loop until requested to stop or the target depth is reached
     while (++rootDepth < MAX_PLY && !threads.stop
-           && !(limits.depth && mainThread && Cluster::is_root() && rootDepth > limits.depth))
+           && !(limits.depth && mainThread && Distributed::is_root() && rootDepth > limits.depth))
     {
         // Age out PV variability metric
         if (mainThread)
@@ -393,11 +393,11 @@
 
                 // When failing high/low give some update (without cluttering
                 // the UI) before a re-search.
-                if (Cluster::is_root() && mainThread && multiPV == 1
+                if (Distributed::is_root() && mainThread && multiPV == 1
                     && (bestValue <= alpha || bestValue >= beta) && elapsed_time() > 3000)
                 {
                     main_manager()->pv(*this, threads, tt, rootDepth);
-                    Cluster::cluster_info(threads, rootDepth, elapsed());
+                    Distributed::cluster_info(threads, rootDepth, elapsed());
                 }
 
                 // In case of failing low/high increase aspiration window and
@@ -427,7 +427,7 @@
             // Sort the PV lines searched so far and update the GUI
             std::stable_sort(rootMoves.begin() + pvFirst, rootMoves.begin() + pvIdx + 1);
 
-            if (Cluster::is_root() && mainThread
+            if (Distributed::is_root() && mainThread
                 && (threads.stop || pvIdx + 1 == multiPV || elapsed_time() > 3000)
                 // A thread that aborted search can have mated-in/TB-loss PV and score
                 // that cannot be trusted, i.e. it can be delayed or refuted if we would have
@@ -436,7 +436,7 @@
                 && !(threads.abortedSearch && rootMoves[0].uciScore <= VALUE_TB_LOSS_IN_MAX_PLY))
             {
                 main_manager()->pv(*this, threads, tt, rootDepth);
-                Cluster::cluster_info(threads, rootDepth, elapsed() + 1);
+                Distributed::cluster_info(threads, rootDepth, elapsed() + 1);
             }
         }
 
@@ -727,15 +727,10 @@
 
                 if (b == BOUND_EXACT || (b == BOUND_LOWER ? value >= beta : value <= alpha))
                 {
-<<<<<<< HEAD
-                    Cluster::save(tt, threads, thisThread, tte, posKey, value_to_tt(value, ss->ply),
-                                  ss->ttPv, b, std::min(MAX_PLY - 1, depth + 6), Move::none(),
-                                  VALUE_NONE, tt.generation());
-=======
-                    ttWriter.write(posKey, value_to_tt(value, ss->ply), ss->ttPv, b,
-                                   std::min(MAX_PLY - 1, depth + 6), Move::none(), VALUE_NONE,
-                                   tt.generation());
->>>>>>> c8213ba0
+                    Distributed::save(tt, threads, thisThread, ttWriter, posKey,
+                                      value_to_tt(value, ss->ply), ss->ttPv, b,
+                                      std::min(MAX_PLY - 1, depth + 6), Move::none(), VALUE_NONE,
+                                      tt.generation());
 
                     return value;
                 }
@@ -791,13 +786,9 @@
         ss->staticEval = eval = to_corrected_static_eval(unadjustedStaticEval, *thisThread, pos);
 
         // Static evaluation is saved as it was before adjustment by correction history
-<<<<<<< HEAD
-        Cluster::save(tt, threads, thisThread, tte, posKey, VALUE_NONE, ss->ttPv, BOUND_NONE,
-                      DEPTH_UNSEARCHED, Move::none(), unadjustedStaticEval, tt.generation());
-=======
-        ttWriter.write(posKey, VALUE_NONE, ss->ttPv, BOUND_NONE, DEPTH_UNSEARCHED, Move::none(),
-                       unadjustedStaticEval, tt.generation());
->>>>>>> c8213ba0
+        Distributed::save(tt, threads, thisThread, ttWriter, posKey, VALUE_NONE, ss->ttPv,
+                          BOUND_NONE, DEPTH_UNSEARCHED, Move::none(), unadjustedStaticEval,
+                          tt.generation());
     }
 
     // Use static evaluation difference to improve quiet move ordering (~9 Elo)
@@ -942,14 +933,9 @@
                 if (value >= probCutBeta)
                 {
                     // Save ProbCut data into transposition table
-<<<<<<< HEAD
-                    Cluster::save(tt, threads, thisThread, tte, posKey, value_to_tt(value, ss->ply),
-                                  ss->ttPv, BOUND_LOWER, depth - 3, move, unadjustedStaticEval,
-                                  tt.generation());
-=======
-                    ttWriter.write(posKey, value_to_tt(value, ss->ply), ss->ttPv, BOUND_LOWER,
-                                   depth - 3, move, unadjustedStaticEval, tt.generation());
->>>>>>> c8213ba0
+                    Distributed::save(tt, threads, thisThread, ttWriter, posKey,
+                                      value_to_tt(value, ss->ply), ss->ttPv, BOUND_LOWER, depth - 3,
+                                      move, unadjustedStaticEval, tt.generation());
                     return std::abs(value) < VALUE_TB_WIN_IN_MAX_PLY ? value - (probCutBeta - beta)
                                                                      : value;
                 }
@@ -1009,7 +995,7 @@
 
         ss->moveCount = ++moveCount;
 
-        if (rootNode && Cluster::is_root() && is_mainthread() && elapsed_time() > 3000)
+        if (rootNode && Distributed::is_root() && is_mainthread() && elapsed_time() > 3000)
         {
             main_manager()->updates.onIter(
               {depth, UCIEngine::move(move, pos.is_chess960()), moveCount + thisThread->pvIdx});
@@ -1430,20 +1416,12 @@
     // Write gathered information in transposition table
     // Static evaluation is saved as it was before correction history
     if (!excludedMove && !(rootNode && thisThread->pvIdx))
-<<<<<<< HEAD
-        Cluster::save(tt, threads, thisThread, tte, posKey, value_to_tt(bestValue, ss->ply),
-                      ss->ttPv,
-                      bestValue >= beta    ? BOUND_LOWER
-                      : PvNode && bestMove ? BOUND_EXACT
-                                           : BOUND_UPPER,
-                      depth, bestMove, unadjustedStaticEval, tt.generation());
-=======
-        ttWriter.write(posKey, value_to_tt(bestValue, ss->ply), ss->ttPv,
-                       bestValue >= beta    ? BOUND_LOWER
-                       : PvNode && bestMove ? BOUND_EXACT
-                                            : BOUND_UPPER,
-                       depth, bestMove, unadjustedStaticEval, tt.generation());
->>>>>>> c8213ba0
+        Distributed::save(tt, threads, thisThread, ttWriter, posKey,
+                          value_to_tt(bestValue, ss->ply), ss->ttPv,
+                          bestValue >= beta    ? BOUND_LOWER
+                          : PvNode && bestMove ? BOUND_EXACT
+                                               : BOUND_UPPER,
+                          depth, bestMove, unadjustedStaticEval, tt.generation());
 
     // Adjust correction history
     if (!ss->inCheck && (!bestMove || !pos.capture(bestMove))
@@ -1579,16 +1557,11 @@
             if (std::abs(bestValue) < VALUE_TB_WIN_IN_MAX_PLY && !PvNode)
                 bestValue = (3 * bestValue + beta) / 4;
             if (!ss->ttHit)
-<<<<<<< HEAD
-                Cluster::save(tt, threads, thisThread, tte, posKey, value_to_tt(bestValue, ss->ply),
-                              false, BOUND_LOWER, DEPTH_UNSEARCHED, Move::none(),
-                              unadjustedStaticEval, tt.generation());
-
-=======
-                ttWriter.write(posKey, value_to_tt(bestValue, ss->ply), false, BOUND_LOWER,
-                               DEPTH_UNSEARCHED, Move::none(), unadjustedStaticEval,
-                               tt.generation());
->>>>>>> c8213ba0
+                Distributed::save(tt, threads, thisThread, ttWriter, posKey,
+                                  value_to_tt(bestValue, ss->ply), false, BOUND_LOWER,
+                                  DEPTH_UNSEARCHED, Move::none(), unadjustedStaticEval,
+                                  tt.generation());
+
             return bestValue;
         }
 
@@ -1726,15 +1699,9 @@
 
     // Save gathered info in transposition table
     // Static evaluation is saved as it was before adjustment by correction history
-<<<<<<< HEAD
-    Cluster::save(tt, threads, thisThread, tte, posKey, value_to_tt(bestValue, ss->ply), pvHit,
-                  bestValue >= beta ? BOUND_LOWER : BOUND_UPPER, ttDepth, bestMove,
-                  unadjustedStaticEval, tt.generation());
-=======
-    ttWriter.write(posKey, value_to_tt(bestValue, ss->ply), pvHit,
-                   bestValue >= beta ? BOUND_LOWER : BOUND_UPPER, qsTtDepth, bestMove,
-                   unadjustedStaticEval, tt.generation());
->>>>>>> c8213ba0
+    Distributed::save(tt, threads, thisThread, ttWriter, posKey, value_to_tt(bestValue, ss->ply),
+                      pvHit, bestValue >= beta ? BOUND_LOWER : BOUND_UPPER, qsTtDepth, bestMove,
+                      unadjustedStaticEval, tt.generation());
 
     assert(bestValue > -VALUE_INFINITE && bestValue < VALUE_INFINITE);
 
@@ -1755,7 +1722,7 @@
 // This function is intended for use only when printing PV outputs, and not used
 // for making decisions within the search algorithm itself.
 TimePoint Search::Worker::elapsed() const {
-    return main_manager()->tm.elapsed([this]() { return Cluster::nodes_searched(threads); });
+    return main_manager()->tm.elapsed([this]() { return Distributed::nodes_searched(threads); });
 }
 
 TimePoint Search::Worker::elapsed_time() const { return main_manager()->tm.elapsed_time(); }
@@ -1979,8 +1946,9 @@
 
     static TimePoint lastInfoTime = now();
 
-    TimePoint elapsed = tm.elapsed([&worker]() { return Cluster::nodes_searched(worker.threads); });
-    TimePoint tick    = worker.limits.startTime + elapsed;
+    TimePoint elapsed =
+      tm.elapsed([&worker]() { return Distributed::nodes_searched(worker.threads); });
+    TimePoint tick = worker.limits.startTime + elapsed;
 
     if (tick - lastInfoTime >= 1000)
     {
@@ -1989,7 +1957,7 @@
     }
 
     // poll on MPI signals
-    Cluster::signals_poll(worker.threads);
+    Distributed::signals_poll(worker.threads);
 
     // We should not stop pondering until told so by the GUI
     if (ponder)
@@ -2002,7 +1970,7 @@
       && ((worker.limits.use_time_management() && (elapsed > tm.maximum() || stopOnPonderhit))
           || (worker.limits.movetime && elapsed >= worker.limits.movetime)
           || (worker.limits.nodes
-              && Cluster::nodes_searched(worker.threads) >= worker.limits.nodes)))
+              && Distributed::nodes_searched(worker.threads) >= worker.limits.nodes)))
         worker.threads.stop = worker.threads.abortedSearch = true;
 }
 
@@ -2011,13 +1979,14 @@
                        const TranspositionTable& tt,
                        Depth                     depth) const {
 
-    const auto  nodes     = Cluster::nodes_searched(threads);
+    const auto  nodes     = Distributed::nodes_searched(threads);
     const auto& rootMoves = worker.rootMoves;
     const auto& pos       = worker.rootPos;
     size_t      pvIdx     = worker.pvIdx;
     TimePoint   time      = tm.elapsed_time() + 1;
     size_t      multiPV   = std::min(size_t(worker.options["MultiPV"]), rootMoves.size());
-    uint64_t tbHits = Cluster::tb_hits(threads) + (worker.tbConfig.rootInTB ? rootMoves.size() : 0);
+    uint64_t    tbHits =
+      Distributed::tb_hits(threads) + (worker.tbConfig.rootInTB ? rootMoves.size() : 0);
 
     for (size_t i = 0; i < multiPV; ++i)
     {
