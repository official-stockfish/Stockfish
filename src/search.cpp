/*
  Stockfish, a UCI chess playing engine derived from Glaurung 2.1
  Copyright (C) 2004-2024 The Stockfish developers (see AUTHORS file)

  Stockfish is free software: you can redistribute it and/or modify
  it under the terms of the GNU General Public License as published by
  the Free Software Foundation, either version 3 of the License, or
  (at your option) any later version.

  Stockfish is distributed in the hope that it will be useful,
  but WITHOUT ANY WARRANTY; without even the implied warranty of
  MERCHANTABILITY or FITNESS FOR A PARTICULAR PURPOSE.  See the
  GNU General Public License for more details.

  You should have received a copy of the GNU General Public License
  along with this program.  If not, see <http://www.gnu.org/licenses/>.
*/

#include "search.h"

#include <algorithm>
#include <array>
#include <atomic>
#include <cassert>
#include <cmath>
#include <cstdint>
#include <cstdlib>
#include <initializer_list>
#include <iostream>
#include <sstream>
#include <utility>

#include "cluster.h"
#include "evaluate.h"
#include "misc.h"
#include "movegen.h"
#include "movepick.h"
#include "nnue/nnue_common.h"
#include "nnue/nnue_misc.h"
#include "position.h"
#include "syzygy/tbprobe.h"
#include "thread.h"
#include "timeman.h"
#include "tt.h"
#include "uci.h"
#include "ucioption.h"

namespace Stockfish {

namespace TB = Tablebases;

using Eval::evaluate;
using namespace Search;

namespace {

static constexpr double EvalLevel[10] = {1.043, 1.017, 0.952, 1.009, 0.971,
                                         1.002, 0.992, 0.947, 1.046, 1.001};

// Futility margin
Value futility_margin(Depth d, bool noTtCutNode, bool improving, bool oppWorsening) {
    Value futilityMult       = 118 - 44 * noTtCutNode;
    Value improvingDeduction = 53 * improving * futilityMult / 32;
    Value worseningDeduction = (309 + 47 * improving) * oppWorsening * futilityMult / 1024;

    return futilityMult * d - improvingDeduction - worseningDeduction;
}

constexpr int futility_move_count(bool improving, Depth depth) {
    return improving ? (3 + depth * depth) : (3 + depth * depth) / 2;
}

// Add correctionHistory value to raw staticEval and guarantee evaluation does not hit the tablebase range
Value to_corrected_static_eval(Value v, const Worker& w, const Position& pos) {
    auto cv = w.correctionHistory[pos.side_to_move()][pawn_structure_index<Correction>(pos)];
    v += cv * std::abs(cv) / 11175;
    return std::clamp(v, VALUE_TB_LOSS_IN_MAX_PLY + 1, VALUE_TB_WIN_IN_MAX_PLY - 1);
}

// History and stats update bonus, based on depth
int stat_bonus(Depth d) { return std::clamp(245 * d - 320, 0, 1296); }

// History and stats update malus, based on depth
int stat_malus(Depth d) { return (d < 4 ? 554 * d - 303 : 1203); }

// Add a small random component to draw evaluations to avoid 3-fold blindness
Value value_draw(size_t nodes) { return VALUE_DRAW - 1 + Value(nodes & 0x2); }

// Skill structure is used to implement strength limit. If we have a UCI_Elo,
// we convert it to an appropriate skill level, anchored to the Stash engine.
// This method is based on a fit of the Elo results for games played between
// Stockfish at various skill levels and various versions of the Stash engine.
// Skill 0 .. 19 now covers CCRL Blitz Elo from 1320 to 3190, approximately
// Reference: https://github.com/vondele/Stockfish/commit/a08b8d4e9711c2
struct Skill {
    Skill(int skill_level, int uci_elo) {
        if (uci_elo)
        {
            double e = double(uci_elo - 1320) / (3190 - 1320);
            level = std::clamp((((37.2473 * e - 40.8525) * e + 22.2943) * e - 0.311438), 0.0, 19.0);
        }
        else
            level = double(skill_level);
    }
    bool enabled() const { return level < 20.0; }
    bool time_to_pick(Depth depth) const { return depth == 1 + int(level); }
    Move pick_best(const RootMoves&, size_t multiPV);

    double level;
    Move   best = Move::none();
};

Value value_to_tt(Value v, int ply);
Value value_from_tt(Value v, int ply, int r50c);
void  update_pv(Move* pv, Move move, const Move* childPv);
void  update_continuation_histories(Stack* ss, Piece pc, Square to, int bonus);
void  update_quiet_stats(
   const Position& pos, Stack* ss, Search::Worker& workerThread, Move move, int bonus);
void update_all_stats(const Position& pos,
                      Stack*          ss,
                      Search::Worker& workerThread,
                      Move            bestMove,
                      Value           bestValue,
                      Value           beta,
                      Square          prevSq,
                      Move*           quietsSearched,
                      int             quietCount,
                      Move*           capturesSearched,
                      int             captureCount,
                      Depth           depth);

}  // namespace

Search::Worker::Worker(SharedState&                    sharedState,
                       std::unique_ptr<ISearchManager> sm,
                       size_t                          thread_id) :
    // Unpack the SharedState struct into member variables
    thread_idx(thread_id),
    manager(std::move(sm)),
    options(sharedState.options),
    threads(sharedState.threads),
    tt(sharedState.tt),
    networks(sharedState.networks) {
    clear();
}

void Search::Worker::start_searching() {
    // Non-main threads go directly to iterative_deepening()
    if (!is_mainthread())
    {
        iterative_deepening();
        return;
    }

    main_manager()->tm.init(limits, rootPos.side_to_move(), rootPos.game_ply(), options);
    tt.new_search();

    if (rootMoves.empty())
    {
        rootMoves.emplace_back(Move::none());
<<<<<<< HEAD
        if (Cluster::is_root())
            sync_cout << "info depth 0 score "
                      << UCI::to_score(rootPos.checkers() ? -VALUE_MATE : VALUE_DRAW, rootPos)
                      << sync_endl;
=======
        sync_cout << "info depth 0 score "
                  << UCIEngine::to_score(rootPos.checkers() ? -VALUE_MATE : VALUE_DRAW, rootPos)
                  << sync_endl;
>>>>>>> 299707d2
    }
    else
    {
        threads.start_searching();  // start non-main threads
        iterative_deepening();      // main thread start searching
    }

    // When we reach the maximum depth, we can arrive here without a raise of
    // threads.stop. However, if we are pondering or in an infinite search,
    // the UCI protocol states that we shouldn't print the best move before the
    // GUI sends a "stop" or "ponderhit" command. We therefore simply wait here
    // until the GUI sends one of those commands.
    while (!threads.stop && (main_manager()->ponder || limits.infinite))
    {
        Cluster::signals_poll(threads);
    }  // Busy wait for a stop or a ponder reset

    // Stop the threads if not already stopped (also raise the stop if
    // "ponderhit" just reset threads.ponder).
    threads.stop = true;

    // Signal and synchronize all other ranks
    Cluster::signals_sync(threads);

    // Wait until all threads have finished
    threads.wait_for_search_finished();

    // When playing in 'nodes as time' mode, subtract the searched nodes from
    // the available ones before exiting.
    if (limits.npmsec)
        main_manager()->tm.advance_nodes_time(limits.inc[rootPos.side_to_move()]
                                              - Cluster::nodes_searched(threads));

    Worker* bestThread = this;
    Skill   skill =
      Skill(options["Skill Level"], options["UCI_LimitStrength"] ? int(options["UCI_Elo"]) : 0);

    if (int(options["MultiPV"]) == 1 && !limits.depth && !limits.mate && !skill.enabled()
        && rootMoves[0].pv[0] != Move::none())
        bestThread = threads.get_best_thread()->worker.get();

    // Prepare PVLine and ponder move
    std::string PVLine = main_manager()->pv(*bestThread, threads, tt, bestThread->completedDepth);

    main_manager()->bestPreviousScore        = bestThread->rootMoves[0].score;
    main_manager()->bestPreviousAverageScore = bestThread->rootMoves[0].averageScore;

<<<<<<< HEAD
    Move bestMove   = bestThread->rootMoves[0].pv[0];
    Move ponderMove = Move::none();
    if (bestThread->rootMoves[0].pv.size() > 1
        || bestThread->rootMoves[0].extract_ponder_from_tt(tt, rootPos))
        ponderMove = bestThread->rootMoves[0].pv[1];

    // Exchange info as needed
    Cluster::MoveInfo mi{bestMove.raw(), ponderMove.raw(), bestThread->completedDepth,
                         bestThread->rootMoves[0].score, Cluster::rank()};
    Cluster::pick_moves(mi, PVLine);
=======
    // Send again PV info if we have a new best thread
    if (bestThread != this)
        sync_cout << main_manager()->pv(*bestThread, threads, tt, bestThread->completedDepth)
                  << sync_endl;

    sync_cout << "bestmove "
              << UCIEngine::move(bestThread->rootMoves[0].pv[0], rootPos.is_chess960());

    if (bestThread->rootMoves[0].pv.size() > 1
        || bestThread->rootMoves[0].extract_ponder_from_tt(tt, rootPos))
        std::cout << " ponder "
                  << UCIEngine::move(bestThread->rootMoves[0].pv[1], rootPos.is_chess960());
>>>>>>> 299707d2

    main_manager()->bestPreviousScore = static_cast<Value>(mi.score);

    if (Cluster::is_root())
    {
        // Send again PV info if we have a new best thread/rank
        if (bestThread != this || mi.rank != 0)
            sync_cout << PVLine << sync_endl;

        bestMove   = static_cast<Move>(mi.move);
        ponderMove = static_cast<Move>(mi.ponder);

        if (ponderMove != Move::none())
            sync_cout << "bestmove " << UCI::move(bestMove, rootPos.is_chess960()) << " ponder "
                      << UCI::move(ponderMove, rootPos.is_chess960()) << sync_endl;
        else
            sync_cout << "bestmove " << UCI::move(bestMove, rootPos.is_chess960()) << sync_endl;
    }
}

// Main iterative deepening loop. It calls search()
// repeatedly with increasing depth until the allocated thinking time has been
// consumed, the user stops the search, or the maximum search depth is reached.
void Search::Worker::iterative_deepening() {

    SearchManager* mainThread = (is_mainthread() ? main_manager() : nullptr);

    Move pv[MAX_PLY + 1];

    Depth lastBestMoveDepth = 0;
    Value lastBestScore     = -VALUE_INFINITE;
    auto  lastBestPV        = std::vector{Move::none()};

    Value  alpha, beta;
    Value  bestValue     = -VALUE_INFINITE;
    Color  us            = rootPos.side_to_move();
    double timeReduction = 1, totBestMoveChanges = 0;
    int    delta, iterIdx                        = 0;

    // Allocate stack with extra size to allow access from (ss - 7) to (ss + 2):
    // (ss - 7) is needed for update_continuation_histories(ss - 1) which accesses (ss - 6),
    // (ss + 2) is needed for initialization of cutOffCnt and killers.
    Stack  stack[MAX_PLY + 10] = {};
    Stack* ss                  = stack + 7;

    for (int i = 7; i > 0; --i)
    {
        (ss - i)->continuationHistory =
          &this->continuationHistory[0][0][NO_PIECE][0];  // Use as a sentinel
        (ss - i)->staticEval = VALUE_NONE;
    }

    for (int i = 0; i <= MAX_PLY + 2; ++i)
        (ss + i)->ply = i;

    ss->pv = pv;

    if (mainThread)
    {
        if (mainThread->bestPreviousScore == VALUE_INFINITE)
            mainThread->iterValue.fill(VALUE_ZERO);
        else
            mainThread->iterValue.fill(mainThread->bestPreviousScore);
    }

    size_t multiPV = size_t(options["MultiPV"]);
    Skill skill(options["Skill Level"], options["UCI_LimitStrength"] ? int(options["UCI_Elo"]) : 0);

    // When playing with strength handicap enable MultiPV search that we will
    // use behind-the-scenes to retrieve a set of possible moves.
    if (skill.enabled())
        multiPV = std::max(multiPV, size_t(4));

    multiPV = std::min(multiPV, rootMoves.size());

    int searchAgainCounter = 0;

    // Iterative deepening loop until requested to stop or the target depth is reached
    while (++rootDepth < MAX_PLY && !threads.stop
           && !(limits.depth && mainThread && Cluster::is_root() && rootDepth > limits.depth))
    {
        // Age out PV variability metric
        if (mainThread)
            totBestMoveChanges /= 2;

        // Save the last iteration's scores before the first PV line is searched and
        // all the move scores except the (new) PV are set to -VALUE_INFINITE.
        for (RootMove& rm : rootMoves)
            rm.previousScore = rm.score;

        size_t pvFirst = 0;
        pvLast         = 0;

        if (!threads.increaseDepth)
            searchAgainCounter++;

        // MultiPV loop. We perform a full root search for each PV line
        for (pvIdx = 0; pvIdx < multiPV && !threads.stop; ++pvIdx)
        {
            if (pvIdx == pvLast)
            {
                pvFirst = pvLast;
                for (pvLast++; pvLast < rootMoves.size(); pvLast++)
                    if (rootMoves[pvLast].tbRank != rootMoves[pvFirst].tbRank)
                        break;
            }

            // Reset UCI info selDepth for each depth and each PV line
            selDepth = 0;

            // Reset aspiration window starting size
            Value avg = rootMoves[pvIdx].averageScore;
            delta     = 10 + avg * avg / 12493;
            alpha     = std::max(avg - delta, -VALUE_INFINITE);
            beta      = std::min(avg + delta, VALUE_INFINITE);

            // Adjust optimism based on root move's averageScore (~4 Elo)
            optimism[us]  = 132 * avg / (std::abs(avg) + 89);
            optimism[~us] = -optimism[us];

            // Start with a small aspiration window and, in the case of a fail
            // high/low, re-search with a bigger window until we don't fail
            // high/low anymore.
            int failedHighCnt = 0;
            while (true)
            {
                // Adjust the effective depth searched, but ensure at least one effective increment
                // for every four searchAgain steps (see issue #2717).
                Depth adjustedDepth =
                  std::max(1, rootDepth - failedHighCnt - 3 * (searchAgainCounter + 1) / 4);
                bestValue = search<Root>(rootPos, ss, alpha, beta, adjustedDepth, false);

                // Bring the best move to the front. It is critical that sorting
                // is done with a stable algorithm because all the values but the
                // first and eventually the new best one is set to -VALUE_INFINITE
                // and we want to keep the same order for all the moves except the
                // new PV that goes to the front. Note that in the case of MultiPV
                // search the already searched PV lines are preserved.
                std::stable_sort(rootMoves.begin() + pvIdx, rootMoves.begin() + pvLast);

                // If search has been stopped, we break immediately. Sorting is
                // safe because RootMoves is still valid, although it refers to
                // the previous iteration.
                if (threads.stop)
                    break;

                // When failing high/low give some update (without cluttering
                // the UI) before a re-search.
                if (Cluster::is_root() && mainThread && multiPV == 1
                    && (bestValue <= alpha || bestValue >= beta)
                    && mainThread->tm.elapsed(Cluster::nodes_searched(threads)) > 3000)
                {
                    sync_cout << main_manager()->pv(*this, threads, tt, rootDepth) << sync_endl;
                    Cluster::cluster_info(threads, rootDepth,
                                          mainThread->tm.elapsed(Cluster::nodes_searched(threads)));
                }

                // In case of failing low/high increase aspiration window and
                // re-search, otherwise exit the loop.
                if (bestValue <= alpha)
                {
                    beta  = (alpha + beta) / 2;
                    alpha = std::max(bestValue - delta, -VALUE_INFINITE);

                    failedHighCnt = 0;
                    if (mainThread)
                        mainThread->stopOnPonderhit = false;
                }
                else if (bestValue >= beta)
                {
                    beta = std::min(bestValue + delta, VALUE_INFINITE);
                    ++failedHighCnt;
                }
                else
                    break;

                delta += delta / 3;

                assert(alpha >= -VALUE_INFINITE && beta <= VALUE_INFINITE);
            }

            // Sort the PV lines searched so far and update the GUI
            std::stable_sort(rootMoves.begin() + pvFirst, rootMoves.begin() + pvIdx + 1);

            if (Cluster::is_root() && mainThread
                && (threads.stop || pvIdx + 1 == multiPV
                    || mainThread->tm.elapsed(Cluster::nodes_searched(threads)) > 3000)
                // A thread that aborted search can have mated-in/TB-loss PV and score
                // that cannot be trusted, i.e. it can be delayed or refuted if we would have
                // had time to fully search other root-moves. Thus we suppress this output and
                // below pick a proven score/PV for this thread (from the previous iteration).
                && !(threads.abortedSearch && rootMoves[0].uciScore <= VALUE_TB_LOSS_IN_MAX_PLY))
            {
                sync_cout << main_manager()->pv(*this, threads, tt, rootDepth) << sync_endl;
                Cluster::cluster_info(threads, rootDepth,
                                      mainThread->tm.elapsed(Cluster::nodes_searched(threads)) + 1);
            }
        }

        if (!threads.stop)
            completedDepth = rootDepth;

        // We make sure not to pick an unproven mated-in score,
        // in case this thread prematurely stopped search (aborted-search).
        if (threads.abortedSearch && rootMoves[0].score != -VALUE_INFINITE
            && rootMoves[0].score <= VALUE_TB_LOSS_IN_MAX_PLY)
        {
            // Bring the last best move to the front for best thread selection.
            Utility::move_to_front(rootMoves, [&lastBestPV = std::as_const(lastBestPV)](
                                                const auto& rm) { return rm == lastBestPV[0]; });
            rootMoves[0].pv    = lastBestPV;
            rootMoves[0].score = rootMoves[0].uciScore = lastBestScore;
        }
        else if (rootMoves[0].pv[0] != lastBestPV[0])
        {
            lastBestPV        = rootMoves[0].pv;
            lastBestScore     = rootMoves[0].score;
            lastBestMoveDepth = rootDepth;
        }

        if (!mainThread)
            continue;

        // Have we found a "mate in x"?
        if (limits.mate && rootMoves[0].score == rootMoves[0].uciScore
            && ((rootMoves[0].score >= VALUE_MATE_IN_MAX_PLY
                 && VALUE_MATE - rootMoves[0].score <= 2 * limits.mate)
                || (rootMoves[0].score != -VALUE_INFINITE
                    && rootMoves[0].score <= VALUE_MATED_IN_MAX_PLY
                    && VALUE_MATE + rootMoves[0].score <= 2 * limits.mate)))
            threads.stop = true;

        // If the skill level is enabled and time is up, pick a sub-optimal best move
        if (skill.enabled() && skill.time_to_pick(rootDepth))
            skill.pick_best(rootMoves, multiPV);

        // Use part of the gained time from a previous stable move for the current move
        for (Thread* th : threads)
        {
            totBestMoveChanges += th->worker->bestMoveChanges;
            th->worker->bestMoveChanges = 0;
        }

        // Do we have time for the next iteration? Can we stop searching now?
        if (limits.use_time_management() && !threads.stop && !mainThread->stopOnPonderhit)
        {
            int nodesEffort = rootMoves[0].effort * 100 / std::max(size_t(1), size_t(nodes));

            double fallingEval = (1067 + 223 * (mainThread->bestPreviousAverageScore - bestValue)
                                  + 97 * (mainThread->iterValue[iterIdx] - bestValue))
                               / 10000.0;
            fallingEval = std::clamp(fallingEval, 0.580, 1.667);

            // If the bestMove is stable over several iterations, reduce time accordingly
            timeReduction    = lastBestMoveDepth + 8 < completedDepth ? 1.495 : 0.687;
            double reduction = (1.48 + mainThread->previousTimeReduction) / (2.17 * timeReduction);
            double bestMoveInstability = 1 + 1.88 * totBestMoveChanges / threads.size();
            int    el                  = std::clamp((bestValue + 750) / 150, 0, 9);

            double totalTime = mainThread->tm.optimum() * fallingEval * reduction
                             * bestMoveInstability * EvalLevel[el];

            // Cap used time in case of a single legal move for a better viewer experience
            if (rootMoves.size() == 1)
                totalTime = std::min(500.0, totalTime);

            if (completedDepth >= 10 && nodesEffort >= 97
                && mainThread->tm.elapsed(Cluster::nodes_searched(threads)) > totalTime * 0.739
                && !mainThread->ponder)
                threads.stop = true;

            // Stop the search if we have exceeded the totalTime
            if (mainThread->tm.elapsed(Cluster::nodes_searched(threads)) > totalTime)
            {
                // If we are allowed to ponder do not stop the search now but
                // keep pondering until the GUI sends "ponderhit" or "stop".
                if (mainThread->ponder)
                    mainThread->stopOnPonderhit = true;
                else
                    threads.stop = true;
            }
            else
                threads.increaseDepth =
                  mainThread->ponder
                  || mainThread->tm.elapsed(Cluster::nodes_searched(threads)) <= totalTime * 0.506;
        }

        mainThread->iterValue[iterIdx] = bestValue;
        iterIdx                        = (iterIdx + 1) & 3;
    }

    if (!mainThread)
        return;

    mainThread->previousTimeReduction = timeReduction;

    // If the skill level is enabled, swap the best PV line with the sub-optimal one
    if (skill.enabled())
        std::swap(rootMoves[0],
                  *std::find(rootMoves.begin(), rootMoves.end(),
                             skill.best ? skill.best : skill.pick_best(rootMoves, multiPV)));
}

void Search::Worker::clear() {
    counterMoves.fill(Move::none());
    mainHistory.fill(0);
    captureHistory.fill(0);
    pawnHistory.fill(0);
    correctionHistory.fill(0);

    for (bool inCheck : {false, true})
        for (StatsType c : {NoCaptures, Captures})
            for (auto& to : continuationHistory[inCheck][c])
                for (auto& h : to)
                    h->fill(-67);

    for (size_t i = 1; i < reductions.size(); ++i)
        reductions[i] = int((19.80 + std::log(size_t(options["Threads"])) / 2) * std::log(i));
}


// Main search function for both PV and non-PV nodes.
template<NodeType nodeType>
Value Search::Worker::search(
  Position& pos, Stack* ss, Value alpha, Value beta, Depth depth, bool cutNode) {

    constexpr bool PvNode   = nodeType != NonPV;
    constexpr bool rootNode = nodeType == Root;

    // Dive into quiescence search when the depth reaches zero
    if (depth <= 0)
        return qsearch < PvNode ? PV : NonPV > (pos, ss, alpha, beta);

    // Check if we have an upcoming move that draws by repetition, or
    // if the opponent had an alternative move earlier to this position.
    if (!rootNode && alpha < VALUE_DRAW && pos.has_game_cycle(ss->ply))
    {
        alpha = value_draw(this->nodes);
        if (alpha >= beta)
            return alpha;
    }

    assert(-VALUE_INFINITE <= alpha && alpha < beta && beta <= VALUE_INFINITE);
    assert(PvNode || (alpha == beta - 1));
    assert(0 < depth && depth < MAX_PLY);
    assert(!(PvNode && cutNode));

    Move      pv[MAX_PLY + 1], capturesSearched[32], quietsSearched[32];
    StateInfo st;
    ASSERT_ALIGNED(&st, Eval::NNUE::CacheLineSize);

    TTEntry* tte;
    Key      posKey;
    Move     ttMove, move, excludedMove, bestMove;
    Depth    extension, newDepth;
    Value    bestValue, value, ttValue, eval, maxValue, probCutBeta;
    bool     givesCheck, improving, priorCapture, opponentWorsening;
    bool     capture, moveCountPruning, ttCapture;
    Piece    movedPiece;
    int      moveCount, captureCount, quietCount;

    // Step 1. Initialize node
    Worker* thisThread = this;
    ss->inCheck        = pos.checkers();
    priorCapture       = pos.captured_piece();
    Color us           = pos.side_to_move();
    moveCount = captureCount = quietCount = ss->moveCount = 0;
    bestValue                                             = -VALUE_INFINITE;
    maxValue                                              = VALUE_INFINITE;

    // Check for the available remaining time
    if (is_mainthread())
        main_manager()->check_time(*thisThread);

    // Used to send selDepth info to GUI (selDepth counts from 1, ply from 0)
    if (PvNode && thisThread->selDepth < ss->ply + 1)
        thisThread->selDepth = ss->ply + 1;

    if (!rootNode)
    {
        // Step 2. Check for aborted search and immediate draw
        if (threads.stop.load(std::memory_order_relaxed) || pos.is_draw(ss->ply)
            || ss->ply >= MAX_PLY)
            return (ss->ply >= MAX_PLY && !ss->inCheck)
                   ? evaluate(networks, pos, thisThread->optimism[us])
                   : value_draw(thisThread->nodes);

        // Step 3. Mate distance pruning. Even if we mate at the next move our score
        // would be at best mate_in(ss->ply + 1), but if alpha is already bigger because
        // a shorter mate was found upward in the tree then there is no need to search
        // because we will never beat the current alpha. Same logic but with reversed
        // signs apply also in the opposite condition of being mated instead of giving
        // mate. In this case, return a fail-high score.
        alpha = std::max(mated_in(ss->ply), alpha);
        beta  = std::min(mate_in(ss->ply + 1), beta);
        if (alpha >= beta)
            return alpha;
    }
    else
        thisThread->rootDelta = beta - alpha;

    assert(0 <= ss->ply && ss->ply < MAX_PLY);

    (ss + 1)->excludedMove = bestMove = Move::none();
    (ss + 2)->killers[0] = (ss + 2)->killers[1] = Move::none();
    (ss + 2)->cutoffCnt                         = 0;
    ss->multipleExtensions                      = (ss - 1)->multipleExtensions;
    Square prevSq = ((ss - 1)->currentMove).is_ok() ? ((ss - 1)->currentMove).to_sq() : SQ_NONE;
    ss->statScore = 0;

    // Step 4. Transposition table lookup.
    excludedMove = ss->excludedMove;
    posKey       = pos.key();
    tte          = tt.probe(posKey, ss->ttHit);
    ttValue   = ss->ttHit ? value_from_tt(tte->value(), ss->ply, pos.rule50_count()) : VALUE_NONE;
    ttMove    = rootNode  ? thisThread->rootMoves[thisThread->pvIdx].pv[0]
              : ss->ttHit ? tte->move()
                          : Move::none();
    ttCapture = ttMove && pos.capture_stage(ttMove);

    // At this point, if excluded, skip straight to step 6, static eval. However,
    // to save indentation, we list the condition in all code between here and there.
    if (!excludedMove)
        ss->ttPv = PvNode || (ss->ttHit && tte->is_pv());

    // At non-PV nodes we check for an early TT cutoff
    if (!PvNode && !excludedMove && tte->depth() > depth
        && ttValue != VALUE_NONE  // Possible in case of TT access race or if !ttHit
        && (tte->bound() & (ttValue >= beta ? BOUND_LOWER : BOUND_UPPER)))
    {
        // If ttMove is quiet, update move sorting heuristics on TT hit (~2 Elo)
        if (ttMove && ttValue >= beta)
        {
            // Bonus for a quiet ttMove that fails high (~2 Elo)
            if (!ttCapture)
                update_quiet_stats(pos, ss, *this, ttMove, stat_bonus(depth));

            // Extra penalty for early quiet moves of
            // the previous ply (~1 Elo on STC, ~2 Elo on LTC)
            if (prevSq != SQ_NONE && (ss - 1)->moveCount <= 2 && !priorCapture)
                update_continuation_histories(ss - 1, pos.piece_on(prevSq), prevSq,
                                              -stat_malus(depth + 1));
        }

        // Partial workaround for the graph history interaction problem
        // For high rule50 counts don't produce transposition table cutoffs.
        if (pos.rule50_count() < 90)
            return ttValue >= beta && std::abs(ttValue) < VALUE_TB_WIN_IN_MAX_PLY
                   ? (ttValue * 3 + beta) / 4
                   : ttValue;
    }

    // Step 5. Tablebases probe
    if (!rootNode && !excludedMove && tbConfig.cardinality)
    {
        int piecesCount = pos.count<ALL_PIECES>();

        if (piecesCount <= tbConfig.cardinality
            && (piecesCount < tbConfig.cardinality || depth >= tbConfig.probeDepth)
            && pos.rule50_count() == 0 && !pos.can_castle(ANY_CASTLING))
        {
            TB::ProbeState err;
            TB::WDLScore   wdl = Tablebases::probe_wdl(pos, &err);

            // Force check of time on the next occasion
            if (is_mainthread())
                main_manager()->callsCnt = 0;

            if (err != TB::ProbeState::FAIL)
            {
                thisThread->tbHits.fetch_add(1, std::memory_order_relaxed);

                int drawScore = tbConfig.useRule50 ? 1 : 0;

                Value tbValue = VALUE_TB - ss->ply;

                // use the range VALUE_TB to VALUE_TB_WIN_IN_MAX_PLY to score
                value = wdl < -drawScore ? -tbValue
                      : wdl > drawScore  ? tbValue
                                         : VALUE_DRAW + 2 * wdl * drawScore;

                Bound b = wdl < -drawScore ? BOUND_UPPER
                        : wdl > drawScore  ? BOUND_LOWER
                                           : BOUND_EXACT;

                if (b == BOUND_EXACT || (b == BOUND_LOWER ? value >= beta : value <= alpha))
                {
                    Cluster::save(tt, threads, thisThread, tte, posKey, value_to_tt(value, ss->ply),
                                  ss->ttPv, b, std::min(MAX_PLY - 1, depth + 6), Move::none(),
                                  VALUE_NONE, tt.generation());

                    return value;
                }

                if (PvNode)
                {
                    if (b == BOUND_LOWER)
                        bestValue = value, alpha = std::max(alpha, bestValue);
                    else
                        maxValue = value;
                }
            }
        }
    }

    // Step 6. Static evaluation of the position
    Value unadjustedStaticEval = VALUE_NONE;
    if (ss->inCheck)
    {
        // Skip early pruning when in check
        ss->staticEval = eval = VALUE_NONE;
        improving             = false;
        goto moves_loop;
    }
    else if (excludedMove)
    {
        // Providing the hint that this node's accumulator will be used often
        // brings significant Elo gain (~13 Elo).
        Eval::NNUE::hint_common_parent_position(pos, networks);
        unadjustedStaticEval = eval = ss->staticEval;
    }
    else if (ss->ttHit)
    {
        // Never assume anything about values stored in TT
        unadjustedStaticEval = tte->eval();
        if (unadjustedStaticEval == VALUE_NONE)
            unadjustedStaticEval = evaluate(networks, pos, thisThread->optimism[us]);
        else if (PvNode)
            Eval::NNUE::hint_common_parent_position(pos, networks);

        ss->staticEval = eval = to_corrected_static_eval(unadjustedStaticEval, *thisThread, pos);

        // ttValue can be used as a better position evaluation (~7 Elo)
        if (ttValue != VALUE_NONE && (tte->bound() & (ttValue > eval ? BOUND_LOWER : BOUND_UPPER)))
            eval = ttValue;
    }
    else
    {
        unadjustedStaticEval = evaluate(networks, pos, thisThread->optimism[us]);
        ss->staticEval = eval = to_corrected_static_eval(unadjustedStaticEval, *thisThread, pos);

        // Static evaluation is saved as it was before adjustment by correction history
        Cluster::save(tt, threads, thisThread, tte, posKey, VALUE_NONE, ss->ttPv, BOUND_NONE,
                      DEPTH_NONE, Move::none(), unadjustedStaticEval, tt.generation());
    }

    // Use static evaluation difference to improve quiet move ordering (~9 Elo)
    if (((ss - 1)->currentMove).is_ok() && !(ss - 1)->inCheck && !priorCapture)
    {
        int bonus = std::clamp(-13 * int((ss - 1)->staticEval + ss->staticEval), -1578, 1291);
        bonus     = bonus > 0 ? 2 * bonus : bonus / 2;
        thisThread->mainHistory[~us][((ss - 1)->currentMove).from_to()] << bonus;
        if (type_of(pos.piece_on(prevSq)) != PAWN && ((ss - 1)->currentMove).type_of() != PROMOTION)
            thisThread->pawnHistory[pawn_structure_index(pos)][pos.piece_on(prevSq)][prevSq]
              << bonus / 2;
    }

    // Set up the improving flag, which is true if current static evaluation is
    // bigger than the previous static evaluation at our turn (if we were in
    // check at our previous move we look at static evaluation at move prior to it
    // and if we were in check at move prior to it flag is set to true) and is
    // false otherwise. The improving flag is used in various pruning heuristics.
    improving = (ss - 2)->staticEval != VALUE_NONE
                ? ss->staticEval > (ss - 2)->staticEval
                : (ss - 4)->staticEval != VALUE_NONE && ss->staticEval > (ss - 4)->staticEval;

    opponentWorsening = ss->staticEval + (ss - 1)->staticEval > 2;

    // Step 7. Razoring (~1 Elo)
    // If eval is really low check with qsearch if it can exceed alpha, if it can't,
    // return a fail low.
    // Adjust razor margin according to cutoffCnt. (~1 Elo)
    if (eval < alpha - 488 - (289 - 142 * ((ss + 1)->cutoffCnt > 3)) * depth * depth)
    {
        value = qsearch<NonPV>(pos, ss, alpha - 1, alpha);
        if (value < alpha)
            return value;
    }

    // Step 8. Futility pruning: child node (~40 Elo)
    // The depth condition is important for mate finding.
    if (!ss->ttPv && depth < 12
        && eval - futility_margin(depth, cutNode && !ss->ttHit, improving, opponentWorsening)
               - (ss - 1)->statScore / 267
             >= beta
        && eval >= beta && eval < VALUE_TB_WIN_IN_MAX_PLY && (!ttMove || ttCapture))
        return beta > VALUE_TB_LOSS_IN_MAX_PLY ? (eval + beta) / 2 : eval;

    // Step 9. Null move search with verification search (~35 Elo)
    if (!PvNode && (ss - 1)->currentMove != Move::null() && (ss - 1)->statScore < 16878
        && eval >= beta && ss->staticEval >= beta - 20 * depth + 314 && !excludedMove
        && pos.non_pawn_material(us) && ss->ply >= thisThread->nmpMinPly
        && beta > VALUE_TB_LOSS_IN_MAX_PLY)
    {
        assert(eval - beta >= 0);

        // Null move dynamic reduction based on depth and eval
        Depth R = std::min(int(eval - beta) / 144, 6) + depth / 3 + 4;

        ss->currentMove         = Move::null();
        ss->continuationHistory = &thisThread->continuationHistory[0][0][NO_PIECE][0];

        pos.do_null_move(st, tt);

        Value nullValue = -search<NonPV>(pos, ss + 1, -beta, -beta + 1, depth - R, !cutNode);

        pos.undo_null_move();

        // Do not return unproven mate or TB scores
        if (nullValue >= beta && nullValue < VALUE_TB_WIN_IN_MAX_PLY)
        {
            if (thisThread->nmpMinPly || depth < 16)
                return nullValue;

            assert(!thisThread->nmpMinPly);  // Recursive verification is not allowed

            // Do verification search at high depths, with null move pruning disabled
            // until ply exceeds nmpMinPly.
            thisThread->nmpMinPly = ss->ply + 3 * (depth - R) / 4;

            Value v = search<NonPV>(pos, ss, beta - 1, beta, depth - R, false);

            thisThread->nmpMinPly = 0;

            if (v >= beta)
                return nullValue;
        }
    }

    // Step 10. Internal iterative reductions (~9 Elo)
    // For PV nodes without a ttMove, we decrease depth by 3.
    if (PvNode && !ttMove)
        depth -= 3;

    // Use qsearch if depth <= 0.
    if (depth <= 0)
        return qsearch<PV>(pos, ss, alpha, beta);

    // For cutNodes without a ttMove, we decrease depth by 2 if depth is high enough.
    if (cutNode && depth >= 8 && !ttMove)
        depth -= 2;

    // Step 11. ProbCut (~10 Elo)
    // If we have a good enough capture (or queen promotion) and a reduced search returns a value
    // much above beta, we can (almost) safely prune the previous move.
    probCutBeta = beta + 170 - 64 * improving;
    if (
      !PvNode && depth > 3
      && std::abs(beta) < VALUE_TB_WIN_IN_MAX_PLY
      // If value from transposition table is lower than probCutBeta, don't attempt probCut
      // there and in further interactions with transposition table cutoff depth is set to depth - 3
      // because probCut search has depth set to depth - 4 but we also do a move before it
      // So effective depth is equal to depth - 3
      && !(tte->depth() >= depth - 3 && ttValue != VALUE_NONE && ttValue < probCutBeta))
    {
        assert(probCutBeta < VALUE_INFINITE && probCutBeta > beta);

        MovePicker mp(pos, ttMove, probCutBeta - ss->staticEval, &thisThread->captureHistory);

        while ((move = mp.next_move()) != Move::none())
            if (move != excludedMove && pos.legal(move))
            {
                assert(pos.capture_stage(move));

                // Prefetch the TT entry for the resulting position
                prefetch(tt.first_entry(pos.key_after(move)));

                ss->currentMove = move;
                ss->continuationHistory =
                  &this
                     ->continuationHistory[ss->inCheck][true][pos.moved_piece(move)][move.to_sq()];

                thisThread->nodes.fetch_add(1, std::memory_order_relaxed);
                pos.do_move(move, st);

                // Perform a preliminary qsearch to verify that the move holds
                value = -qsearch<NonPV>(pos, ss + 1, -probCutBeta, -probCutBeta + 1);

                // If the qsearch held, perform the regular search
                if (value >= probCutBeta)
                    value = -search<NonPV>(pos, ss + 1, -probCutBeta, -probCutBeta + 1, depth - 4,
                                           !cutNode);

                pos.undo_move(move);

                if (value >= probCutBeta)
                {
                    // Save ProbCut data into transposition table
                    Cluster::save(tt, threads, thisThread, tte, posKey, value_to_tt(value, ss->ply),
                                  ss->ttPv, BOUND_LOWER, depth - 3, move, unadjustedStaticEval,
                                  tt.generation());
                    return std::abs(value) < VALUE_TB_WIN_IN_MAX_PLY ? value - (probCutBeta - beta)
                                                                     : value;
                }
            }

        Eval::NNUE::hint_common_parent_position(pos, networks);
    }

moves_loop:  // When in check, search starts here

    // Step 12. A small Probcut idea, when we are in check (~4 Elo)
    probCutBeta = beta + 409;
    if (ss->inCheck && !PvNode && ttCapture && (tte->bound() & BOUND_LOWER)
        && tte->depth() >= depth - 4 && ttValue >= probCutBeta
        && std::abs(ttValue) < VALUE_TB_WIN_IN_MAX_PLY && std::abs(beta) < VALUE_TB_WIN_IN_MAX_PLY)
        return probCutBeta;

    const PieceToHistory* contHist[] = {(ss - 1)->continuationHistory,
                                        (ss - 2)->continuationHistory,
                                        (ss - 3)->continuationHistory,
                                        (ss - 4)->continuationHistory,
                                        nullptr,
                                        (ss - 6)->continuationHistory};

    Move countermove =
      prevSq != SQ_NONE ? thisThread->counterMoves[pos.piece_on(prevSq)][prevSq] : Move::none();

    MovePicker mp(pos, ttMove, depth, &thisThread->mainHistory, &thisThread->captureHistory,
                  contHist, &thisThread->pawnHistory, countermove, ss->killers);

    value            = bestValue;
    moveCountPruning = false;

    // Step 13. Loop through all pseudo-legal moves until no moves remain
    // or a beta cutoff occurs.
    while ((move = mp.next_move(moveCountPruning)) != Move::none())
    {
        assert(move.is_ok());

        if (move == excludedMove)
            continue;

        // Check for legality
        if (!pos.legal(move))
            continue;

        // At root obey the "searchmoves" option and skip moves not listed in Root
        // Move List. In MultiPV mode we also skip PV moves that have been already
        // searched and those of lower "TB rank" if we are in a TB root position.
        if (rootNode
            && !std::count(thisThread->rootMoves.begin() + thisThread->pvIdx,
                           thisThread->rootMoves.begin() + thisThread->pvLast, move))
            continue;

        ss->moveCount = ++moveCount;

        if (rootNode && Cluster::is_root() && is_mainthread()
            && main_manager()->tm.elapsed(Cluster::nodes_searched(threads)) > 3000)
            sync_cout << "info depth " << depth << " currmove "
                      << UCIEngine::move(move, pos.is_chess960()) << " currmovenumber "
                      << moveCount + thisThread->pvIdx << sync_endl;
        if (PvNode)
            (ss + 1)->pv = nullptr;

        extension  = 0;
        capture    = pos.capture_stage(move);
        movedPiece = pos.moved_piece(move);
        givesCheck = pos.gives_check(move);

        // Calculate new depth for this move
        newDepth = depth - 1;

        int delta = beta - alpha;

        Depth r = reduction(improving, depth, moveCount, delta);

        // Step 14. Pruning at shallow depth (~120 Elo).
        // Depth conditions are important for mate finding.
        if (!rootNode && pos.non_pawn_material(us) && bestValue > VALUE_TB_LOSS_IN_MAX_PLY)
        {
            // Skip quiet moves if movecount exceeds our FutilityMoveCount threshold (~8 Elo)
            if (!moveCountPruning)
                moveCountPruning = moveCount >= futility_move_count(improving, depth);

            // Reduced depth of the next LMR search
            int lmrDepth = newDepth - r;

            if (capture || givesCheck)
            {
                // Futility pruning for captures (~2 Elo)
                if (!givesCheck && lmrDepth < 7 && !ss->inCheck)
                {
                    Piece capturedPiece = pos.piece_on(move.to_sq());
                    int   futilityEval =
                      ss->staticEval + 297 + 284 * lmrDepth + PieceValue[capturedPiece]
                      + thisThread->captureHistory[movedPiece][move.to_sq()][type_of(capturedPiece)]
                          / 7;
                    if (futilityEval < alpha)
                        continue;
                }

                // SEE based pruning for captures and checks (~11 Elo)
                if (!pos.see_ge(move, -203 * depth))
                    continue;
            }
            else
            {
                int history =
                  (*contHist[0])[movedPiece][move.to_sq()]
                  + (*contHist[1])[movedPiece][move.to_sq()]
                  + (*contHist[3])[movedPiece][move.to_sq()]
                  + thisThread->pawnHistory[pawn_structure_index(pos)][movedPiece][move.to_sq()];

                // Continuation history based pruning (~2 Elo)
                if (lmrDepth < 6 && history < -4040 * depth)
                    continue;

                history += 2 * thisThread->mainHistory[us][move.from_to()];

                lmrDepth += history / 5637;

                Value futilityValue =
                  ss->staticEval + (bestValue < ss->staticEval - 59 ? 141 : 58) + 125 * lmrDepth;

                // Futility pruning: parent node (~13 Elo)
                if (!ss->inCheck && lmrDepth < 15 && futilityValue <= alpha)
                {
                    if (bestValue <= futilityValue && std::abs(bestValue) < VALUE_TB_WIN_IN_MAX_PLY
                        && futilityValue < VALUE_TB_WIN_IN_MAX_PLY)
                        bestValue = (bestValue + futilityValue * 3) / 4;
                    continue;
                }

                lmrDepth = std::max(lmrDepth, 0);

                // Prune moves with negative SEE (~4 Elo)
                if (!pos.see_ge(move, -27 * lmrDepth * lmrDepth))
                    continue;
            }
        }

        // Step 15. Extensions (~100 Elo)
        // We take care to not overdo to avoid search getting stuck.
        if (ss->ply < thisThread->rootDepth * 2)
        {
            // Singular extension search (~94 Elo). If all moves but one fail low on a
            // search of (alpha-s, beta-s), and just one fails high on (alpha, beta),
            // then that move is singular and should be extended. To verify this we do
            // a reduced search on the position excluding the ttMove and if the result
            // is lower than ttValue minus a margin, then we will extend the ttMove.

            // Note: the depth margin and singularBeta margin are known for having non-linear
            // scaling. Their values are optimized to time controls of 180+1.8 and longer
            // so changing them requires tests at these types of time controls.
            // Recursive singular search is avoided.
            if (!rootNode && move == ttMove && !excludedMove
                && depth >= 4 - (thisThread->completedDepth > 30) + ss->ttPv
                && std::abs(ttValue) < VALUE_TB_WIN_IN_MAX_PLY && (tte->bound() & BOUND_LOWER)
                && tte->depth() >= depth - 3)
            {
                Value singularBeta  = ttValue - (58 + 58 * (ss->ttPv && !PvNode)) * depth / 64;
                Depth singularDepth = newDepth / 2;

                ss->excludedMove = move;
                value =
                  search<NonPV>(pos, ss, singularBeta - 1, singularBeta, singularDepth, cutNode);
                ss->excludedMove = Move::none();

                if (value < singularBeta)
                {
                    extension = 1;

                    // We make sure to limit the extensions in some way to avoid a search explosion
                    if (!PvNode && ss->multipleExtensions <= 16)
                    {
                        extension = 2 + (value < singularBeta - 22 && !ttCapture);
                        depth += depth < 14;
                    }
                    if (PvNode && !ttCapture && ss->multipleExtensions <= 5
                        && value < singularBeta - 37)
                        extension = 2;
                }

                // Multi-cut pruning
                // Our ttMove is assumed to fail high based on the bound of the TT entry,
                // and if after excluding the ttMove with a reduced search we fail high over the original beta,
                // we assume this expected cut-node is not singular (multiple moves fail high),
                // and we can prune the whole subtree by returning a softbound.
                else if (singularBeta >= beta)
                    return singularBeta;

                // Negative extensions
                // If other moves failed high over (ttValue - margin) without the ttMove on a reduced search,
                // but we cannot do multi-cut because (ttValue - margin) is lower than the original beta,
                // we do not know if the ttMove is singular or can do a multi-cut,
                // so we reduce the ttMove in favor of other moves based on some conditions:

                // If the ttMove is assumed to fail high over current beta (~7 Elo)
                else if (ttValue >= beta)
                    extension = -3;

                // If we are on a cutNode but the ttMove is not assumed to fail high over current beta (~1 Elo)
                else if (cutNode)
                    extension = -2;

                // If the ttMove is assumed to fail low over the value of the reduced search (~1 Elo)
                else if (ttValue <= value)
                    extension = -1;
            }

            // Recapture extensions (~0 Elo on STC, ~1 Elo on LTC)
            else if (PvNode && move == ttMove && move.to_sq() == prevSq
                     && thisThread->captureHistory[movedPiece][move.to_sq()]
                                                  [type_of(pos.piece_on(move.to_sq()))]
                          > 4026)
                extension = 1;
        }

        // Add extension to new depth
        newDepth += extension;
        ss->multipleExtensions = (ss - 1)->multipleExtensions + (extension >= 2);

        // Speculative prefetch as early as possible
        prefetch(tt.first_entry(pos.key_after(move)));

        // Update the current move (this must be done after singular extension search)
        ss->currentMove = move;
        ss->continuationHistory =
          &thisThread->continuationHistory[ss->inCheck][capture][movedPiece][move.to_sq()];

        uint64_t nodeCount = rootNode ? uint64_t(nodes) : 0;

        // Step 16. Make the move
        thisThread->nodes.fetch_add(1, std::memory_order_relaxed);
        pos.do_move(move, st, givesCheck);

        // Decrease reduction if position is or has been on the PV (~7 Elo)
        if (ss->ttPv)
            r -= 1 + (ttValue > alpha) + (tte->depth() >= depth);

        // Increase reduction for cut nodes (~4 Elo)
        if (cutNode)
            r += 2 - (tte->depth() >= depth && ss->ttPv);

        // Increase reduction if ttMove is a capture (~3 Elo)
        if (ttCapture)
            r++;

        // Decrease reduction for PvNodes (~0 Elo on STC, ~2 Elo on LTC)
        if (PvNode)
            r--;

        // Increase reduction if next ply has a lot of fail high (~5 Elo)
        if ((ss + 1)->cutoffCnt > 3)
            r++;

        // Set reduction to 0 for first picked move (ttMove) (~2 Elo)
        // Nullifies all previous reduction adjustments to ttMove and leaves only history to do them
        else if (move == ttMove)
            r = 0;

        ss->statScore = 2 * thisThread->mainHistory[us][move.from_to()]
                      + (*contHist[0])[movedPiece][move.to_sq()]
                      + (*contHist[1])[movedPiece][move.to_sq()]
                      + (*contHist[3])[movedPiece][move.to_sq()] - 4723;

        // Decrease/increase reduction for moves with a good/bad history (~8 Elo)
        r -= ss->statScore / 13659;

        // Step 17. Late moves reduction / extension (LMR, ~117 Elo)
        if (depth >= 2 && moveCount > 1 + rootNode)
        {
            // In general we want to cap the LMR depth search at newDepth, but when
            // reduction is negative, we allow this move a limited search extension
            // beyond the first move depth. This may lead to hidden multiple extensions.
            // To prevent problems when the max value is less than the min value,
            // std::clamp has been replaced by a more robust implementation.
            Depth d = std::max(1, std::min(newDepth - r, newDepth + 1));

            value = -search<NonPV>(pos, ss + 1, -(alpha + 1), -alpha, d, true);

            // Do a full-depth search when reduced LMR search fails high
            if (value > alpha && d < newDepth)
            {
                // Adjust full-depth search based on LMR results - if the result
                // was good enough search deeper, if it was bad enough search shallower.
                const bool doDeeperSearch    = value > (bestValue + 47 + 2 * newDepth);  // (~1 Elo)
                const bool doShallowerSearch = value < bestValue + newDepth;             // (~2 Elo)

                newDepth += doDeeperSearch - doShallowerSearch;

                if (newDepth > d)
                    value = -search<NonPV>(pos, ss + 1, -(alpha + 1), -alpha, newDepth, !cutNode);

                // Post LMR continuation history updates (~1 Elo)
                int bonus = value <= alpha ? -stat_malus(newDepth)
                          : value >= beta  ? stat_bonus(newDepth)
                                           : 0;

                update_continuation_histories(ss, movedPiece, move.to_sq(), bonus);
            }
        }

        // Step 18. Full-depth search when LMR is skipped
        else if (!PvNode || moveCount > 1)
        {
            // Increase reduction if ttMove is not present (~6 Elo)
            if (!ttMove)
                r += 2;

            // Note that if expected reduction is high, we reduce search depth by 1 here (~9 Elo)
            value = -search<NonPV>(pos, ss + 1, -(alpha + 1), -alpha, newDepth - (r > 3), !cutNode);
        }

        // For PV nodes only, do a full PV search on the first move or after a fail high,
        // otherwise let the parent node fail low with value <= alpha and try another move.
        if (PvNode && (moveCount == 1 || value > alpha))
        {
            (ss + 1)->pv    = pv;
            (ss + 1)->pv[0] = Move::none();

            value = -search<PV>(pos, ss + 1, -beta, -alpha, newDepth, false);
        }

        // Step 19. Undo move
        pos.undo_move(move);

        assert(value > -VALUE_INFINITE && value < VALUE_INFINITE);

        // Step 20. Check for a new best move
        // Finished searching the move. If a stop occurred, the return value of
        // the search cannot be trusted, and we return immediately without
        // updating best move, PV and TT.
        if (threads.stop.load(std::memory_order_relaxed))
            return VALUE_ZERO;

        if (rootNode)
        {
            RootMove& rm =
              *std::find(thisThread->rootMoves.begin(), thisThread->rootMoves.end(), move);

            rm.effort += nodes - nodeCount;

            rm.averageScore =
              rm.averageScore != -VALUE_INFINITE ? (2 * value + rm.averageScore) / 3 : value;

            // PV move or new best move?
            if (moveCount == 1 || value > alpha)
            {
                rm.score = rm.uciScore = value;
                rm.selDepth            = thisThread->selDepth;
                rm.scoreLowerbound = rm.scoreUpperbound = false;

                if (value >= beta)
                {
                    rm.scoreLowerbound = true;
                    rm.uciScore        = beta;
                }
                else if (value <= alpha)
                {
                    rm.scoreUpperbound = true;
                    rm.uciScore        = alpha;
                }

                rm.pv.resize(1);

                assert((ss + 1)->pv);

                for (Move* m = (ss + 1)->pv; *m != Move::none(); ++m)
                    rm.pv.push_back(*m);

                // We record how often the best move has been changed in each iteration.
                // This information is used for time management. In MultiPV mode,
                // we must take care to only do this for the first PV line.
                if (moveCount > 1 && !thisThread->pvIdx)
                    ++thisThread->bestMoveChanges;
            }
            else
                // All other moves but the PV, are set to the lowest value: this
                // is not a problem when sorting because the sort is stable and the
                // move position in the list is preserved - just the PV is pushed up.
                rm.score = -VALUE_INFINITE;
        }

        if (value > bestValue)
        {
            bestValue = value;

            if (value > alpha)
            {
                bestMove = move;

                if (PvNode && !rootNode)  // Update pv even in fail-high case
                    update_pv(ss->pv, move, (ss + 1)->pv);

                if (value >= beta)
                {
                    ss->cutoffCnt += 1 + !ttMove;
                    assert(value >= beta);  // Fail high
                    break;
                }
                else
                {
                    // Reduce other moves if we have found at least one score improvement (~2 Elo)
                    if (depth > 2 && depth < 12 && beta < 14206 && value > -12077)
                        depth -= 2;

                    assert(depth > 0);
                    alpha = value;  // Update alpha! Always alpha < beta
                }
            }
        }

        // If the move is worse than some previously searched move,
        // remember it, to update its stats later.
        if (move != bestMove && moveCount <= 32)
        {
            if (capture)
                capturesSearched[captureCount++] = move;
            else
                quietsSearched[quietCount++] = move;
        }
    }

    // Step 21. Check for mate and stalemate
    // All legal moves have been searched and if there are no legal moves, it
    // must be a mate or a stalemate. If we are in a singular extension search then
    // return a fail low score.

    assert(moveCount || !ss->inCheck || excludedMove || !MoveList<LEGAL>(pos).size());

    // Adjust best value for fail high cases at non-pv nodes
    if (!PvNode && bestValue >= beta && std::abs(bestValue) < VALUE_TB_WIN_IN_MAX_PLY
        && std::abs(beta) < VALUE_TB_WIN_IN_MAX_PLY && std::abs(alpha) < VALUE_TB_WIN_IN_MAX_PLY)
        bestValue = (bestValue * (depth + 2) + beta) / (depth + 3);

    if (!moveCount)
        bestValue = excludedMove ? alpha : ss->inCheck ? mated_in(ss->ply) : VALUE_DRAW;

    // If there is a move that produces search value greater than alpha we update the stats of searched moves
    else if (bestMove)
        update_all_stats(pos, ss, *this, bestMove, bestValue, beta, prevSq, quietsSearched,
                         quietCount, capturesSearched, captureCount, depth);

    // Bonus for prior countermove that caused the fail low
    else if (!priorCapture && prevSq != SQ_NONE)
    {
        int bonus = (depth > 5) + (PvNode || cutNode) + ((ss - 1)->statScore < -14963)
                  + ((ss - 1)->moveCount > 11)
                  + (!ss->inCheck && bestValue <= ss->staticEval - 150);
        update_continuation_histories(ss - 1, pos.piece_on(prevSq), prevSq,
                                      stat_bonus(depth) * bonus);
        thisThread->mainHistory[~us][((ss - 1)->currentMove).from_to()]
          << stat_bonus(depth) * bonus / 2;
    }

    if (PvNode)
        bestValue = std::min(bestValue, maxValue);

    // If no good move is found and the previous position was ttPv, then the previous
    // opponent move is probably good and the new position is added to the search tree. (~7 Elo)
    if (bestValue <= alpha)
        ss->ttPv = ss->ttPv || ((ss - 1)->ttPv && depth > 3);

    // Write gathered information in transposition table
    // Static evaluation is saved as it was before correction history
    if (!excludedMove && !(rootNode && thisThread->pvIdx))
        Cluster::save(tt, threads, thisThread, tte, posKey, value_to_tt(bestValue, ss->ply),
                      ss->ttPv,
                      bestValue >= beta    ? BOUND_LOWER
                      : PvNode && bestMove ? BOUND_EXACT
                                           : BOUND_UPPER,
                      depth, bestMove, unadjustedStaticEval, tt.generation());

    // Adjust correction history
    if (!ss->inCheck && (!bestMove || !pos.capture(bestMove))
        && !(bestValue >= beta && bestValue <= ss->staticEval)
        && !(!bestMove && bestValue >= ss->staticEval))
    {
        auto bonus = std::clamp(int(bestValue - ss->staticEval) * depth / 8,
                                -CORRECTION_HISTORY_LIMIT / 4, CORRECTION_HISTORY_LIMIT / 4);
        thisThread->correctionHistory[us][pawn_structure_index<Correction>(pos)] << bonus;
    }

    assert(bestValue > -VALUE_INFINITE && bestValue < VALUE_INFINITE);

    return bestValue;
}


// Quiescence search function, which is called by the main search
// function with zero depth, or recursively with further decreasing depth per call.
// (~155 Elo)
template<NodeType nodeType>
Value Search::Worker::qsearch(Position& pos, Stack* ss, Value alpha, Value beta, Depth depth) {

    static_assert(nodeType != Root);
    constexpr bool PvNode = nodeType == PV;

    assert(alpha >= -VALUE_INFINITE && alpha < beta && beta <= VALUE_INFINITE);
    assert(PvNode || (alpha == beta - 1));
    assert(depth <= 0);

    // Check if we have an upcoming move that draws by repetition, or if
    // the opponent had an alternative move earlier to this position. (~1 Elo)
    if (alpha < VALUE_DRAW && pos.has_game_cycle(ss->ply))
    {
        alpha = value_draw(this->nodes);
        if (alpha >= beta)
            return alpha;
    }

    Move      pv[MAX_PLY + 1];
    StateInfo st;
    ASSERT_ALIGNED(&st, Eval::NNUE::CacheLineSize);

    TTEntry* tte;
    Key      posKey;
    Move     ttMove, move, bestMove;
    Depth    ttDepth;
    Value    bestValue, value, ttValue, futilityValue, futilityBase;
    bool     pvHit, givesCheck, capture;
    int      moveCount;
    Color    us = pos.side_to_move();

    // Step 1. Initialize node
    if (PvNode)
    {
        (ss + 1)->pv = pv;
        ss->pv[0]    = Move::none();
    }

    Worker* thisThread = this;
    bestMove           = Move::none();
    ss->inCheck        = pos.checkers();
    moveCount          = 0;

    // Used to send selDepth info to GUI (selDepth counts from 1, ply from 0)
    if (PvNode && thisThread->selDepth < ss->ply + 1)
        thisThread->selDepth = ss->ply + 1;

    // Step 2. Check for an immediate draw or maximum ply reached
    if (pos.is_draw(ss->ply) || ss->ply >= MAX_PLY)
        return (ss->ply >= MAX_PLY && !ss->inCheck)
               ? evaluate(networks, pos, thisThread->optimism[us])
               : VALUE_DRAW;

    assert(0 <= ss->ply && ss->ply < MAX_PLY);

    // Decide the replacement and cutoff priority of the qsearch TT entries
    ttDepth = ss->inCheck || depth >= DEPTH_QS_CHECKS ? DEPTH_QS_CHECKS : DEPTH_QS_NO_CHECKS;

    // Step 3. Transposition table lookup
    posKey  = pos.key();
    tte     = tt.probe(posKey, ss->ttHit);
    ttValue = ss->ttHit ? value_from_tt(tte->value(), ss->ply, pos.rule50_count()) : VALUE_NONE;
    ttMove  = ss->ttHit ? tte->move() : Move::none();
    pvHit   = ss->ttHit && tte->is_pv();

    // At non-PV nodes we check for an early TT cutoff
    if (!PvNode && tte->depth() >= ttDepth
        && ttValue != VALUE_NONE  // Only in case of TT access race or if !ttHit
        && (tte->bound() & (ttValue >= beta ? BOUND_LOWER : BOUND_UPPER)))
        return ttValue;

    // Step 4. Static evaluation of the position
    Value unadjustedStaticEval = VALUE_NONE;
    if (ss->inCheck)
        bestValue = futilityBase = -VALUE_INFINITE;
    else
    {
        if (ss->ttHit)
        {
            // Never assume anything about values stored in TT
            unadjustedStaticEval = tte->eval();
            if (unadjustedStaticEval == VALUE_NONE)
                unadjustedStaticEval = evaluate(networks, pos, thisThread->optimism[us]);
            ss->staticEval = bestValue =
              to_corrected_static_eval(unadjustedStaticEval, *thisThread, pos);

            // ttValue can be used as a better position evaluation (~13 Elo)
            if (ttValue != VALUE_NONE
                && (tte->bound() & (ttValue > bestValue ? BOUND_LOWER : BOUND_UPPER)))
                bestValue = ttValue;
        }
        else
        {
            // In case of null move search, use previous static eval with a different sign
            unadjustedStaticEval = (ss - 1)->currentMove != Move::null()
                                   ? evaluate(networks, pos, thisThread->optimism[us])
                                   : -(ss - 1)->staticEval;
            ss->staticEval       = bestValue =
              to_corrected_static_eval(unadjustedStaticEval, *thisThread, pos);
        }

        // Stand pat. Return immediately if static value is at least beta
        if (bestValue >= beta)
        {
            if (!ss->ttHit)
                Cluster::save(tt, threads, thisThread, tte, posKey, value_to_tt(bestValue, ss->ply),
                              false, BOUND_LOWER, DEPTH_NONE, Move::none(), unadjustedStaticEval,
                              tt.generation());

            return bestValue;
        }

        if (bestValue > alpha)
            alpha = bestValue;

        futilityBase = ss->staticEval + 226;
    }

    const PieceToHistory* contHist[] = {(ss - 1)->continuationHistory,
                                        (ss - 2)->continuationHistory};

    // Initialize a MovePicker object for the current position, and prepare
    // to search the moves. Because the depth is <= 0 here, only captures,
    // queen promotions, and other checks (only if depth >= DEPTH_QS_CHECKS)
    // will be generated.
    Square     prevSq = ((ss - 1)->currentMove).is_ok() ? ((ss - 1)->currentMove).to_sq() : SQ_NONE;
    MovePicker mp(pos, ttMove, depth, &thisThread->mainHistory, &thisThread->captureHistory,
                  contHist, &thisThread->pawnHistory);

    int quietCheckEvasions = 0;

    // Step 5. Loop through all pseudo-legal moves until no moves remain
    // or a beta cutoff occurs.
    while ((move = mp.next_move()) != Move::none())
    {
        assert(move.is_ok());

        // Check for legality
        if (!pos.legal(move))
            continue;

        givesCheck = pos.gives_check(move);
        capture    = pos.capture_stage(move);

        moveCount++;

        // Step 6. Pruning
        if (bestValue > VALUE_TB_LOSS_IN_MAX_PLY && pos.non_pawn_material(us))
        {
            // Futility pruning and moveCount pruning (~10 Elo)
            if (!givesCheck && move.to_sq() != prevSq && futilityBase > VALUE_TB_LOSS_IN_MAX_PLY
                && move.type_of() != PROMOTION)
            {
                if (moveCount > 2)
                    continue;

                futilityValue = futilityBase + PieceValue[pos.piece_on(move.to_sq())];

                // If static eval + value of piece we are going to capture is much lower
                // than alpha we can prune this move. (~2 Elo)
                if (futilityValue <= alpha)
                {
                    bestValue = std::max(bestValue, futilityValue);
                    continue;
                }

                // If static eval is much lower than alpha and move is not winning material
                // we can prune this move. (~2 Elo)
                if (futilityBase <= alpha && !pos.see_ge(move, 1))
                {
                    bestValue = std::max(bestValue, futilityBase);
                    continue;
                }

                // If static exchange evaluation is much worse than what is needed to not
                // fall below alpha we can prune this move.
                if (futilityBase > alpha && !pos.see_ge(move, (alpha - futilityBase) * 4))
                {
                    bestValue = alpha;
                    continue;
                }
            }

            // We prune after the second quiet check evasion move, where being 'in check' is
            // implicitly checked through the counter, and being a 'quiet move' apart from
            // being a tt move is assumed after an increment because captures are pushed ahead.
            if (quietCheckEvasions > 1)
                break;

            // Continuation history based pruning (~3 Elo)
            if (!capture && (*contHist[0])[pos.moved_piece(move)][move.to_sq()] < 0
                && (*contHist[1])[pos.moved_piece(move)][move.to_sq()] < 0)
                continue;

            // Do not search moves with bad enough SEE values (~5 Elo)
            if (!pos.see_ge(move, -78))
                continue;
        }

        // Speculative prefetch as early as possible
        prefetch(tt.first_entry(pos.key_after(move)));

        // Update the current move
        ss->currentMove = move;
        ss->continuationHistory =
          &thisThread
             ->continuationHistory[ss->inCheck][capture][pos.moved_piece(move)][move.to_sq()];

        quietCheckEvasions += !capture && ss->inCheck;

        // Step 7. Make and search the move
        thisThread->nodes.fetch_add(1, std::memory_order_relaxed);
        pos.do_move(move, st, givesCheck);
        value = -qsearch<nodeType>(pos, ss + 1, -beta, -alpha, depth - 1);
        pos.undo_move(move);

        assert(value > -VALUE_INFINITE && value < VALUE_INFINITE);

        // Step 8. Check for a new best move
        if (value > bestValue)
        {
            bestValue = value;

            if (value > alpha)
            {
                bestMove = move;

                if (PvNode)  // Update pv even in fail-high case
                    update_pv(ss->pv, move, (ss + 1)->pv);

                if (value < beta)  // Update alpha here!
                    alpha = value;
                else
                    break;  // Fail high
            }
        }
    }

    // Step 9. Check for mate
    // All legal moves have been searched. A special case: if we're in check
    // and no legal moves were found, it is checkmate.
    if (ss->inCheck && bestValue == -VALUE_INFINITE)
    {
        assert(!MoveList<LEGAL>(pos).size());
        return mated_in(ss->ply);  // Plies to mate from the root
    }

    if (std::abs(bestValue) < VALUE_TB_WIN_IN_MAX_PLY && bestValue >= beta)
        bestValue = (3 * bestValue + beta) / 4;

    // Save gathered info in transposition table
    // Static evaluation is saved as it was before adjustment by correction history
    Cluster::save(tt, threads, thisThread, tte, posKey, value_to_tt(bestValue, ss->ply), pvHit,
                  bestValue >= beta ? BOUND_LOWER : BOUND_UPPER, ttDepth, bestMove,
                  unadjustedStaticEval, tt.generation());

    assert(bestValue > -VALUE_INFINITE && bestValue < VALUE_INFINITE);

    return bestValue;
}

Depth Search::Worker::reduction(bool i, Depth d, int mn, int delta) {
    int reductionScale = reductions[d] * reductions[mn];
    return (reductionScale + 1107 - delta * 725 / rootDelta) / 1024 + (!i && reductionScale > 956);
}

namespace {
// Adjusts a mate or TB score from "plies to mate from the root"
// to "plies to mate from the current position". Standard scores are unchanged.
// The function is called before storing a value in the transposition table.
Value value_to_tt(Value v, int ply) {

    assert(v != VALUE_NONE);
    return v >= VALUE_TB_WIN_IN_MAX_PLY ? v + ply : v <= VALUE_TB_LOSS_IN_MAX_PLY ? v - ply : v;
}


// Inverse of value_to_tt(): it adjusts a mate or TB score
// from the transposition table (which refers to the plies to mate/be mated from
// current position) to "plies to mate/be mated (TB win/loss) from the root".
// However, to avoid potentially false mate or TB scores related to the 50 moves rule
// and the graph history interaction, we return the highest non-TB score instead.
Value value_from_tt(Value v, int ply, int r50c) {

    if (v == VALUE_NONE)
        return VALUE_NONE;

    // handle TB win or better
    if (v >= VALUE_TB_WIN_IN_MAX_PLY)
    {
        // Downgrade a potentially false mate score
        if (v >= VALUE_MATE_IN_MAX_PLY && VALUE_MATE - v > 100 - r50c)
            return VALUE_TB_WIN_IN_MAX_PLY - 1;

        // Downgrade a potentially false TB score.
        if (VALUE_TB - v > 100 - r50c)
            return VALUE_TB_WIN_IN_MAX_PLY - 1;

        return v - ply;
    }

    // handle TB loss or worse
    if (v <= VALUE_TB_LOSS_IN_MAX_PLY)
    {
        // Downgrade a potentially false mate score.
        if (v <= VALUE_MATED_IN_MAX_PLY && VALUE_MATE + v > 100 - r50c)
            return VALUE_TB_LOSS_IN_MAX_PLY + 1;

        // Downgrade a potentially false TB score.
        if (VALUE_TB + v > 100 - r50c)
            return VALUE_TB_LOSS_IN_MAX_PLY + 1;

        return v + ply;
    }

    return v;
}


// Adds current move and appends child pv[]
void update_pv(Move* pv, Move move, const Move* childPv) {

    for (*pv++ = move; childPv && *childPv != Move::none();)
        *pv++ = *childPv++;
    *pv = Move::none();
}


// Updates stats at the end of search() when a bestMove is found
void update_all_stats(const Position& pos,
                      Stack*          ss,
                      Search::Worker& workerThread,
                      Move            bestMove,
                      Value           bestValue,
                      Value           beta,
                      Square          prevSq,
                      Move*           quietsSearched,
                      int             quietCount,
                      Move*           capturesSearched,
                      int             captureCount,
                      Depth           depth) {

    Color                  us             = pos.side_to_move();
    CapturePieceToHistory& captureHistory = workerThread.captureHistory;
    Piece                  moved_piece    = pos.moved_piece(bestMove);
    PieceType              captured;

    int quietMoveBonus = stat_bonus(depth + 1);
    int quietMoveMalus = stat_malus(depth);

    if (!pos.capture_stage(bestMove))
    {
        int bestMoveBonus = bestValue > beta + 168 ? quietMoveBonus      // larger bonus
                                                   : stat_bonus(depth);  // smaller bonus

        // Increase stats for the best move in case it was a quiet move
        update_quiet_stats(pos, ss, workerThread, bestMove, bestMoveBonus);

        int pIndex = pawn_structure_index(pos);
        workerThread.pawnHistory[pIndex][moved_piece][bestMove.to_sq()] << quietMoveBonus;

        // Decrease stats for all non-best quiet moves
        for (int i = 0; i < quietCount; ++i)
        {
            workerThread
                .pawnHistory[pIndex][pos.moved_piece(quietsSearched[i])][quietsSearched[i].to_sq()]
              << -quietMoveMalus;

            workerThread.mainHistory[us][quietsSearched[i].from_to()] << -quietMoveMalus;
            update_continuation_histories(ss, pos.moved_piece(quietsSearched[i]),
                                          quietsSearched[i].to_sq(), -quietMoveMalus);
        }
    }
    else
    {
        // Increase stats for the best move in case it was a capture move
        captured = type_of(pos.piece_on(bestMove.to_sq()));
        captureHistory[moved_piece][bestMove.to_sq()][captured] << quietMoveBonus;
    }

    // Extra penalty for a quiet early move that was not a TT move or
    // main killer move in previous ply when it gets refuted.
    if (prevSq != SQ_NONE
        && ((ss - 1)->moveCount == 1 + (ss - 1)->ttHit
            || ((ss - 1)->currentMove == (ss - 1)->killers[0]))
        && !pos.captured_piece())
        update_continuation_histories(ss - 1, pos.piece_on(prevSq), prevSq, -quietMoveMalus);

    // Decrease stats for all non-best capture moves
    for (int i = 0; i < captureCount; ++i)
    {
        moved_piece = pos.moved_piece(capturesSearched[i]);
        captured    = type_of(pos.piece_on(capturesSearched[i].to_sq()));
        captureHistory[moved_piece][capturesSearched[i].to_sq()][captured] << -quietMoveMalus;
    }
}


// Updates histories of the move pairs formed
// by moves at ply -1, -2, -3, -4, and -6 with current move.
void update_continuation_histories(Stack* ss, Piece pc, Square to, int bonus) {

    for (int i : {1, 2, 3, 4, 6})
    {
        // Only update the first 2 continuation histories if we are in check
        if (ss->inCheck && i > 2)
            break;
        if (((ss - i)->currentMove).is_ok())
            (*(ss - i)->continuationHistory)[pc][to] << bonus / (1 + 3 * (i == 3));
    }
}


// Updates move sorting heuristics
void update_quiet_stats(
  const Position& pos, Stack* ss, Search::Worker& workerThread, Move move, int bonus) {

    // Update killers
    if (ss->killers[0] != move)
    {
        ss->killers[1] = ss->killers[0];
        ss->killers[0] = move;
    }

    Color us = pos.side_to_move();
    workerThread.mainHistory[us][move.from_to()] << bonus;
    update_continuation_histories(ss, pos.moved_piece(move), move.to_sq(), bonus);

    // Update countermove history
    if (((ss - 1)->currentMove).is_ok())
    {
        Square prevSq                                           = ((ss - 1)->currentMove).to_sq();
        workerThread.counterMoves[pos.piece_on(prevSq)][prevSq] = move;
    }
}
}

// When playing with strength handicap, choose the best move among a set of RootMoves
// using a statistical rule dependent on 'level'. Idea by Heinz van Saanen.
Move Skill::pick_best(const RootMoves& rootMoves, size_t multiPV) {
    static PRNG rng(now());  // PRNG sequence should be non-deterministic

    // RootMoves are already sorted by score in descending order
    Value  topScore = rootMoves[0].score;
    int    delta    = std::min(topScore - rootMoves[multiPV - 1].score, int(PawnValue));
    int    maxScore = -VALUE_INFINITE;
    double weakness = 120 - 2 * level;

    // Choose best move. For each move score we add two terms, both dependent on
    // weakness. One is deterministic and bigger for weaker levels, and one is
    // random. Then we choose the move with the resulting highest score.
    for (size_t i = 0; i < multiPV; ++i)
    {
        // This is our magic formula
        int push = (weakness * int(topScore - rootMoves[i].score)
                    + delta * (rng.rand<unsigned>() % int(weakness)))
                 / 128;

        if (rootMoves[i].score + push >= maxScore)
        {
            maxScore = rootMoves[i].score + push;
            best     = rootMoves[i].pv[0];
        }
    }

    return best;
}


// Used to print debug info and, more importantly,
// to detect when we are out of available time and thus stop the search.
void SearchManager::check_time(Search::Worker& worker) {
    if (--callsCnt > 0)
        return;

    // When using nodes, ensure checking rate is not lower than 0.1% of nodes
    callsCnt = worker.limits.nodes ? std::min(512, int(worker.limits.nodes / 1024)) : 512;

    static TimePoint lastInfoTime = now();

    TimePoint elapsed = tm.elapsed(Cluster::nodes_searched(worker.threads));
    TimePoint tick    = worker.limits.startTime + elapsed;

    if (tick - lastInfoTime >= 1000)
    {
        lastInfoTime = tick;
        dbg_print();
    }

    // poll on MPI signals
    Cluster::signals_poll(worker.threads);

    // We should not stop pondering until told so by the GUI
    if (ponder)
        return;

    if (
      // Later we rely on the fact that we can at least use the mainthread previous
      // root-search score and PV in a multithreaded environment to prove mated-in scores.
      worker.completedDepth >= 1
      && ((worker.limits.use_time_management() && (elapsed > tm.maximum() || stopOnPonderhit))
          || (worker.limits.movetime && elapsed >= worker.limits.movetime)
          || (worker.limits.nodes
              && Cluster::nodes_searched(worker.threads) >= worker.limits.nodes)))
        worker.threads.stop = worker.threads.abortedSearch = true;
}

std::string SearchManager::pv(const Search::Worker&     worker,
                              const ThreadPool&         threads,
                              const TranspositionTable& tt,
                              Depth                     depth) const {
    std::stringstream ss;

    const auto  nodes     = Cluster::nodes_searched(threads);
    const auto& rootMoves = worker.rootMoves;
    const auto& pos       = worker.rootPos;
    size_t      pvIdx     = worker.pvIdx;
    TimePoint   time      = tm.elapsed(nodes) + 1;
    size_t      multiPV   = std::min(size_t(worker.options["MultiPV"]), rootMoves.size());
    uint64_t tbHits = Cluster::tb_hits(threads) + (worker.tbConfig.rootInTB ? rootMoves.size() : 0);

    for (size_t i = 0; i < multiPV; ++i)
    {
        bool updated = rootMoves[i].score != -VALUE_INFINITE;

        if (depth == 1 && !updated && i > 0)
            continue;

        Depth d = updated ? depth : std::max(1, depth - 1);
        Value v = updated ? rootMoves[i].uciScore : rootMoves[i].previousScore;

        if (v == -VALUE_INFINITE)
            v = VALUE_ZERO;

        bool tb = worker.tbConfig.rootInTB && std::abs(v) <= VALUE_TB;
        v       = tb ? rootMoves[i].tbScore : v;

        if (ss.rdbuf()->in_avail())  // Not at first line
            ss << "\n";

        ss << "info"
           << " depth " << d << " seldepth " << rootMoves[i].selDepth << " multipv " << i + 1
           << " score " << UCIEngine::to_score(v, pos);

        if (worker.options["UCI_ShowWDL"])
            ss << UCIEngine::wdl(v, pos);

        if (i == pvIdx && !tb && updated)  // tablebase- and previous-scores are exact
            ss << (rootMoves[i].scoreLowerbound
                     ? " lowerbound"
                     : (rootMoves[i].scoreUpperbound ? " upperbound" : ""));

        ss << " nodes " << nodes << " nps " << nodes * 1000 / time << " hashfull " << tt.hashfull()
           << " tbhits " << tbHits << " time " << time << " pv";

        for (Move m : rootMoves[i].pv)
            ss << " " << UCIEngine::move(m, pos.is_chess960());
    }

    return ss.str();
}

// Called in case we have no ponder move before exiting the search,
// for instance, in case we stop the search during a fail high at root.
// We try hard to have a ponder move to return to the GUI,
// otherwise in case of 'ponder on' we have nothing to think about.
bool RootMove::extract_ponder_from_tt(const TranspositionTable& tt, Position& pos) {

    StateInfo st;
    ASSERT_ALIGNED(&st, Eval::NNUE::CacheLineSize);

    bool ttHit;

    assert(pv.size() == 1);
    if (pv[0] == Move::none())
        return false;

    pos.do_move(pv[0], st);
    TTEntry* tte = tt.probe(pos.key(), ttHit);

    if (ttHit)
    {
        Move m = tte->move();  // Local copy to be SMP safe
        if (MoveList<LEGAL>(pos).contains(m))
            pv.push_back(m);
    }

    pos.undo_move(pv[0]);
    return pv.size() > 1;
}


}  // namespace Stockfish<|MERGE_RESOLUTION|>--- conflicted
+++ resolved
@@ -158,16 +158,10 @@
     if (rootMoves.empty())
     {
         rootMoves.emplace_back(Move::none());
-<<<<<<< HEAD
         if (Cluster::is_root())
             sync_cout << "info depth 0 score "
-                      << UCI::to_score(rootPos.checkers() ? -VALUE_MATE : VALUE_DRAW, rootPos)
+                      << UCIEngine::to_score(rootPos.checkers() ? -VALUE_MATE : VALUE_DRAW, rootPos)
                       << sync_endl;
-=======
-        sync_cout << "info depth 0 score "
-                  << UCIEngine::to_score(rootPos.checkers() ? -VALUE_MATE : VALUE_DRAW, rootPos)
-                  << sync_endl;
->>>>>>> 299707d2
     }
     else
     {
@@ -215,7 +209,6 @@
     main_manager()->bestPreviousScore        = bestThread->rootMoves[0].score;
     main_manager()->bestPreviousAverageScore = bestThread->rootMoves[0].averageScore;
 
-<<<<<<< HEAD
     Move bestMove   = bestThread->rootMoves[0].pv[0];
     Move ponderMove = Move::none();
     if (bestThread->rootMoves[0].pv.size() > 1
@@ -226,20 +219,6 @@
     Cluster::MoveInfo mi{bestMove.raw(), ponderMove.raw(), bestThread->completedDepth,
                          bestThread->rootMoves[0].score, Cluster::rank()};
     Cluster::pick_moves(mi, PVLine);
-=======
-    // Send again PV info if we have a new best thread
-    if (bestThread != this)
-        sync_cout << main_manager()->pv(*bestThread, threads, tt, bestThread->completedDepth)
-                  << sync_endl;
-
-    sync_cout << "bestmove "
-              << UCIEngine::move(bestThread->rootMoves[0].pv[0], rootPos.is_chess960());
-
-    if (bestThread->rootMoves[0].pv.size() > 1
-        || bestThread->rootMoves[0].extract_ponder_from_tt(tt, rootPos))
-        std::cout << " ponder "
-                  << UCIEngine::move(bestThread->rootMoves[0].pv[1], rootPos.is_chess960());
->>>>>>> 299707d2
 
     main_manager()->bestPreviousScore = static_cast<Value>(mi.score);
 
@@ -253,10 +232,12 @@
         ponderMove = static_cast<Move>(mi.ponder);
 
         if (ponderMove != Move::none())
-            sync_cout << "bestmove " << UCI::move(bestMove, rootPos.is_chess960()) << " ponder "
-                      << UCI::move(ponderMove, rootPos.is_chess960()) << sync_endl;
+            sync_cout << "bestmove " << UCIEngine::move(bestMove, rootPos.is_chess960())
+                      << " ponder " << UCIEngine::move(ponderMove, rootPos.is_chess960())
+                      << sync_endl;
         else
-            sync_cout << "bestmove " << UCI::move(bestMove, rootPos.is_chess960()) << sync_endl;
+            sync_cout << "bestmove " << UCIEngine::move(bestMove, rootPos.is_chess960())
+                      << sync_endl;
     }
 }
 
@@ -571,7 +552,7 @@
 
     // Dive into quiescence search when the depth reaches zero
     if (depth <= 0)
-        return qsearch < PvNode ? PV : NonPV > (pos, ss, alpha, beta);
+        return qsearch<PvNode ? PV : NonPV>(pos, ss, alpha, beta);
 
     // Check if we have an upcoming move that draws by repetition, or
     // if the opponent had an alternative move earlier to this position.
