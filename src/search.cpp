--- conflicted
+++ resolved
@@ -940,20 +940,6 @@
             thisThread->nodes.fetch_add(1, std::memory_order_relaxed);
             pos.do_move(move, st);
 
-<<<<<<< HEAD
-                if (value >= probCutBeta)
-                {
-                    thisThread->captureHistory[movedPiece][move.to_sq()][type_of(captured)]
-                      << stat_bonus(depth - 2);
-
-                    // Save ProbCut data into transposition table
-                    Distributed::save(tt, threads, thisThread, ttWriter, posKey,
-                                      value_to_tt(value, ss->ply), ss->ttPv, BOUND_LOWER, depth - 3,
-                                      move, unadjustedStaticEval, tt.generation());
-                    return std::abs(value) < VALUE_TB_WIN_IN_MAX_PLY ? value - (probCutBeta - beta)
-                                                                     : value;
-                }
-=======
             // Perform a preliminary qsearch to verify that the move holds
             value = -qsearch<NonPV>(pos, ss + 1, -probCutBeta, -probCutBeta + 1);
 
@@ -970,11 +956,11 @@
                   << stat_bonus(depth - 2);
 
                 // Save ProbCut data into transposition table
-                ttWriter.write(posKey, value_to_tt(value, ss->ply), ss->ttPv, BOUND_LOWER,
-                               depth - 3, move, unadjustedStaticEval, tt.generation());
+                Distributed::save(tt, threads, thisThread, ttWriter, posKey,
+                                  value_to_tt(value, ss->ply), ss->ttPv, BOUND_LOWER, depth - 3,
+                                  move, unadjustedStaticEval, tt.generation());
                 return std::abs(value) < VALUE_TB_WIN_IN_MAX_PLY ? value - (probCutBeta - beta)
                                                                  : value;
->>>>>>> 362a77a3
             }
         }
 
