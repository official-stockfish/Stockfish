--- conflicted
+++ resolved
@@ -381,18 +381,11 @@
 
                 // When failing high/low give some update (without cluttering
                 // the UI) before a re-search.
-<<<<<<< HEAD
                 if (Cluster::is_root() && mainThread && multiPV == 1
-                    && (bestValue <= alpha || bestValue >= beta)
-                    && mainThread->tm.elapsed(threads.nodes_searched()) > 3000)
+                    && (bestValue <= alpha || bestValue >= beta) && elapsed() > 3000)
                 {
-=======
-                if (mainThread && multiPV == 1 && (bestValue <= alpha || bestValue >= beta)
-                    && elapsed() > 3000)
->>>>>>> d3fc1d83
                     main_manager()->pv(*this, threads, tt, rootDepth);
-                    Cluster::cluster_info(threads, rootDepth,
-                                          mainThread->tm.elapsed(Cluster::nodes_searched(threads)));
+                    Cluster::cluster_info(threads, rootDepth, elapsed());
                 }
 
                 // In case of failing low/high increase aspiration window and
@@ -422,14 +415,8 @@
             // Sort the PV lines searched so far and update the GUI
             std::stable_sort(rootMoves.begin() + pvFirst, rootMoves.begin() + pvIdx + 1);
 
-<<<<<<< HEAD
             if (Cluster::is_root() && mainThread
-                && (threads.stop || pvIdx + 1 == multiPV
-                    || mainThread->tm.elapsed(Cluster::nodes_searched(threads)) > 3000)
-=======
-            if (mainThread
                 && (threads.stop || pvIdx + 1 == multiPV || elapsed() > 3000)
->>>>>>> d3fc1d83
                 // A thread that aborted search can have mated-in/TB-loss PV and score
                 // that cannot be trusted, i.e. it can be delayed or refuted if we would have
                 // had time to fully search other root-moves. Thus we suppress this output and
@@ -437,8 +424,7 @@
                 && !(threads.abortedSearch && rootMoves[0].uciScore <= VALUE_TB_LOSS_IN_MAX_PLY))
             {
                 main_manager()->pv(*this, threads, tt, rootDepth);
-                Cluster::cluster_info(threads, rootDepth,
-                                      mainThread->tm.elapsed(Cluster::nodes_searched(threads)) + 1);
+                Cluster::cluster_info(threads, rootDepth, elapsed() + 1);
             }
         }
 
@@ -509,23 +495,14 @@
             if (rootMoves.size() == 1)
                 totalTime = std::min(500.0, totalTime);
 
-<<<<<<< HEAD
-            if (completedDepth >= 10 && nodesEffort >= 97
-                && mainThread->tm.elapsed(Cluster::nodes_searched(threads)) > totalTime * 0.739
-=======
             auto elapsedTime = elapsed();
 
             if (completedDepth >= 10 && nodesEffort >= 97 && elapsedTime > totalTime * 0.739
->>>>>>> d3fc1d83
                 && !mainThread->ponder)
                 threads.stop = true;
 
             // Stop the search if we have exceeded the totalTime
-<<<<<<< HEAD
-            if (mainThread->tm.elapsed(Cluster::nodes_searched(threads)) > totalTime)
-=======
             if (elapsedTime > totalTime)
->>>>>>> d3fc1d83
             {
                 // If we are allowed to ponder do not stop the search now but
                 // keep pondering until the GUI sends "ponderhit" or "stop".
@@ -535,13 +512,7 @@
                     threads.stop = true;
             }
             else
-<<<<<<< HEAD
-                threads.increaseDepth =
-                  mainThread->ponder
-                  || mainThread->tm.elapsed(Cluster::nodes_searched(threads)) <= totalTime * 0.506;
-=======
                 threads.increaseDepth = mainThread->ponder || elapsedTime <= totalTime * 0.506;
->>>>>>> d3fc1d83
         }
 
         mainThread->iterValue[iterIdx] = bestValue;
@@ -1004,12 +975,7 @@
 
         ss->moveCount = ++moveCount;
 
-<<<<<<< HEAD
-        if (rootNode && Cluster::is_root() && is_mainthread()
-            && main_manager()->tm.elapsed(threads.nodes_searched()) > 3000)
-=======
-        if (rootNode && is_mainthread() && elapsed() > 3000)
->>>>>>> d3fc1d83
+        if (rootNode && Cluster::is_root() && is_mainthread() && elapsed() > 3000)
         {
             main_manager()->updates.onIter(
               {depth, UCIEngine::move(move, pos.is_chess960()), moveCount + thisThread->pvIdx});
@@ -1714,7 +1680,7 @@
 }
 
 TimePoint Search::Worker::elapsed() const {
-    return main_manager()->tm.elapsed([this]() { return threads.nodes_searched(); });
+    return main_manager()->tm.elapsed([this]() { return Cluster::nodes_searched(threads); });
 }
 
 
@@ -1932,11 +1898,7 @@
 
     static TimePoint lastInfoTime = now();
 
-<<<<<<< HEAD
-    TimePoint elapsed = tm.elapsed(Cluster::nodes_searched(worker.threads));
-=======
-    TimePoint elapsed = tm.elapsed([&worker]() { return worker.threads.nodes_searched(); });
->>>>>>> d3fc1d83
+    TimePoint elapsed = tm.elapsed([&worker]() { return Cluster::nodes_searched(worker.threads); });
     TimePoint tick    = worker.limits.startTime + elapsed;
 
     if (tick - lastInfoTime >= 1000)
