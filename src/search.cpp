--- conflicted
+++ resolved
@@ -298,12 +298,9 @@
           &this->continuationHistory[0][0][NO_PIECE][0];  // Use as a sentinel
         (ss - i)->continuationCorrectionHistory = &this->continuationCorrectionHistory[NO_PIECE][0];
         (ss - i)->staticEval                    = VALUE_NONE;
-<<<<<<< HEAD
         (ss - i)->reduction                     = 0;
         (ss - i)->fastEMA                      = 0;
         (ss - i)->slowEMA                      = 0;
-=======
->>>>>>> d7c04a94
     }
 
     for (int i = 0; i <= MAX_PLY + 2; ++i)
