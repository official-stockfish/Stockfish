--- conflicted
+++ resolved
@@ -853,23 +853,6 @@
             pawnHistory[pawn_history_index(pos)][pos.piece_on(prevSq)][prevSq] << evalDiff * 13;
     }
 
-<<<<<<< HEAD
-=======
-    // Set up the improving flag, which is true if current static evaluation is
-    // bigger than the previous static evaluation at our turn (if we were in
-    // check at our previous move we go back until we weren't in check) and is
-    // false otherwise. The improving flag is used in various pruning heuristics.
-    // Similarly, opponentWorsening is true if our static evaluation is better
-    // for us than at the last ply.
-    improving         = ss->staticEval > (ss - 2)->staticEval;
-    opponentWorsening = ss->staticEval > -(ss - 1)->staticEval;
-
-    // Hindsight adjustment of reductions based on static evaluation difference.
-    if (priorReduction >= 3 && !opponentWorsening)
-        depth++;
-    if (priorReduction >= 2 && depth >= 2 && ss->staticEval + (ss - 1)->staticEval > 169)
-        depth--;
->>>>>>> d9fd5165
 
     // Step 7. Razoring
     // If eval is really low, skip search entirely and return the qsearch value.
