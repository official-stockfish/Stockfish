--- conflicted
+++ resolved
@@ -1721,15 +1721,9 @@
 
     // Save gathered info in transposition table. The static evaluation
     // is saved as it was before adjustment by correction history.
-<<<<<<< HEAD
     Distributed::save(tt, threads, thisThread, ttWriter, posKey, value_to_tt(bestValue, ss->ply),
-                      pvHit, bestValue >= beta ? BOUND_LOWER : BOUND_UPPER, qsTtDepth, bestMove,
+                      pvHit, bestValue >= beta ? BOUND_LOWER : BOUND_UPPER, DEPTH_QS, bestMove,
                       unadjustedStaticEval, tt.generation());
-=======
-    ttWriter.write(posKey, value_to_tt(bestValue, ss->ply), pvHit,
-                   bestValue >= beta ? BOUND_LOWER : BOUND_UPPER, DEPTH_QS, bestMove,
-                   unadjustedStaticEval, tt.generation());
->>>>>>> 703f1797
 
     assert(bestValue > -VALUE_INFINITE && bestValue < VALUE_INFINITE);
 
