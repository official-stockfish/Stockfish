--- conflicted
+++ resolved
@@ -886,7 +886,7 @@
 
     // Use qsearch if depth <= 0.
     if (depth <= 0)
-        return qsearch < PvNode ? PV : NonPV > (pos, ss, alpha, beta);
+        return qsearch<PvNode ? PV : NonPV>(pos, ss, alpha, beta);
 
     // For cutNodes without a ttMove, we decrease depth by 2 if depth is high enough.
     if (cutNode && depth >= 8 && (!ttMove || tte->bound() == BOUND_UPPER))
@@ -1631,11 +1631,7 @@
                        + (*contHist[1])[pos.moved_piece(move)][move.to_sq()]
                        + thisThread->pawnHistory[pawn_structure_index(pos)][pos.moved_piece(move)]
                                                 [move.to_sq()]
-<<<<<<< HEAD
-                     <= 4000)
-=======
                      <= 4348)
->>>>>>> c14b6979
                 continue;
 
             // Do not search moves with bad enough SEE values (~5 Elo)
