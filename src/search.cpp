--- conflicted
+++ resolved
@@ -956,18 +956,12 @@
                 thisThread->captureHistory[movedPiece][move.to_sq()][type_of(captured)] << 1226;
 
                 // Save ProbCut data into transposition table
-<<<<<<< HEAD
                 Distributed::save(tt, threads, thisThread, ttWriter, posKey,
                                   value_to_tt(value, ss->ply), ss->ttPv, BOUND_LOWER, depth - 3,
                                   move, unadjustedStaticEval, tt.generation());
-                return is_decisive(value) ? value : value - (probCutBeta - beta);
-=======
-                ttWriter.write(posKey, value_to_tt(value, ss->ply), ss->ttPv, BOUND_LOWER,
-                               depth - 3, move, unadjustedStaticEval, tt.generation());
 
                 if (!is_decisive(value))
                     return value - (probCutBeta - beta);
->>>>>>> 28c07fb4
             }
         }
     }
