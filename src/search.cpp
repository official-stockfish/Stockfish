/*
  Stockfish, a UCI chess playing engine derived from Glaurung 2.1
  Copyright (C) 2004-2008 Tord Romstad (Glaurung author)
  Copyright (C) 2008-2014 Marco Costalba, Joona Kiiski, Tord Romstad

  Stockfish is free software: you can redistribute it and/or modify
  it under the terms of the GNU General Public License as published by
  the Free Software Foundation, either version 3 of the License, or
  (at your option) any later version.

  Stockfish is distributed in the hope that it will be useful,
  but WITHOUT ANY WARRANTY; without even the implied warranty of
  MERCHANTABILITY or FITNESS FOR A PARTICULAR PURPOSE.  See the
  GNU General Public License for more details.

  You should have received a copy of the GNU General Public License
  along with this program.  If not, see <http://www.gnu.org/licenses/>.
*/

#include <algorithm>
#include <cassert>
#include <cmath>
#include <cstring>
#include <iostream>
#include <sstream>

#include "evaluate.h"
#include "movegen.h"
#include "movepick.h"
#include "rkiss.h"
#include "search.h"
#include "tbprobe.h"
#include "timeman.h"
#include "thread.h"
#include "tt.h"
#include "uci.h"

namespace Search {

  volatile SignalsType Signals;
  LimitsType Limits;
  std::vector<RootMove> RootMoves;
  Position RootPos;
  Time::point SearchTime;
  StateStackPtr SetupStates;
  int TBCardinality;
  uint64_t TBHits;
  bool RootInTB;
  bool TB50MoveRule;
  Depth TBProbeDepth;
  Value TBScore;
}

using std::string;
using Eval::evaluate;
using namespace Search;

namespace {

  // Different node types, used as template parameter
  enum NodeType { Root, PV, NonPV };

  // Dynamic razoring margin based on depth
  inline Value razor_margin(Depth d) { return Value(512 + 32 * d); }

  // Futility lookup tables (initialized at startup) and their access functions
  int FutilityMoveCounts[2][16]; // [improving][depth]

  inline Value futility_margin(Depth d) {
    return Value(200 * d);
  }

  // Reduction lookup tables (initialized at startup) and their access function
  int8_t Reductions[2][2][64][64]; // [pv][improving][depth][moveNumber]

  template <bool PvNode> inline Depth reduction(bool i, Depth d, int mn) {
    return (Depth) Reductions[PvNode][i][std::min(int(d), 63)][std::min(mn, 63)];
  }

  size_t PVIdx;
  TimeManager TimeMgr;
  double BestMoveChanges;
  Value DrawValue[COLOR_NB];
  HistoryStats History;
  GainsStats Gains;
  MovesStats Countermoves, Followupmoves;

  template <NodeType NT, bool SpNode>
  Value search(Position& pos, Stack* ss, Value alpha, Value beta, Depth depth, bool cutNode);

  template <NodeType NT, bool InCheck>
  Value qsearch(Position& pos, Stack* ss, Value alpha, Value beta, Depth depth);

  void id_loop(Position& pos);
  Value value_to_tt(Value v, int ply);
  Value value_from_tt(Value v, int ply);
  void update_stats(const Position& pos, Stack* ss, Move move, Depth depth, Move* quiets, int quietsCnt);
  string uci_pv(const Position& pos, Depth depth, Value alpha, Value beta);

  struct Skill {
    Skill(int l, size_t rootSize) : level(l),
                                    candidates(l < 20 ? std::min(4, (int)rootSize) : 0),
                                    best(MOVE_NONE) {}
   ~Skill() {
      if (candidates) // Swap best PV line with the sub-optimal one
          std::swap(RootMoves[0], *std::find(RootMoves.begin(),
                    RootMoves.end(), best ? best : pick_move()));
    }

    size_t candidates_size() const { return candidates; }
    bool time_to_pick(Depth depth) const { return depth == 1 + level; }
    Move pick_move();

    int level;
    size_t candidates;
    Move best;
  };

} // namespace


/// Search::init() is called during startup to initialize various lookup tables

void Search::init() {

  // Init reductions array
  for (int d = 1; d < 64; ++d)
      for (int mc = 1; mc < 64; ++mc)
      {
          double    pvRed = 0.00 + log(double(d)) * log(double(mc)) / 3.00;
          double nonPVRed = 0.33 + log(double(d)) * log(double(mc)) / 2.25;

          Reductions[1][1][d][mc] = int8_t(   pvRed >= 1.0 ?    pvRed + 0.5: 0);
          Reductions[0][1][d][mc] = int8_t(nonPVRed >= 1.0 ? nonPVRed + 0.5: 0);

          Reductions[1][0][d][mc] = Reductions[1][1][d][mc];
          Reductions[0][0][d][mc] = Reductions[0][1][d][mc];

          // Increase reduction when eval is not improving
          if (Reductions[0][0][d][mc] >= 2)
              Reductions[0][0][d][mc] += 1;
      }

  // Init futility move count array
  for (int d = 0; d < 16; ++d)
  {
      FutilityMoveCounts[0][d] = int(2.4 + 0.773 * pow(d + 0.00, 1.8));
      FutilityMoveCounts[1][d] = int(2.9 + 1.045 * pow(d + 0.49, 1.8));
  }
}


/// Search::perft() is our utility to verify move generation. All the leaf nodes
/// up to the given depth are generated and counted and the sum returned.
template<bool Root>
uint64_t Search::perft(Position& pos, Depth depth) {

  StateInfo st;
  uint64_t cnt, nodes = 0;
  CheckInfo ci(pos);
  const bool leaf = (depth == 2 * ONE_PLY);

  for (MoveList<LEGAL> it(pos); *it; ++it)
  {
      if (Root && depth <= ONE_PLY)
          cnt = 1, nodes++;
      else
      {
          pos.do_move(*it, st, ci, pos.gives_check(*it, ci));
          cnt = leaf ? MoveList<LEGAL>(pos).size() : perft<false>(pos, depth - ONE_PLY);
          nodes += cnt;
          pos.undo_move(*it);
      }
      if (Root)
          sync_cout << UCI::format_move(*it, pos.is_chess960()) << ": " << cnt << sync_endl;
  }
  return nodes;
}

template uint64_t Search::perft<true>(Position& pos, Depth depth);


/// Search::think() is the external interface to Stockfish's search, and is
/// called by the main thread when the program receives the UCI 'go' command. It
/// searches from RootPos and at the end prints the "bestmove" to output.

void Search::think() {

  TimeMgr.init(Limits, RootPos.game_ply(), RootPos.side_to_move());
  int piecesCnt;
  TBHits = TBCardinality = 0;
  RootInTB = false;

  int cf = Options["Contempt"] * PawnValueEg / 100; // From centipawns
  DrawValue[ RootPos.side_to_move()] = VALUE_DRAW - Value(cf);
  DrawValue[~RootPos.side_to_move()] = VALUE_DRAW + Value(cf);

  if (RootMoves.empty())
  {
      RootMoves.push_back(MOVE_NONE);
      sync_cout << "info depth 0 score "
                << UCI::format_value(RootPos.checkers() ? -VALUE_MATE : VALUE_DRAW)
                << sync_endl;
  }
  else
  {
      for (size_t i = 0; i < Threads.size(); ++i)
          Threads[i]->maxPly = 0;

<<<<<<< HEAD
  piecesCnt = RootPos.total_piece_count();
  TBCardinality = Options["SyzygyProbeLimit"];
  TBProbeDepth = Options["SyzygyProbeDepth"] * ONE_PLY;
  if (TBCardinality > Tablebases::TBLargest)
  {
      TBCardinality = Tablebases::TBLargest;
      TBProbeDepth = 0 * ONE_PLY;
  }
  TB50MoveRule = Options["Syzygy50MoveRule"];

  if (piecesCnt <= TBCardinality)
  {
      TBHits = RootMoves.size();

      // If the current root position is in the tablebases then RootMoves
      // contains only moves that preserve the draw or win.
      RootInTB = Tablebases::root_probe(RootPos, TBScore);

      if (RootInTB)
      {
          TBCardinality = 0; // Do not probe tablebases during the search

          // It might be a good idea to mangle the hash key (xor it
          // with a fixed value) in order to "clear" the hash table of
          // the results of previous probes. However, that would have to
          // be done from within the Position class, so we skip it for now.

          // Optional: decrease target time.
      }
      else // If DTZ tables are missing, use WDL tables as a fallback
      {
          // Filter out moves that do not preserve a draw or win
          RootInTB = Tablebases::root_probe_wdl(RootPos, TBScore);

          // Only probe during search if winning
          if (TBScore <= VALUE_DRAW)
              TBCardinality = 0;
      }

      if (!RootInTB)
      {
          TBHits = 0;
      }
      else if (!TB50MoveRule)
      {
          TBScore = TBScore > VALUE_DRAW ? VALUE_MATE - MAX_PLY - 1
                  : TBScore < VALUE_DRAW ? -VALUE_MATE + MAX_PLY + 1
                  : TBScore;
      }
  }

  // Reset the threads, still sleeping: will wake up at split time
  for (size_t i = 0; i < Threads.size(); ++i)
      Threads[i]->maxPly = 0;

  Threads.timer->run = true;
  Threads.timer->notify_one(); // Wake up the recurring timer

  id_loop(RootPos); // Let's start searching !

  Threads.timer->run = false; // Stop the timer

  if (RootInTB)
  {
      // If we mangled the hash key, unmangle it here
  }

finalize:

  // When search is stopped this info is not printed
  sync_cout << "info nodes " << RootPos.nodes_searched()
            << " tbhits " << TBHits
            << " time " << Time::now() - SearchTime + 1 << sync_endl;
=======
      Threads.timer->run = true;
      Threads.timer->notify_one(); // Wake up the recurring timer

      id_loop(RootPos); // Let's start searching !

      Threads.timer->run = false;
  }
>>>>>>> 4739037f

  // When we reach the maximum depth, we can arrive here without a raise of
  // Signals.stop. However, if we are pondering or in an infinite search,
  // the UCI protocol states that we shouldn't print the best move before the
  // GUI sends a "stop" or "ponderhit" command. We therefore simply wait here
  // until the GUI sends one of those commands (which also raises Signals.stop).
  if (!Signals.stop && (Limits.ponder || Limits.infinite))
  {
      Signals.stopOnPonderhit = true;
      RootPos.this_thread()->wait_for(Signals.stop);
  }

  sync_cout << "bestmove " << UCI::format_move(RootMoves[0].pv[0], RootPos.is_chess960())
            << " ponder "  << UCI::format_move(RootMoves[0].pv[1], RootPos.is_chess960())
            << sync_endl;
}


namespace {

  // id_loop() is the main iterative deepening loop. It calls search() repeatedly
  // with increasing depth until the allocated thinking time has been consumed,
  // user stops the search, or the maximum search depth is reached.

  void id_loop(Position& pos) {

    Stack stack[MAX_PLY+4], *ss = stack+2; // To allow referencing (ss-2) and (ss+2)
    Depth depth;
    Value bestValue, alpha, beta, delta;

    std::memset(ss-2, 0, 5 * sizeof(Stack));

    depth = DEPTH_ZERO;
    BestMoveChanges = 0;
    bestValue = delta = alpha = -VALUE_INFINITE;
    beta = VALUE_INFINITE;

    TT.new_search();
    History.clear();
    Gains.clear();
    Countermoves.clear();
    Followupmoves.clear();

    size_t multiPV = Options["MultiPV"];
    Skill skill(Options["Skill Level"], RootMoves.size());

    // Do we have to play with skill handicap? In this case enable MultiPV search
    // that we will use behind the scenes to retrieve a set of possible moves.
    multiPV = std::max(multiPV, skill.candidates_size());

    // Iterative deepening loop until requested to stop or target depth reached
    while (++depth < MAX_PLY && !Signals.stop && (!Limits.depth || depth <= Limits.depth))
    {
        // Age out PV variability metric
        BestMoveChanges *= 0.5;

        // Save the last iteration's scores before first PV line is searched and
        // all the move scores except the (new) PV are set to -VALUE_INFINITE.
        for (size_t i = 0; i < RootMoves.size(); ++i)
            RootMoves[i].prevScore = RootMoves[i].score;

        // MultiPV loop. We perform a full root search for each PV line
        for (PVIdx = 0; PVIdx < std::min(multiPV, RootMoves.size()) && !Signals.stop; ++PVIdx)
        {
            // Reset aspiration window starting size
            if (depth >= 5 * ONE_PLY)
            {
                delta = Value(16);
                alpha = std::max(RootMoves[PVIdx].prevScore - delta,-VALUE_INFINITE);
                beta  = std::min(RootMoves[PVIdx].prevScore + delta, VALUE_INFINITE);
            }

            // Start with a small aspiration window and, in the case of a fail
            // high/low, re-search with a bigger window until we're not failing
            // high/low anymore.
            while (true)
            {
                bestValue = search<Root, false>(pos, ss, alpha, beta, depth, false);

                // Bring the best move to the front. It is critical that sorting
                // is done with a stable algorithm because all the values but the
                // first and eventually the new best one are set to -VALUE_INFINITE
                // and we want to keep the same order for all the moves except the
                // new PV that goes to the front. Note that in case of MultiPV
                // search the already searched PV lines are preserved.
                std::stable_sort(RootMoves.begin() + PVIdx, RootMoves.end());

                // Write PV back to transposition table in case the relevant
                // entries have been overwritten during the search.
                for (size_t i = 0; i <= PVIdx; ++i)
                    RootMoves[i].insert_pv_in_tt(pos);

                // If search has been stopped break immediately. Sorting and
                // writing PV back to TT is safe because RootMoves is still
                // valid, although it refers to previous iteration.
                if (Signals.stop)
                    break;

                // When failing high/low give some update (without cluttering
                // the UI) before a re-search.
                if (  (bestValue <= alpha || bestValue >= beta)
                    && Time::now() - SearchTime > 3000)
                    sync_cout << uci_pv(pos, depth, alpha, beta) << sync_endl;

                // In case of failing low/high increase aspiration window and
                // re-search, otherwise exit the loop.
                if (bestValue <= alpha)
                {
                    beta = (alpha + beta) / 2;
                    alpha = std::max(bestValue - delta, -VALUE_INFINITE);

                    Signals.failedLowAtRoot = true;
                    Signals.stopOnPonderhit = false;
                }
                else if (bestValue >= beta)
                {
                    alpha = (alpha + beta) / 2;
                    beta = std::min(bestValue + delta, VALUE_INFINITE);
                }
                else
                    break;

                delta += delta / 2;

                assert(alpha >= -VALUE_INFINITE && beta <= VALUE_INFINITE);
            }

            // Sort the PV lines searched so far and update the GUI
            std::stable_sort(RootMoves.begin(), RootMoves.begin() + PVIdx + 1);

            if (Signals.stop)
                sync_cout << "info nodes " << RootPos.nodes_searched()
                          << " time " << Time::now() - SearchTime << sync_endl;

            else if (   PVIdx + 1 == std::min(multiPV, RootMoves.size())
                     || Time::now() - SearchTime > 3000)
                sync_cout << uci_pv(pos, depth, alpha, beta) << sync_endl;
        }

        // If skill levels are enabled and time is up, pick a sub-optimal best move
        if (skill.candidates_size() && skill.time_to_pick(depth))
            skill.pick_move();

        // Have we found a "mate in x"?
        if (   Limits.mate
            && bestValue >= VALUE_MATE_IN_MAX_PLY
            && VALUE_MATE - bestValue <= 2 * Limits.mate)
            Signals.stop = true;

        // Do we have time for the next iteration? Can we stop searching now?
        if (Limits.use_time_management() && !Signals.stop && !Signals.stopOnPonderhit)
        {
            // Take some extra time if the best move has changed
            if (depth > 4 * ONE_PLY && multiPV == 1)
                TimeMgr.pv_instability(BestMoveChanges);

            // Stop the search if only one legal move is available or all
            // of the available time has been used.
            if (   RootMoves.size() == 1
                || Time::now() - SearchTime > TimeMgr.available_time())
            {
                // If we are allowed to ponder do not stop the search now but
                // keep pondering until the GUI sends "ponderhit" or "stop".
                if (Limits.ponder)
                    Signals.stopOnPonderhit = true;
                else
                    Signals.stop = true;
            }
        }
    }
  }


  // search<>() is the main search function for both PV and non-PV nodes and for
  // normal and SplitPoint nodes. When called just after a split point the search
  // is simpler because we have already probed the hash table, done a null move
  // search, and searched the first move before splitting, so we don't have to
  // repeat all this work again. We also don't need to store anything to the hash
  // table here: This is taken care of after we return from the split point.

  template <NodeType NT, bool SpNode>
  Value search(Position& pos, Stack* ss, Value alpha, Value beta, Depth depth, bool cutNode) {

    const bool RootNode = NT == Root;
    const bool PvNode   = NT == PV || NT == Root;

    assert(-VALUE_INFINITE <= alpha && alpha < beta && beta <= VALUE_INFINITE);
    assert(PvNode || (alpha == beta - 1));
    assert(depth > DEPTH_ZERO);

    PVEntry pv;
    Move quietsSearched[64];
    StateInfo st;
    const TTEntry *tte;
    SplitPoint* splitPoint;
    Key posKey;
    Move ttMove, move, excludedMove, bestMove;
    Depth ext, newDepth, predictedDepth;
    Value bestValue, value, ttValue, eval, nullValue, futilityValue;
    bool inCheck, givesCheck, singularExtensionNode, improving;
    bool captureOrPromotion, dangerous, doFullDepthSearch;
    int moveCount, quietCount;

    // Step 1. Initialize node
    Thread* thisThread = pos.this_thread();
    inCheck = pos.checkers();

    if (SpNode)
    {
        splitPoint = ss->splitPoint;
        bestMove   = splitPoint->bestMove;
        bestValue  = splitPoint->bestValue;
        tte = NULL;
        ttMove = excludedMove = MOVE_NONE;
        ttValue = VALUE_NONE;

        assert(splitPoint->bestValue > -VALUE_INFINITE && splitPoint->moveCount > 0);

        goto moves_loop;
    }

    moveCount = quietCount = 0;
    bestValue = -VALUE_INFINITE;
    ss->ply = (ss-1)->ply + 1;

    // Used to send selDepth info to GUI
    if (PvNode && thisThread->maxPly < ss->ply)
        thisThread->maxPly = ss->ply;

    if (!RootNode)
    {
        // Step 2. Check for aborted search and immediate draw
        if (Signals.stop || pos.is_draw() || ss->ply >= MAX_PLY)
            return ss->ply >= MAX_PLY && !inCheck ? evaluate(pos) : DrawValue[pos.side_to_move()];

        // Step 3. Mate distance pruning. Even if we mate at the next move our score
        // would be at best mate_in(ss->ply+1), but if alpha is already bigger because
        // a shorter mate was found upward in the tree then there is no need to search
        // because we will never beat the current alpha. Same logic but with reversed
        // signs applies also in the opposite condition of being mated instead of giving
        // mate. In this case return a fail-high score.
        alpha = std::max(mated_in(ss->ply), alpha);
        beta = std::min(mate_in(ss->ply+1), beta);
        if (alpha >= beta)
            return alpha;
    }

    assert(0 <= ss->ply && ss->ply < MAX_PLY);

    ss->currentMove = ss->ttMove = (ss+1)->excludedMove = bestMove = MOVE_NONE;
    (ss+1)->skipNullMove = false; (ss+1)->reduction = DEPTH_ZERO;
    (ss+2)->killers[0] = (ss+2)->killers[1] = MOVE_NONE;

    // Step 4. Transposition table lookup
    // We don't want the score of a partial search to overwrite a previous full search
    // TT value, so we use a different position key in case of an excluded move.
    excludedMove = ss->excludedMove;
    posKey = excludedMove ? pos.exclusion_key() : pos.key();
    tte = TT.probe(posKey);
    ss->ttMove = ttMove = RootNode ? RootMoves[PVIdx].pv[0] : tte ? tte->move() : MOVE_NONE;
    ttValue = tte ? value_from_tt(tte->value(), ss->ply) : VALUE_NONE;

    // At PV nodes we check for exact scores, whilst at non-PV nodes we check for
    // a fail high/low. The biggest advantage to probing at PV nodes is to have a
    // smooth experience in analysis mode. We don't probe at Root nodes otherwise
    // we should also update RootMoveList to avoid bogus output.
    if (   !PvNode
        && tte
        && tte->depth() >= depth
        && ttValue != VALUE_NONE // Only in case of TT access race
        && (ttValue >= beta ? (tte->bound() & BOUND_LOWER)
                            : (tte->bound() & BOUND_UPPER)))
    {
        ss->currentMove = ttMove; // Can be MOVE_NONE

        // If ttMove is quiet, update killers, history, counter move and followup move on TT hit
        if (ttValue >= beta && ttMove && !pos.capture_or_promotion(ttMove) && !inCheck)
            update_stats(pos, ss, ttMove, depth, NULL, 0);

        return ttValue;
    }

    // Step 4a. Tablebase probe
    if (   !RootNode
        && pos.total_piece_count() <= TBCardinality
        && ( pos.total_piece_count() < TBCardinality || depth >= TBProbeDepth )
        && pos.rule50_count() == 0)
    {
        int found, v = Tablebases::probe_wdl(pos, &found);

        if (found)
        {
            TBHits++;

            if (TB50MoveRule) {
                value = v < -1 ? -VALUE_MATE + MAX_PLY + ss->ply
                      : v >  1 ?  VALUE_MATE - MAX_PLY - ss->ply
                      : VALUE_DRAW + 2 * v;
            }
            else
            {
                value = v < 0 ? -VALUE_MATE + MAX_PLY + ss->ply
                      : v > 0 ?  VALUE_MATE - MAX_PLY - ss->ply
                      : VALUE_DRAW;
            }

            TT.store(posKey, value_to_tt(value, ss->ply), BOUND_EXACT,
                     depth + 6 * ONE_PLY, MOVE_NONE, VALUE_NONE);

            return value;
        }
    }

    // Step 5. Evaluate the position statically and update parent's gain statistics
    if (inCheck)
    {
        ss->staticEval = eval = VALUE_NONE;
        goto moves_loop;
    }

    else if (tte)
    {
        // Never assume anything on values stored in TT
        if ((ss->staticEval = eval = tte->eval_value()) == VALUE_NONE)
            eval = ss->staticEval = evaluate(pos);

        // Can ttValue be used as a better position evaluation?
        if (ttValue != VALUE_NONE)
            if (tte->bound() & (ttValue > eval ? BOUND_LOWER : BOUND_UPPER))
                eval = ttValue;
    }
    else
    {
        eval = ss->staticEval =
        (ss-1)->currentMove != MOVE_NULL ? evaluate(pos) : -(ss-1)->staticEval + 2 * Eval::Tempo;

        TT.store(posKey, VALUE_NONE, BOUND_NONE, DEPTH_NONE, MOVE_NONE, ss->staticEval);
    }

    if (   !pos.captured_piece_type()
        &&  ss->staticEval != VALUE_NONE
        && (ss-1)->staticEval != VALUE_NONE
        && (move = (ss-1)->currentMove) != MOVE_NULL
        &&  move != MOVE_NONE
        &&  type_of(move) == NORMAL)
    {
        Square to = to_sq(move);
        Gains.update(pos.piece_on(to), to, -(ss-1)->staticEval - ss->staticEval);
    }

    // Step 6. Razoring (skipped when in check)
    if (   !PvNode
        &&  depth < 4 * ONE_PLY
        &&  eval + razor_margin(depth) <= alpha
        &&  ttMove == MOVE_NONE
        && !pos.pawn_on_7th(pos.side_to_move()))
    {
        if (   depth <= ONE_PLY
            && eval + razor_margin(3 * ONE_PLY) <= alpha)
            return qsearch<NonPV, false>(pos, ss, alpha, beta, DEPTH_ZERO);

        Value ralpha = alpha - razor_margin(depth);
        Value v = qsearch<NonPV, false>(pos, ss, ralpha, ralpha+1, DEPTH_ZERO);
        if (v <= ralpha)
            return v;
    }

    // Step 7. Futility pruning: child node (skipped when in check)
    if (   !PvNode
        && !ss->skipNullMove
        &&  depth < 7 * ONE_PLY
        &&  eval - futility_margin(depth) >= beta
        &&  eval < VALUE_KNOWN_WIN  // Do not return unproven wins
        &&  pos.non_pawn_material(pos.side_to_move()))
        return eval - futility_margin(depth);

    // Step 8. Null move search with verification search (is omitted in PV nodes)
    if (   !PvNode
        && !ss->skipNullMove
        &&  depth >= 2 * ONE_PLY
        &&  eval >= beta
        &&  pos.non_pawn_material(pos.side_to_move()))
    {
        ss->currentMove = MOVE_NULL;

        assert(eval - beta >= 0);

        // Null move dynamic reduction based on depth and value
        Depth R = (3 + depth / 4 + std::min(int(eval - beta) / PawnValueMg, 3)) * ONE_PLY;

        pos.do_null_move(st);
        (ss+1)->skipNullMove = true;
        nullValue = depth-R < ONE_PLY ? -qsearch<NonPV, false>(pos, ss+1, -beta, -beta+1, DEPTH_ZERO)
                                      : - search<NonPV, false>(pos, ss+1, -beta, -beta+1, depth-R, !cutNode);
        (ss+1)->skipNullMove = false;
        pos.undo_null_move();

        if (nullValue >= beta)
        {
            // Do not return unproven mate scores
            if (nullValue >= VALUE_MATE_IN_MAX_PLY)
                nullValue = beta;

            if (depth < 12 * ONE_PLY && abs(beta) < VALUE_KNOWN_WIN)
                return nullValue;

            // Do verification search at high depths
            ss->skipNullMove = true;
            Value v = depth-R < ONE_PLY ? qsearch<NonPV, false>(pos, ss, beta-1, beta, DEPTH_ZERO)
                                        :  search<NonPV, false>(pos, ss, beta-1, beta, depth-R, false);
            ss->skipNullMove = false;

            if (v >= beta)
                return nullValue;
        }
    }

    // Step 9. ProbCut (skipped when in check)
    // If we have a very good capture (i.e. SEE > seeValues[captured_piece_type])
    // and a reduced search returns a value much above beta, we can (almost) safely
    // prune the previous move.
    if (   !PvNode
        &&  depth >= 5 * ONE_PLY
        && !ss->skipNullMove
        &&  abs(beta) < VALUE_MATE_IN_MAX_PLY)
    {
        Value rbeta = std::min(beta + 200, VALUE_INFINITE);
        Depth rdepth = depth - 4 * ONE_PLY;

        assert(rdepth >= ONE_PLY);
        assert((ss-1)->currentMove != MOVE_NONE);
        assert((ss-1)->currentMove != MOVE_NULL);

        MovePicker mp(pos, ttMove, History, pos.captured_piece_type());
        CheckInfo ci(pos);

        while ((move = mp.next_move<false>()) != MOVE_NONE)
            if (pos.legal(move, ci.pinned))
            {
                ss->currentMove = move;
                pos.do_move(move, st, ci, pos.gives_check(move, ci));
                value = -search<NonPV, false>(pos, ss+1, -rbeta, -rbeta+1, rdepth, !cutNode);
                pos.undo_move(move);
                if (value >= rbeta)
                    return value;
            }
    }

    // Step 10. Internal iterative deepening (skipped when in check)
    if (    depth >= (PvNode ? 5 * ONE_PLY : 8 * ONE_PLY)
        && !ttMove
        && (PvNode || ss->staticEval + 256 >= beta))
    {
        Depth d = 2 * (depth - 2 * ONE_PLY) - (PvNode ? DEPTH_ZERO : depth / 2);
        ss->skipNullMove = true;
        search<PvNode ? PV : NonPV, false>(pos, ss, alpha, beta, d / 2, true);
        ss->skipNullMove = false;

        tte = TT.probe(posKey);
        ttMove = tte ? tte->move() : MOVE_NONE;
    }

moves_loop: // When in check and at SpNode search starts from here

    Square prevMoveSq = to_sq((ss-1)->currentMove);
    Move countermoves[] = { Countermoves[pos.piece_on(prevMoveSq)][prevMoveSq].first,
                            Countermoves[pos.piece_on(prevMoveSq)][prevMoveSq].second };

    Square prevOwnMoveSq = to_sq((ss-2)->currentMove);
    Move followupmoves[] = { Followupmoves[pos.piece_on(prevOwnMoveSq)][prevOwnMoveSq].first,
                             Followupmoves[pos.piece_on(prevOwnMoveSq)][prevOwnMoveSq].second };

    MovePicker mp(pos, ttMove, depth, History, countermoves, followupmoves, ss);
    CheckInfo ci(pos);
    value = bestValue; // Workaround a bogus 'uninitialized' warning under gcc
    improving =   ss->staticEval >= (ss-2)->staticEval
               || ss->staticEval == VALUE_NONE
               ||(ss-2)->staticEval == VALUE_NONE;

    singularExtensionNode =   !RootNode
                           && !SpNode
                           &&  depth >= 8 * ONE_PLY
                           &&  ttMove != MOVE_NONE
                       /*  &&  ttValue != VALUE_NONE Already implicit in the next condition */
                           &&  abs(ttValue) < VALUE_KNOWN_WIN
                           && !excludedMove // Recursive singular search is not allowed
                           && (tte->bound() & BOUND_LOWER)
                           &&  tte->depth() >= depth - 3 * ONE_PLY;

    // Step 11. Loop through moves
    // Loop through all pseudo-legal moves until no moves remain or a beta cutoff occurs
    while ((move = mp.next_move<SpNode>()) != MOVE_NONE)
    {
      assert(is_ok(move));

      if (move == excludedMove)
          continue;

      // At root obey the "searchmoves" option and skip moves not listed in Root
      // Move List. As a consequence any illegal move is also skipped. In MultiPV
      // mode we also skip PV moves which have been already searched.
      if (RootNode && !std::count(RootMoves.begin() + PVIdx, RootMoves.end(), move))
          continue;

      if (SpNode)
      {
          // Shared counter cannot be decremented later if the move turns out to be illegal
          if (!pos.legal(move, ci.pinned))
              continue;

          moveCount = ++splitPoint->moveCount;
          splitPoint->mutex.unlock();
      }
      else
          ++moveCount;

      if (RootNode)
      {
          Signals.firstRootMove = (moveCount == 1);

          if (thisThread == Threads.main() && Time::now() - SearchTime > 3000)
              sync_cout << "info depth " << depth
                        << " currmove " << UCI::format_move(move, pos.is_chess960())
                        << " currmovenumber " << moveCount + PVIdx << sync_endl;
      }

      if (PvNode)
          (ss+1)->pv = NULL;

      ext = DEPTH_ZERO;
      captureOrPromotion = pos.capture_or_promotion(move);

      givesCheck =  type_of(move) == NORMAL && !ci.dcCandidates
                  ? ci.checkSq[type_of(pos.piece_on(from_sq(move)))] & to_sq(move)
                  : pos.gives_check(move, ci);

      dangerous =   givesCheck
                 || type_of(move) != NORMAL
                 || pos.advanced_pawn_push(move);

      // Step 12. Extend checks
      if (givesCheck && pos.see_sign(move) >= VALUE_ZERO)
          ext = ONE_PLY;

      // Singular extension search. If all moves but one fail low on a search of
      // (alpha-s, beta-s), and just one fails high on (alpha, beta), then that move
      // is singular and should be extended. To verify this we do a reduced search
      // on all the other moves but the ttMove and if the result is lower than
      // ttValue minus a margin then we extend the ttMove.
      if (    singularExtensionNode
          &&  move == ttMove
          && !ext
          &&  pos.legal(move, ci.pinned))
      {
          Value rBeta = ttValue - int(2 * depth);
          ss->excludedMove = move;
          ss->skipNullMove = true;
          value = search<NonPV, false>(pos, ss, rBeta - 1, rBeta, depth / 2, cutNode);
          ss->skipNullMove = false;
          ss->excludedMove = MOVE_NONE;

          if (value < rBeta)
              ext = ONE_PLY;
      }

      // Update the current move (this must be done after singular extension search)
      newDepth = depth - ONE_PLY + ext;

      // Step 13. Pruning at shallow depth (exclude PV nodes)
      if (   !PvNode
          && !captureOrPromotion
          && !inCheck
          && !dangerous
          &&  bestValue > VALUE_MATED_IN_MAX_PLY)
      {
          // Move count based pruning
          if (   depth < 16 * ONE_PLY
              && moveCount >= FutilityMoveCounts[improving][depth])
          {
              if (SpNode)
                  splitPoint->mutex.lock();

              continue;
          }

          predictedDepth = newDepth - reduction<PvNode>(improving, depth, moveCount);

          // Futility pruning: parent node
          if (predictedDepth < 7 * ONE_PLY)
          {
              futilityValue =  ss->staticEval + futility_margin(predictedDepth)
                             + 128 + Gains[pos.moved_piece(move)][to_sq(move)];

              if (futilityValue <= alpha)
              {
                  bestValue = std::max(bestValue, futilityValue);

                  if (SpNode)
                  {
                      splitPoint->mutex.lock();
                      if (bestValue > splitPoint->bestValue)
                          splitPoint->bestValue = bestValue;
                  }
                  continue;
              }
          }

          // Prune moves with negative SEE at low depths
          if (predictedDepth < 4 * ONE_PLY && pos.see_sign(move) < VALUE_ZERO)
          {
              if (SpNode)
                  splitPoint->mutex.lock();

              continue;
          }
      }

      // Speculative prefetch as early as possible
      prefetch((char*)TT.first_entry(pos.key_after(move)));

      // Check for legality just before making the move
      if (!RootNode && !SpNode && !pos.legal(move, ci.pinned))
      {
          moveCount--;
          continue;
      }

      ss->currentMove = move;
      if (!SpNode && !captureOrPromotion && quietCount < 64)
          quietsSearched[quietCount++] = move;

      // Step 14. Make the move
      pos.do_move(move, st, ci, givesCheck);

      // Step 15. Reduced depth search (LMR). If the move fails high it will be
      // re-searched at full depth.
      if (    depth >= 3 * ONE_PLY
          &&  moveCount > 1
          && !captureOrPromotion
          &&  move != ss->killers[0]
          &&  move != ss->killers[1])
      {
          ss->reduction = reduction<PvNode>(improving, depth, moveCount);

          if (   (!PvNode && cutNode)
              ||  History[pos.piece_on(to_sq(move))][to_sq(move)] < 0)
              ss->reduction += ONE_PLY;

          if (move == countermoves[0] || move == countermoves[1])
              ss->reduction = std::max(DEPTH_ZERO, ss->reduction - ONE_PLY);

          // Decrease reduction for moves that escape a capture
          if (   ss->reduction
              && type_of(move) == NORMAL
              && type_of(pos.piece_on(to_sq(move))) != PAWN
              && pos.see(make_move(to_sq(move), from_sq(move))) < 0)
              ss->reduction = std::max(DEPTH_ZERO, ss->reduction - ONE_PLY);

          Depth d = std::max(newDepth - ss->reduction, ONE_PLY);
          if (SpNode)
              alpha = splitPoint->alpha;

          value = -search<NonPV, false>(pos, ss+1, -(alpha+1), -alpha, d, true);

          // Re-search at intermediate depth if reduction is very high
          if (value > alpha && ss->reduction >= 4 * ONE_PLY)
          {
              Depth d2 = std::max(newDepth - 2 * ONE_PLY, ONE_PLY);
              value = -search<NonPV, false>(pos, ss+1, -(alpha+1), -alpha, d2, true);
          }

          doFullDepthSearch = (value > alpha && ss->reduction != DEPTH_ZERO);
          ss->reduction = DEPTH_ZERO;
      }
      else
          doFullDepthSearch = !PvNode || moveCount > 1;

      // Step 16. Full depth search, when LMR is skipped or fails high
      if (doFullDepthSearch)
      {
          if (SpNode)
              alpha = splitPoint->alpha;

          value = newDepth <   ONE_PLY ?
                            givesCheck ? -qsearch<NonPV,  true>(pos, ss+1, -(alpha+1), -alpha, DEPTH_ZERO)
                                       : -qsearch<NonPV, false>(pos, ss+1, -(alpha+1), -alpha, DEPTH_ZERO)
                                       : - search<NonPV, false>(pos, ss+1, -(alpha+1), -alpha, newDepth, !cutNode);
      }

      // For PV nodes only, do a full PV search on the first move or after a fail
      // high (in the latter case search only if value < beta), otherwise let the
      // parent node fail low with value <= alpha and to try another move.
      if (PvNode && (moveCount == 1 || (value > alpha && (RootNode || value < beta)))) {
          pv.pv[0] = MOVE_NONE;
          (ss+1)->pv = &pv;
          value = newDepth <   ONE_PLY ?
                            givesCheck ? -qsearch<PV,  true>(pos, ss+1, -beta, -alpha, DEPTH_ZERO)
                                       : -qsearch<PV, false>(pos, ss+1, -beta, -alpha, DEPTH_ZERO)
                                       : - search<PV, false>(pos, ss+1, -beta, -alpha, newDepth, false);
      }
      // Step 17. Undo move
      pos.undo_move(move);

      assert(value > -VALUE_INFINITE && value < VALUE_INFINITE);

      // Step 18. Check for new best move
      if (SpNode)
      {
          splitPoint->mutex.lock();
          bestValue = splitPoint->bestValue;
          alpha = splitPoint->alpha;
      }

      // Finished searching the move. If a stop or a cutoff occurred, the return
      // value of the search cannot be trusted, and we return immediately without
      // updating best move, PV and TT.
      if (Signals.stop || thisThread->cutoff_occurred())
          return VALUE_ZERO;

      if (RootNode)
      {
          RootMove& rm = *std::find(RootMoves.begin(), RootMoves.end(), move);

          // PV move or new best move ?
          if (moveCount == 1 || value > alpha)
          {
              rm.score = value;
              rm.pv.resize(1);
              for (int i = 0; (ss+1)->pv && i < MAX_PLY && (ss+1)->pv->pv[i] != MOVE_NONE; ++i)
                  rm.pv.push_back((ss+1)->pv->pv[i]);

              // We record how often the best move has been changed in each
              // iteration. This information is used for time management: When
              // the best move changes frequently, we allocate some more time.
              if (moveCount > 1)
                  ++BestMoveChanges;
          }
          else
              // All other moves but the PV are set to the lowest value: this is
              // not a problem when sorting because the sort is stable and the
              // move position in the list is preserved - just the PV is pushed up.
              rm.score = -VALUE_INFINITE;
      }

      if (value > bestValue)
      {
          bestValue = SpNode ? splitPoint->bestValue = value : value;

          if (value > alpha)
          {
              bestMove = SpNode ? splitPoint->bestMove = move : move;

              if (NT == PV) {
                  ss->pv->update(move, (ss+1)->pv);
                  if (SpNode)
                      splitPoint->ss->pv->update(move, (ss+1)->pv);
              }

              if (PvNode && value < beta) // Update alpha! Always alpha < beta
                  alpha = SpNode ? splitPoint->alpha = value : value;
              else
              {
                  assert(value >= beta); // Fail high

                  if (SpNode)
                      splitPoint->cutoff = true;

                  break;
              }
          }
      }

      // Step 19. Check for splitting the search
      if (   !SpNode
          &&  Threads.size() >= 2
          &&  depth >= Threads.minimumSplitDepth
          &&  (   !thisThread->activeSplitPoint
               || !thisThread->activeSplitPoint->allSlavesSearching)
          &&  thisThread->splitPointsSize < MAX_SPLITPOINTS_PER_THREAD)
      {
          assert(bestValue > -VALUE_INFINITE && bestValue < beta);

          thisThread->split(pos, ss, alpha, beta, &bestValue, &bestMove,
                            depth, moveCount, &mp, NT, cutNode);

          if (Signals.stop || thisThread->cutoff_occurred())
              return VALUE_ZERO;

          if (bestValue >= beta)
              break;
      }
    }

    if (SpNode)
        return bestValue;

    // Following condition would detect a stop or a cutoff set only after move
    // loop has been completed. But in this case bestValue is valid because we
    // have fully searched our subtree, and we can anyhow save the result in TT.
    /*
       if (Signals.stop || thisThread->cutoff_occurred())
        return VALUE_DRAW;
    */

    // Step 20. Check for mate and stalemate
    // All legal moves have been searched and if there are no legal moves, it
    // must be mate or stalemate. If we are in a singular extension search then
    // return a fail low score.
    if (!moveCount)
        bestValue = excludedMove ? alpha
                   :     inCheck ? mated_in(ss->ply) : DrawValue[pos.side_to_move()];

    // Quiet best move: update killers, history, countermoves and followupmoves
    else if (bestValue >= beta && !pos.capture_or_promotion(bestMove) && !inCheck)
        update_stats(pos, ss, bestMove, depth, quietsSearched, quietCount - 1);

    TT.store(posKey, value_to_tt(bestValue, ss->ply),
             bestValue >= beta  ? BOUND_LOWER :
             PvNode && bestMove ? BOUND_EXACT : BOUND_UPPER,
             depth, bestMove, ss->staticEval);

    assert(bestValue > -VALUE_INFINITE && bestValue < VALUE_INFINITE);

    return bestValue;
  }


  // qsearch() is the quiescence search function, which is called by the main
  // search function when the remaining depth is zero (or, to be more precise,
  // less than ONE_PLY).

  template <NodeType NT, bool InCheck>
  Value qsearch(Position& pos, Stack* ss, Value alpha, Value beta, Depth depth) {

    const bool PvNode = NT == PV;

    assert(NT == PV || NT == NonPV);
    assert(InCheck == !!pos.checkers());
    assert(alpha >= -VALUE_INFINITE && alpha < beta && beta <= VALUE_INFINITE);
    assert(PvNode || (alpha == beta - 1));
    assert(depth <= DEPTH_ZERO);

    PVEntry pv;
    StateInfo st;
    const TTEntry* tte;
    Key posKey;
    Move ttMove, move, bestMove;
    Value bestValue, value, ttValue, futilityValue, futilityBase, oldAlpha;
    bool givesCheck, evasionPrunable;
    Depth ttDepth;

    if (PvNode) {
        // To flag BOUND_EXACT a node with eval above alpha and no available moves
        oldAlpha = alpha;

        (ss+1)->pv = &pv;
        ss->pv->pv[0] = MOVE_NONE;
    }

    ss->currentMove = bestMove = MOVE_NONE;
    ss->ply = (ss-1)->ply + 1;

    // Check for an instant draw or if the maximum ply has been reached
    if (pos.is_draw() || ss->ply >= MAX_PLY)
        return ss->ply >= MAX_PLY && !InCheck ? evaluate(pos) : DrawValue[pos.side_to_move()];

    assert(0 <= ss->ply && ss->ply < MAX_PLY);

    // Decide whether or not to include checks: this fixes also the type of
    // TT entry depth that we are going to use. Note that in qsearch we use
    // only two types of depth in TT: DEPTH_QS_CHECKS or DEPTH_QS_NO_CHECKS.
    ttDepth = InCheck || depth >= DEPTH_QS_CHECKS ? DEPTH_QS_CHECKS
                                                  : DEPTH_QS_NO_CHECKS;

    // Transposition table lookup
    posKey = pos.key();
    tte = TT.probe(posKey);
    ttMove = tte ? tte->move() : MOVE_NONE;
    ttValue = tte ? value_from_tt(tte->value(),ss->ply) : VALUE_NONE;

    if (  !PvNode 
        && tte
        && tte->depth() >= ttDepth
        && ttValue != VALUE_NONE // Only in case of TT access race
        && (ttValue >= beta ? (tte->bound() &  BOUND_LOWER)
                            : (tte->bound() &  BOUND_UPPER)))
    {
        ss->currentMove = ttMove; // Can be MOVE_NONE
        return ttValue;
    }

    // Evaluate the position statically
    if (InCheck)
    {
        ss->staticEval = VALUE_NONE;
        bestValue = futilityBase = -VALUE_INFINITE;
    }
    else
    {
        if (tte)
        {
            // Never assume anything on values stored in TT
            if ((ss->staticEval = bestValue = tte->eval_value()) == VALUE_NONE)
                ss->staticEval = bestValue = evaluate(pos);

            // Can ttValue be used as a better position evaluation?
            if (ttValue != VALUE_NONE)
                if (tte->bound() & (ttValue > bestValue ? BOUND_LOWER : BOUND_UPPER))
                    bestValue = ttValue;
        }
        else
            ss->staticEval = bestValue =
            (ss-1)->currentMove != MOVE_NULL ? evaluate(pos) : -(ss-1)->staticEval + 2 * Eval::Tempo;

        // Stand pat. Return immediately if static value is at least beta
        if (bestValue >= beta)
        {
            if (!tte)
                TT.store(pos.key(), value_to_tt(bestValue, ss->ply), BOUND_LOWER,
                         DEPTH_NONE, MOVE_NONE, ss->staticEval);

            return bestValue;
        }

        if (PvNode && bestValue > alpha)
            alpha = bestValue;

        futilityBase = bestValue + 128;
    }

    // Initialize a MovePicker object for the current position, and prepare
    // to search the moves. Because the depth is <= 0 here, only captures,
    // queen promotions and checks (only if depth >= DEPTH_QS_CHECKS) will
    // be generated.
    MovePicker mp(pos, ttMove, depth, History, to_sq((ss-1)->currentMove));
    CheckInfo ci(pos);

    // Loop through the moves until no moves remain or a beta cutoff occurs
    while ((move = mp.next_move<false>()) != MOVE_NONE)
    {
      assert(is_ok(move));

      givesCheck =  type_of(move) == NORMAL && !ci.dcCandidates
                  ? ci.checkSq[type_of(pos.piece_on(from_sq(move)))] & to_sq(move)
                  : pos.gives_check(move, ci);

      // Futility pruning
      if (   !PvNode
          && !InCheck
          && !givesCheck
          &&  futilityBase > -VALUE_KNOWN_WIN
          && !pos.advanced_pawn_push(move))
      {
          assert(type_of(move) != ENPASSANT); // Due to !pos.advanced_pawn_push

          futilityValue = futilityBase + PieceValue[EG][pos.piece_on(to_sq(move))];

          if (futilityValue < beta)
          {
              bestValue = std::max(bestValue, futilityValue);
              continue;
          }

          if (futilityBase < beta && pos.see(move) <= VALUE_ZERO)
          {
              bestValue = std::max(bestValue, futilityBase);
              continue;
          }
      }

      // Detect non-capture evasions that are candidates to be pruned
      evasionPrunable =    InCheck
                       &&  bestValue > VALUE_MATED_IN_MAX_PLY
                       && !pos.capture(move)
                       && !pos.can_castle(pos.side_to_move());

      // Don't search moves with negative SEE values
      if (   !PvNode
          && (!InCheck || evasionPrunable)
          &&  type_of(move) != PROMOTION
          &&  pos.see_sign(move) < VALUE_ZERO)
          continue;

      // Speculative prefetch as early as possible
      prefetch((char*)TT.first_entry(pos.key_after(move)));

      // Check for legality just before making the move
      if (!pos.legal(move, ci.pinned))
          continue;

      ss->currentMove = move;

      // Make and search the move
      pos.do_move(move, st, ci, givesCheck);
      value = givesCheck ? -qsearch<NT,  true>(pos, ss+1, -beta, -alpha, depth - ONE_PLY)
                         : -qsearch<NT, false>(pos, ss+1, -beta, -alpha, depth - ONE_PLY);
      pos.undo_move(move);

      assert(value > -VALUE_INFINITE && value < VALUE_INFINITE);

      // Check for new best move
      if (value > bestValue)
      {
          bestValue = value;

          if (value > alpha)
          {
              if (PvNode)
                  ss->pv->update(move, &pv);

              if (PvNode && value < beta) // Update alpha here! Always alpha < beta
              {
                  alpha = value;
                  bestMove = move;
              }
              else // Fail high
              {
                  TT.store(posKey, value_to_tt(value, ss->ply), BOUND_LOWER,
                           ttDepth, move, ss->staticEval);

                  return value;
              }
          }
       }
    }

    // All legal moves have been searched. A special case: If we're in check
    // and no legal moves were found, it is checkmate.
    if (InCheck && bestValue == -VALUE_INFINITE)
        return mated_in(ss->ply); // Plies to mate from the root

    TT.store(posKey, value_to_tt(bestValue, ss->ply),
             PvNode && bestValue > oldAlpha ? BOUND_EXACT : BOUND_UPPER,
             ttDepth, bestMove, ss->staticEval);

    assert(bestValue > -VALUE_INFINITE && bestValue < VALUE_INFINITE);

    return bestValue;
  }


  // value_to_tt() adjusts a mate score from "plies to mate from the root" to
  // "plies to mate from the current position". Non-mate scores are unchanged.
  // The function is called before storing a value in the transposition table.

  Value value_to_tt(Value v, int ply) {

    assert(v != VALUE_NONE);

    return  v >= VALUE_MATE_IN_MAX_PLY  ? v + ply
          : v <= VALUE_MATED_IN_MAX_PLY ? v - ply : v;
  }


  // value_from_tt() is the inverse of value_to_tt(): It adjusts a mate score
  // from the transposition table (which refers to the plies to mate/be mated
  // from current position) to "plies to mate/be mated from the root".

  Value value_from_tt(Value v, int ply) {

    return  v == VALUE_NONE             ? VALUE_NONE
          : v >= VALUE_MATE_IN_MAX_PLY  ? v - ply
          : v <= VALUE_MATED_IN_MAX_PLY ? v + ply : v;
  }


  // update_stats() updates killers, history, countermoves and followupmoves stats after a fail-high
  // of a quiet move.

  void update_stats(const Position& pos, Stack* ss, Move move, Depth depth, Move* quiets, int quietsCnt) {

    if (ss->killers[0] != move)
    {
        ss->killers[1] = ss->killers[0];
        ss->killers[0] = move;
    }

    // Increase history value of the cut-off move and decrease all the other
    // played quiet moves.
    Value bonus = Value(4 * int(depth) * int(depth));
    History.update(pos.moved_piece(move), to_sq(move), bonus);
    for (int i = 0; i < quietsCnt; ++i)
    {
        Move m = quiets[i];
        History.update(pos.moved_piece(m), to_sq(m), -bonus);
    }

    if (is_ok((ss-1)->currentMove))
    {
        Square prevMoveSq = to_sq((ss-1)->currentMove);
        Countermoves.update(pos.piece_on(prevMoveSq), prevMoveSq, move);
    }

    if (is_ok((ss-2)->currentMove) && (ss-1)->currentMove == (ss-1)->ttMove)
    {
        Square prevOwnMoveSq = to_sq((ss-2)->currentMove);
        Followupmoves.update(pos.piece_on(prevOwnMoveSq), prevOwnMoveSq, move);
    }
  }


  // When playing with a strength handicap, choose best move among the first 'candidates'
  // RootMoves using a statistical rule dependent on 'level'. Idea by Heinz van Saanen.

  Move Skill::pick_move() {

    static RKISS rk;

    // PRNG sequence should be not deterministic
    for (int i = Time::now() % 50; i > 0; --i)
        rk.rand<unsigned>();

    // RootMoves are already sorted by score in descending order
    int variance = std::min(RootMoves[0].score - RootMoves[candidates - 1].score, PawnValueMg);
    int weakness = 120 - 2 * level;
    int max_s = -VALUE_INFINITE;
    best = MOVE_NONE;

    // Choose best move. For each move score we add two terms both dependent on
    // weakness. One deterministic and bigger for weaker moves, and one random,
    // then we choose the move with the resulting highest score.
    for (size_t i = 0; i < candidates; ++i)
    {
        int s = RootMoves[i].score;

        // Don't allow crazy blunders even at very low skills
        if (i > 0 && RootMoves[i - 1].score > s + 2 * PawnValueMg)
            break;

        // This is our magic formula
        s += (  weakness * int(RootMoves[0].score - s)
              + variance * (rk.rand<unsigned>() % weakness)) / 128;

        if (s > max_s)
        {
            max_s = s;
            best = RootMoves[i].pv[0];
        }
    }
    return best;
  }


  // uci_pv() formats PV information according to the UCI protocol. UCI
  // requires that all (if any) unsearched PV lines are sent using a previous
  // search score.

  string uci_pv(const Position& pos, Depth depth, Value alpha, Value beta) {

    std::stringstream ss;
    Time::point elapsed = Time::now() - SearchTime + 1;
    size_t uciPVSize = std::min((size_t)Options["MultiPV"], RootMoves.size());
    int selDepth = 0;

    for (size_t i = 0; i < Threads.size(); ++i)
        if (Threads[i]->maxPly > selDepth)
            selDepth = Threads[i]->maxPly;

    for (size_t i = 0; i < uciPVSize; ++i)
    {
        bool updated = (i <= PVIdx);

        if (depth == 1 && !updated)
            continue;

        Depth d = updated ? depth : depth - ONE_PLY;
        Value v = updated ? RootMoves[i].score : RootMoves[i].prevScore;

	bool tb = RootInTB;
        if (tb)
        {
	    if (abs(v) >= VALUE_MATE - MAX_PLY)
                tb = false;
            else
                v = TBScore;
        }

        if (ss.rdbuf()->in_avail()) // Not at first line
            ss << "\n";

        ss << "info depth " << d / ONE_PLY
           << " seldepth "  << selDepth
           << " multipv "   << i + 1
           << " score "     << ((!tb && i == PVIdx) ? UCI::format_value(v, alpha, beta) : UCI::format_value(v))
           << " nodes "     << pos.nodes_searched()
           << " nps "       << pos.nodes_searched() * 1000 / elapsed
           << " tbhits "    << TBHits
           << " time "      << elapsed
           << " pv";

        for (size_t j = 0; j < RootMoves[i].pv.size(); ++j)
            ss << " " << UCI::format_move(RootMoves[i].pv[j], pos.is_chess960());
    }

    return ss.str();
  }

} // namespace


/// RootMove::insert_pv_in_tt() is called at the end of a search iteration, and
/// inserts the PV back into the TT. This makes sure the old PV moves are searched
/// first, even if the old TT entries have been overwritten.

void RootMove::insert_pv_in_tt(Position& pos) {

  StateInfo state[MAX_PLY], *st = state;
  const TTEntry* tte;
  int idx = 0;

  for (; idx < int(pv.size()); ++idx) {
      tte = TT.probe(pos.key());

      if (!tte || tte->move() != pv[idx]) // Don't overwrite correct entries
          TT.store(pos.key(), VALUE_NONE, BOUND_NONE, DEPTH_NONE, pv[idx], VALUE_NONE);

      assert(MoveList<LEGAL>(pos).contains(pv[idx]));
      pos.do_move(pv[idx], *st++);
  }

  while (idx) pos.undo_move(pv[--idx]);
}


/// Thread::idle_loop() is where the thread is parked when it has no work to do

void Thread::idle_loop() {

  // Pointer 'this_sp' is not null only if we are called from split(), and not
  // at the thread creation. This means we are the split point's master.
  SplitPoint* this_sp = splitPointsSize ? activeSplitPoint : NULL;

  assert(!this_sp || (this_sp->masterThread == this && searching));

  while (!exit)
  {
      // If this thread has been assigned work, launch a search
      while (searching)
      {
          Threads.mutex.lock();

          assert(activeSplitPoint);
          SplitPoint* sp = activeSplitPoint;

          Threads.mutex.unlock();

          Stack stack[MAX_PLY+4], *ss = stack+2; // To allow referencing (ss-2) and (ss+2)
          Position pos(*sp->pos, this);

          std::memcpy(ss-2, sp->ss-2, 5 * sizeof(Stack));
          ss->splitPoint = sp;

          sp->mutex.lock();

          assert(activePosition == NULL);

          activePosition = &pos;

          if (sp->nodeType == NonPV)
              search<NonPV, true>(pos, ss, sp->alpha, sp->beta, sp->depth, sp->cutNode);

          else if (sp->nodeType == PV)
              search<PV, true>(pos, ss, sp->alpha, sp->beta, sp->depth, sp->cutNode);

          else if (sp->nodeType == Root)
              search<Root, true>(pos, ss, sp->alpha, sp->beta, sp->depth, sp->cutNode);

          else
              assert(false);

          assert(searching);

          searching = false;
          activePosition = NULL;
          sp->slavesMask.reset(idx);
          sp->allSlavesSearching = false;
          sp->nodes += pos.nodes_searched();

          // Wake up the master thread so to allow it to return from the idle
          // loop in case we are the last slave of the split point.
          if (    this != sp->masterThread
              &&  sp->slavesMask.none())
          {
              assert(!sp->masterThread->searching);
              sp->masterThread->notify_one();
          }

          // After releasing the lock we can't access any SplitPoint related data
          // in a safe way because it could have been released under our feet by
          // the sp master.
          sp->mutex.unlock();

          // Try to late join to another split point if none of its slaves has
          // already finished.
          if (Threads.size() > 2)
              for (size_t i = 0; i < Threads.size(); ++i)
              {
                  const int size = Threads[i]->splitPointsSize; // Local copy
                  sp = size ? &Threads[i]->splitPoints[size - 1] : NULL;

                  if (   sp
                      && sp->allSlavesSearching
                      && available_to(Threads[i]))
                  {
                      // Recheck the conditions under lock protection
                      Threads.mutex.lock();
                      sp->mutex.lock();

                      if (   sp->allSlavesSearching
                          && available_to(Threads[i]))
                      {
                           sp->slavesMask.set(idx);
                           activeSplitPoint = sp;
                           searching = true;
                      }

                      sp->mutex.unlock();
                      Threads.mutex.unlock();

                      break; // Just a single attempt
                  }
              }
      }

      // Grab the lock to avoid races with Thread::notify_one()
      mutex.lock();

      // If we are master and all slaves have finished then exit idle_loop
      if (this_sp && this_sp->slavesMask.none())
      {
          assert(!searching);
          mutex.unlock();
          break;
      }

      // If we are not searching, wait for a condition to be signaled instead of
      // wasting CPU time polling for work.
      if (!searching && !exit)
          sleepCondition.wait(mutex);

      mutex.unlock();
  }
}


/// check_time() is called by the timer thread when the timer triggers. It is
/// used to print debug info and, more importantly, to detect when we are out of
/// available time and thus stop the search.

void check_time() {

  static Time::point lastInfoTime = Time::now();
  Time::point elapsed = Time::now() - SearchTime;

  if (Time::now() - lastInfoTime >= 1000)
  {
      lastInfoTime = Time::now();
      dbg_print();
  }

  if (Limits.use_time_management() && !Limits.ponder)
  {
      bool stillAtFirstMove =    Signals.firstRootMove
                             && !Signals.failedLowAtRoot
                             &&  elapsed > TimeMgr.available_time() * 75 / 100;

      if (   stillAtFirstMove
          || elapsed > TimeMgr.maximum_time() - 2 * TimerThread::Resolution)
          Signals.stop = true;
  }
  else if (Limits.movetime && elapsed >= Limits.movetime)
      Signals.stop = true;

  else if (Limits.nodes)
  {
      Threads.mutex.lock();

      int64_t nodes = RootPos.nodes_searched();

      // Loop across all split points and sum accumulated SplitPoint nodes plus
      // all the currently active positions nodes.
      for (size_t i = 0; i < Threads.size(); ++i)
          for (int j = 0; j < Threads[i]->splitPointsSize; ++j)
          {
              SplitPoint& sp = Threads[i]->splitPoints[j];

              sp.mutex.lock();

              nodes += sp.nodes;

              for (size_t idx = 0; idx < Threads.size(); ++idx)
                  if (sp.slavesMask.test(idx) && Threads[idx]->activePosition)
                      nodes += Threads[idx]->activePosition->nodes_searched();

              sp.mutex.unlock();
          }

      Threads.mutex.unlock();

      if (nodes >= Limits.nodes)
          Signals.stop = true;
  }
}<|MERGE_RESOLUTION|>--- conflicted
+++ resolved
@@ -207,81 +207,58 @@
       for (size_t i = 0; i < Threads.size(); ++i)
           Threads[i]->maxPly = 0;
 
-<<<<<<< HEAD
-  piecesCnt = RootPos.total_piece_count();
-  TBCardinality = Options["SyzygyProbeLimit"];
-  TBProbeDepth = Options["SyzygyProbeDepth"] * ONE_PLY;
-  if (TBCardinality > Tablebases::TBLargest)
-  {
-      TBCardinality = Tablebases::TBLargest;
-      TBProbeDepth = 0 * ONE_PLY;
-  }
-  TB50MoveRule = Options["Syzygy50MoveRule"];
-
-  if (piecesCnt <= TBCardinality)
-  {
-      TBHits = RootMoves.size();
-
-      // If the current root position is in the tablebases then RootMoves
-      // contains only moves that preserve the draw or win.
-      RootInTB = Tablebases::root_probe(RootPos, TBScore);
-
-      if (RootInTB)
-      {
-          TBCardinality = 0; // Do not probe tablebases during the search
-
-          // It might be a good idea to mangle the hash key (xor it
-          // with a fixed value) in order to "clear" the hash table of
-          // the results of previous probes. However, that would have to
-          // be done from within the Position class, so we skip it for now.
-
-          // Optional: decrease target time.
-      }
-      else // If DTZ tables are missing, use WDL tables as a fallback
-      {
-          // Filter out moves that do not preserve a draw or win
-          RootInTB = Tablebases::root_probe_wdl(RootPos, TBScore);
-
-          // Only probe during search if winning
-          if (TBScore <= VALUE_DRAW)
-              TBCardinality = 0;
-      }
-
-      if (!RootInTB)
-      {
-          TBHits = 0;
-      }
-      else if (!TB50MoveRule)
-      {
-          TBScore = TBScore > VALUE_DRAW ? VALUE_MATE - MAX_PLY - 1
-                  : TBScore < VALUE_DRAW ? -VALUE_MATE + MAX_PLY + 1
-                  : TBScore;
-      }
-  }
-
-  // Reset the threads, still sleeping: will wake up at split time
-  for (size_t i = 0; i < Threads.size(); ++i)
-      Threads[i]->maxPly = 0;
-
-  Threads.timer->run = true;
-  Threads.timer->notify_one(); // Wake up the recurring timer
-
-  id_loop(RootPos); // Let's start searching !
-
-  Threads.timer->run = false; // Stop the timer
-
-  if (RootInTB)
-  {
-      // If we mangled the hash key, unmangle it here
-  }
-
-finalize:
-
-  // When search is stopped this info is not printed
-  sync_cout << "info nodes " << RootPos.nodes_searched()
-            << " tbhits " << TBHits
-            << " time " << Time::now() - SearchTime + 1 << sync_endl;
-=======
+      // Check Tablebases at root
+      piecesCnt = RootPos.total_piece_count();
+      TBCardinality = Options["SyzygyProbeLimit"];
+      TBProbeDepth = Options["SyzygyProbeDepth"] * ONE_PLY;
+      if (TBCardinality > Tablebases::TBLargest)
+      {
+          TBCardinality = Tablebases::TBLargest;
+          TBProbeDepth = 0 * ONE_PLY;
+      }
+      TB50MoveRule = Options["Syzygy50MoveRule"];
+
+      if (piecesCnt <= TBCardinality)
+      {
+          TBHits = RootMoves.size();
+
+          // If the current root position is in the tablebases then RootMoves
+          // contains only moves that preserve the draw or win.
+          RootInTB = Tablebases::root_probe(RootPos, TBScore);
+
+          if (RootInTB)
+          {
+              TBCardinality = 0; // Do not probe tablebases during the search
+
+              // It might be a good idea to mangle the hash key (xor it
+              // with a fixed value) in order to "clear" the hash table of
+              // the results of previous probes. However, that would have to
+              // be done from within the Position class, so we skip it for now.
+
+              // Optional: decrease target time.
+          }
+          else // If DTZ tables are missing, use WDL tables as a fallback
+          {
+              // Filter out moves that do not preserve a draw or win
+              RootInTB = Tablebases::root_probe_wdl(RootPos, TBScore);
+
+              // Only probe during search if winning
+              if (TBScore <= VALUE_DRAW)
+                  TBCardinality = 0;
+          }
+
+          if (!RootInTB)
+          {
+              TBHits = 0;
+          }
+          else if (!TB50MoveRule)
+          {
+              TBScore = TBScore > VALUE_DRAW ? VALUE_MATE - MAX_PLY - 1
+                      : TBScore < VALUE_DRAW ? -VALUE_MATE + MAX_PLY + 1
+                      : TBScore;
+          }
+      }
+
       Threads.timer->run = true;
       Threads.timer->notify_one(); // Wake up the recurring timer
 
@@ -289,7 +266,6 @@
 
       Threads.timer->run = false;
   }
->>>>>>> 4739037f
 
   // When we reach the maximum depth, we can arrive here without a raise of
   // Signals.stop. However, if we are pondering or in an infinite search,
