--- conflicted
+++ resolved
@@ -81,16 +81,11 @@
 // Add correctionHistory value to raw staticEval and guarantee evaluation
 // does not hit the tablebase range.
 Value to_corrected_static_eval(Value v, const Worker& w, const Position& pos) {
-<<<<<<< HEAD
-    auto cv = w.correctionHistory[pos.side_to_move()][pawn_structure_index<Correction>(pos)];
-    v += 74 * cv / 512;
-=======
     const auto pcv =
       w.pawnCorrectionHistory[pos.side_to_move()][pawn_structure_index<Correction>(pos)];
     const auto mcv = w.materialCorrectionHistory[pos.side_to_move()][material_index(pos)];
     const auto cv  = (2 * pcv + mcv) / 3;
-    v += 66 * cv / 512;
->>>>>>> f677aee2
+    v += 74 * cv / 512;
     return std::clamp(v, VALUE_TB_LOSS_IN_MAX_PLY + 1, VALUE_TB_WIN_IN_MAX_PLY - 1);
 }
 
@@ -493,16 +488,10 @@
 // Reset histories, usually before a new game
 void Search::Worker::clear() {
     mainHistory.fill(0);
-<<<<<<< HEAD
     captureHistory.fill(-753);
     pawnHistory.fill(-1152);
-    correctionHistory.fill(0);
-=======
-    captureHistory.fill(-700);
-    pawnHistory.fill(-1188);
     pawnCorrectionHistory.fill(0);
     materialCorrectionHistory.fill(0);
->>>>>>> f677aee2
 
     for (bool inCheck : {false, true})
         for (StatsType c : {NoCaptures, Captures})
@@ -511,7 +500,7 @@
                     h->fill(-678);
 
     for (size_t i = 1; i < reductions.size(); ++i)
-        reductions[i] = int((1843 / 100.0 + std::log(size_t(options["Threads"])) / 2) * std::log(i));
+        reductions[i] = int((18.43 + std::log(size_t(options["Threads"])) / 2) * std::log(i));
 
     refreshTable.clear(networks[numaAccessToken]);
 }
@@ -784,16 +773,9 @@
         return beta + (eval - beta) / 3;
 
     // Step 9. Null move search with verification search (~35 Elo)
-<<<<<<< HEAD
-    if (cutNode && (ss - 1)->currentMove != Move::null() && (ss - 1)->statScore < 12881
-        && eval >= beta && ss->staticEval >= beta - 23 * depth + 400 && !excludedMove
-        && pos.non_pawn_material(us) && ss->ply >= thisThread->nmpMinPly
-        && beta > VALUE_TB_LOSS_IN_MAX_PLY)
-=======
     if (cutNode && (ss - 1)->currentMove != Move::null() && eval >= beta
-        && ss->staticEval >= beta - 21 * depth + 390 && !excludedMove && pos.non_pawn_material(us)
+        && ss->staticEval >= beta - 23 * depth + 400 && !excludedMove && pos.non_pawn_material(us)
         && ss->ply >= thisThread->nmpMinPly && beta > VALUE_TB_LOSS_IN_MAX_PLY)
->>>>>>> f677aee2
     {
         assert(eval - beta >= 0);
 
@@ -1367,11 +1349,7 @@
                      + 133 * (!(ss - 1)->inCheck && bestValue <= -(ss - 1)->staticEval - 92));
 
         // Proportional to "how much damage we have to undo"
-<<<<<<< HEAD
-        bonus += std::clamp(-(ss - 1)->statScore / 102, -94, 305);
-=======
-        bonus += std::min(-(ss - 1)->statScore / 100, 304);
->>>>>>> f677aee2
+        bonus += std::min(-(ss - 1)->statScore / 102, 305);
 
         bonus = std::max(bonus, 0);
 
