/*
  Stockfish, a UCI chess playing engine derived from Glaurung 2.1
  Copyright (C) 2004-2025 The Stockfish developers (see AUTHORS file)

  Stockfish is free software: you can redistribute it and/or modify
  it under the terms of the GNU General Public License as published by
  the Free Software Foundation, either version 3 of the License, or
  (at your option) any later version.

  Stockfish is distributed in the hope that it will be useful,
  but WITHOUT ANY WARRANTY; without even the implied warranty of
  MERCHANTABILITY or FITNESS FOR A PARTICULAR PURPOSE.  See the
  GNU General Public License for more details.

  You should have received a copy of the GNU General Public License
  along with this program.  If not, see <http://www.gnu.org/licenses/>.
*/

#include "search.h"

#include <algorithm>
#include <array>
#include <atomic>
#include <cassert>
#include <chrono>
#include <cmath>
#include <cstdint>
#include <cstdlib>
#include <initializer_list>
#include <iostream>
#include <list>
#include <ratio>
#include <string>
#include <utility>

#include "cluster.h"
#include "evaluate.h"
#include "history.h"
#include "misc.h"
#include "movegen.h"
#include "movepick.h"
#include "nnue/network.h"
#include "nnue/nnue_accumulator.h"
#include "nnue/nnue_common.h"
#include "nnue/nnue_misc.h"
#include "position.h"
#include "syzygy/tbprobe.h"
#include "thread.h"
#include "timeman.h"
#include "tt.h"
#include "uci.h"
#include "ucioption.h"

namespace Stockfish {

namespace TB = Tablebases;

void syzygy_extend_pv(const OptionsMap&            options,
                      const Search::LimitsType&    limits,
                      Stockfish::Position&         pos,
                      Stockfish::Search::RootMove& rootMove,
                      Value&                       v);

using namespace Search;

namespace {

// Futility margin
Value futility_margin(Depth d, bool noTtCutNode, bool improving, bool oppWorsening) {
    Value futilityMult       = 112 - 26 * noTtCutNode;
    Value improvingDeduction = improving * futilityMult * 2;
    Value worseningDeduction = oppWorsening * futilityMult / 3;

    return futilityMult * d - improvingDeduction - worseningDeduction;
}

constexpr int futility_move_count(bool improving, Depth depth) {
    return (3 + depth * depth) / (2 - improving);
}

int correction_value(const Worker& w, const Position& pos, const Stack* ss) {
    const Color us    = pos.side_to_move();
    const auto  m     = (ss - 1)->currentMove;
    const auto  pcv   = w.pawnCorrectionHistory[us][pawn_structure_index<Correction>(pos)];
    const auto  macv  = w.majorPieceCorrectionHistory[us][major_piece_index(pos)];
    const auto  micv  = w.minorPieceCorrectionHistory[us][minor_piece_index(pos)];
    const auto  wnpcv = w.nonPawnCorrectionHistory[WHITE][us][non_pawn_index<WHITE>(pos)];
    const auto  bnpcv = w.nonPawnCorrectionHistory[BLACK][us][non_pawn_index<BLACK>(pos)];
    const auto  cntcv =
      m.is_ok() ? (*(ss - 2)->continuationCorrectionHistory)[pos.piece_on(m.to_sq())][m.to_sq()]
                 : 0;

    return (6922 * pcv + 3837 * macv + 6238 * micv + 7490 * (wnpcv + bnpcv) + 6270 * cntcv);
}

// Add correctionHistory value to raw staticEval and guarantee evaluation
// does not hit the tablebase range.
Value to_corrected_static_eval(Value v, const int cv) {
    return std::clamp(v + cv / 131072, VALUE_TB_LOSS_IN_MAX_PLY + 1, VALUE_TB_WIN_IN_MAX_PLY - 1);
}

// History and stats update bonus, based on depth
int stat_bonus(Depth d) { return std::min(154 * d - 102, 1661); }

// History and stats update malus, based on depth
int stat_malus(Depth d) { return std::min(831 * d - 269, 2666); }

// Add a small random component to draw evaluations to avoid 3-fold blindness
Value value_draw(size_t nodes) { return VALUE_DRAW - 1 + Value(nodes & 0x2); }
Value value_to_tt(Value v, int ply);
Value value_from_tt(Value v, int ply, int r50c);
void  update_pv(Move* pv, Move move, const Move* childPv);
void  update_continuation_histories(Stack* ss, Piece pc, Square to, int bonus);
void  update_quiet_histories(
   const Position& pos, Stack* ss, Search::Worker& workerThread, Move move, int bonus);
void update_all_stats(const Position&      pos,
                      Stack*               ss,
                      Search::Worker&      workerThread,
                      Move                 bestMove,
                      Square               prevSq,
                      ValueList<Move, 32>& quietsSearched,
                      ValueList<Move, 32>& capturesSearched,
                      Depth                depth,
                      bool                 isTTMove);

}  // namespace

Search::Worker::Worker(SharedState&                    sharedState,
                       std::unique_ptr<ISearchManager> sm,
                       size_t                          threadId,
                       NumaReplicatedAccessToken       token) :
    // Unpack the SharedState struct into member variables
    threadIdx(threadId),
    numaAccessToken(token),
    manager(std::move(sm)),
    options(sharedState.options),
    threads(sharedState.threads),
    tt(sharedState.tt),
    networks(sharedState.networks),
    refreshTable(networks[token]) {
    clear();
}

void Search::Worker::ensure_network_replicated() {
    // Access once to force lazy initialization.
    // We do this because we want to avoid initialization during search.
    (void) (networks[numaAccessToken]);
}

void Search::Worker::start_searching() {

    // Non-main threads go directly to iterative_deepening()
    if (!is_mainthread())
    {
        iterative_deepening();
        return;
    }

    main_manager()->tm.init(limits, rootPos.side_to_move(), rootPos.game_ply(), options,
                            main_manager()->originalTimeAdjust);
    tt.new_search();

    if (rootMoves.empty())
    {
        rootMoves.emplace_back(Move::none());
        if (Distributed::is_root())
            main_manager()->updates.onUpdateNoMoves(
              {0, {rootPos.checkers() ? -VALUE_MATE : VALUE_DRAW, rootPos}});
    }
    else
    {
        threads.start_searching();  // start non-main threads
        iterative_deepening();      // main thread start searching
    }

    // When we reach the maximum depth, we can arrive here without a raise of
    // threads.stop. However, if we are pondering or in an infinite search,
    // the UCI protocol states that we shouldn't print the best move before the
    // GUI sends a "stop" or "ponderhit" command. We therefore simply wait here
    // until the GUI sends one of those commands.
    while (!threads.stop && (main_manager()->ponder || limits.infinite))
    {
        Distributed::signals_poll(threads);
    }  // Busy wait for a stop or a ponder reset

    // Stop the threads if not already stopped (also raise the stop if
    // "ponderhit" just reset threads.ponder)
    threads.stop = true;

    // Signal and synchronize all other ranks
    Distributed::signals_sync(threads);

    // Wait until all threads have finished
    threads.wait_for_search_finished();

    // When playing in 'nodes as time' mode, subtract the searched nodes from
    // the available ones before exiting.
    if (limits.npmsec)
        main_manager()->tm.advance_nodes_time(Distributed::nodes_searched(threads)
                                              - limits.inc[rootPos.side_to_move()]);

    Worker* bestThread = this;
    Skill   skill =
      Skill(options["Skill Level"], options["UCI_LimitStrength"] ? int(options["UCI_Elo"]) : 0);

    if (int(options["MultiPV"]) == 1 && !limits.depth && !limits.mate && !skill.enabled()
        && rootMoves[0].pv[0] != Move::none())
        bestThread = threads.get_best_thread()->worker.get();

    main_manager()->bestPreviousScore        = bestThread->rootMoves[0].score;
    main_manager()->bestPreviousAverageScore = bestThread->rootMoves[0].averageScore;

    Move bestMove   = bestThread->rootMoves[0].pv[0];
    Move ponderMove = Move::none();
    if (bestThread->rootMoves[0].pv.size() > 1
        || bestThread->rootMoves[0].extract_ponder_from_tt(tt, rootPos))
        ponderMove = bestThread->rootMoves[0].pv[1];

    // Temporarily switch out onUpdateFull to capture the PV information that we need,
    // so that we can exchange it through MPI. (We may end up not actually printing
    // it out.)
    auto oldOnUpdateFull = std::move(main_manager()->updates.onUpdateFull);
    std::vector<std::vector<char>> serializedInfo;  // One for each MultiPV.
    main_manager()->updates.onUpdateFull = [&](const InfoFull& info) {
        serializedInfo.push_back(info.serialize());
    };
    main_manager()->pv(*bestThread, threads, tt, bestThread->completedDepth);
    assert(!serializedInfo.empty());
    main_manager()->updates.onUpdateFull = std::move(oldOnUpdateFull);

    // Exchange info as needed
    Distributed::MoveInfo mi{bestMove.raw(), ponderMove.raw(), bestThread->completedDepth,
                             bestThread->rootMoves[0].score, Distributed::rank()};
    Distributed::pick_moves(mi, serializedInfo);

    main_manager()->bestPreviousScore = static_cast<Value>(mi.score);

    if (Distributed::is_root())
    {
        // Send again PV info if we have a new best thread/rank
        if (bestThread != this || mi.rank != 0)
        {
            for (const auto& serializedInfoOne : serializedInfo)
            {
                Search::InfoFull info = Search::InfoFull::unserialize(serializedInfoOne);
                main_manager()->updates.onUpdateFull(info);
            }
        }

        bestMove   = static_cast<Move>(mi.move);
        ponderMove = static_cast<Move>(mi.ponder);

        std::string ponder;
        if (ponderMove != Move::none())
            ponder = UCIEngine::move(ponderMove, rootPos.is_chess960());

        auto bestmove = UCIEngine::move(bestThread->rootMoves[0].pv[0], rootPos.is_chess960());
        main_manager()->updates.onBestmove(bestmove, ponder);
    }
}

// Main iterative deepening loop. It calls search()
// repeatedly with increasing depth until the allocated thinking time has been
// consumed, the user stops the search, or the maximum search depth is reached.
void Search::Worker::iterative_deepening() {

    SearchManager* mainThread = (is_mainthread() ? main_manager() : nullptr);

    Move pv[MAX_PLY + 1];

    Depth lastBestMoveDepth = 0;
    Value lastBestScore     = -VALUE_INFINITE;
    auto  lastBestPV        = std::vector{Move::none()};

    Value  alpha, beta;
    Value  bestValue     = -VALUE_INFINITE;
    Color  us            = rootPos.side_to_move();
    double timeReduction = 1, totBestMoveChanges = 0;
    int    delta, iterIdx                        = 0;

    // Allocate stack with extra size to allow access from (ss - 7) to (ss + 2):
    // (ss - 7) is needed for update_continuation_histories(ss - 1) which accesses (ss - 6),
    // (ss + 2) is needed for initialization of cutOffCnt.
    Stack  stack[MAX_PLY + 10] = {};
    Stack* ss                  = stack + 7;

    for (int i = 7; i > 0; --i)
    {
        (ss - i)->continuationHistory =
          &this->continuationHistory[0][0][NO_PIECE][0];  // Use as a sentinel
        (ss - i)->continuationCorrectionHistory = &this->continuationCorrectionHistory[NO_PIECE][0];
        (ss - i)->staticEval                    = VALUE_NONE;
        (ss - i)->reduction                     = 0;
    }

    for (int i = 0; i <= MAX_PLY + 2; ++i)
    {
        (ss + i)->ply       = i;
        (ss + i)->reduction = 0;
    }

    ss->pv = pv;

    if (mainThread)
    {
        if (mainThread->bestPreviousScore == VALUE_INFINITE)
            mainThread->iterValue.fill(VALUE_ZERO);
        else
            mainThread->iterValue.fill(mainThread->bestPreviousScore);
    }

    size_t multiPV = size_t(options["MultiPV"]);
    Skill skill(options["Skill Level"], options["UCI_LimitStrength"] ? int(options["UCI_Elo"]) : 0);

    // When playing with strength handicap enable MultiPV search that we will
    // use behind-the-scenes to retrieve a set of possible moves.
    if (skill.enabled())
        multiPV = std::max(multiPV, size_t(4));

    multiPV = std::min(multiPV, rootMoves.size());

    int searchAgainCounter = 0;

    lowPlyHistory.fill(97);

    // Iterative deepening loop until requested to stop or the target depth is reached
    while (++rootDepth < MAX_PLY && !threads.stop
           && !(limits.depth && mainThread && Distributed::is_root() && rootDepth > limits.depth))
    {
        // Age out PV variability metric
        if (mainThread)
            totBestMoveChanges /= 2;

        // Save the last iteration's scores before the first PV line is searched and
        // all the move scores except the (new) PV are set to -VALUE_INFINITE.
        for (RootMove& rm : rootMoves)
            rm.previousScore = rm.score;

        size_t pvFirst = 0;
        pvLast         = 0;

        if (!threads.increaseDepth)
            searchAgainCounter++;

        // MultiPV loop. We perform a full root search for each PV line
        for (pvIdx = 0; pvIdx < multiPV; ++pvIdx)
        {
            if (pvIdx == pvLast)
            {
                pvFirst = pvLast;
                for (pvLast++; pvLast < rootMoves.size(); pvLast++)
                    if (rootMoves[pvLast].tbRank != rootMoves[pvFirst].tbRank)
                        break;
            }

            // Reset UCI info selDepth for each depth and each PV line
            selDepth = 0;

            // Reset aspiration window starting size
            delta     = 5 + std::abs(rootMoves[pvIdx].meanSquaredScore) / 12991;
            Value avg = rootMoves[pvIdx].averageScore;
            alpha     = std::max(avg - delta, -VALUE_INFINITE);
            beta      = std::min(avg + delta, VALUE_INFINITE);

            // Adjust optimism based on root move's averageScore (~4 Elo)
            optimism[us]  = 141 * avg / (std::abs(avg) + 83);
            optimism[~us] = -optimism[us];

            // Start with a small aspiration window and, in the case of a fail
            // high/low, re-search with a bigger window until we don't fail
            // high/low anymore.
            int failedHighCnt = 0;
            while (true)
            {
                // Adjust the effective depth searched, but ensure at least one
                // effective increment for every four searchAgain steps (see issue #2717).
                Depth adjustedDepth =
                  std::max(1, rootDepth - failedHighCnt - 3 * (searchAgainCounter + 1) / 4);
                rootDelta = beta - alpha;
                bestValue = search<Root>(rootPos, ss, alpha, beta, adjustedDepth, false);

                // Bring the best move to the front. It is critical that sorting
                // is done with a stable algorithm because all the values but the
                // first and eventually the new best one is set to -VALUE_INFINITE
                // and we want to keep the same order for all the moves except the
                // new PV that goes to the front. Note that in the case of MultiPV
                // search the already searched PV lines are preserved.
                std::stable_sort(rootMoves.begin() + pvIdx, rootMoves.begin() + pvLast);

                // If search has been stopped, we break immediately. Sorting is
                // safe because RootMoves is still valid, although it refers to
                // the previous iteration.
                if (threads.stop)
                    break;

                // When failing high/low give some update before a re-search. To avoid
                // excessive output that could hang GUIs like Fritz 19, only start
                // at nodes > 10M (rather than depth N, which can be reached quickly)
                if (Distributed::is_root() && mainThread && multiPV == 1
                    && (bestValue <= alpha || bestValue >= beta) && nodes > 10000000)
                {
                    main_manager()->pv(*this, threads, tt, rootDepth);
                    Distributed::cluster_info(threads, rootDepth, elapsed());
                }

                // In case of failing low/high increase aspiration window and re-search,
                // otherwise exit the loop.
                if (bestValue <= alpha)
                {
                    beta  = (alpha + beta) / 2;
                    alpha = std::max(bestValue - delta, -VALUE_INFINITE);

                    failedHighCnt = 0;
                    if (mainThread)
                        mainThread->stopOnPonderhit = false;
                }
                else if (bestValue >= beta)
                {
                    beta = std::min(bestValue + delta, VALUE_INFINITE);
                    ++failedHighCnt;
                }
                else
                    break;

                delta += delta / 3;

                assert(alpha >= -VALUE_INFINITE && beta <= VALUE_INFINITE);
            }

            // Sort the PV lines searched so far and update the GUI
            std::stable_sort(rootMoves.begin() + pvFirst, rootMoves.begin() + pvIdx + 1);

            if (Distributed::is_root() && mainThread
                && (threads.stop || pvIdx + 1 == multiPV || nodes > 10000000)
                // A thread that aborted search can have mated-in/TB-loss PV and
                // score that cannot be trusted, i.e. it can be delayed or refuted
                // if we would have had time to fully search other root-moves. Thus
                // we suppress this output and below pick a proven score/PV for this
                // thread (from the previous iteration).
                && !(threads.abortedSearch && is_loss(rootMoves[0].uciScore)))
            {
                main_manager()->pv(*this, threads, tt, rootDepth);
                Distributed::cluster_info(threads, rootDepth, elapsed() + 1);
            }

            if (threads.stop)
                break;
        }

        if (!threads.stop)
            completedDepth = rootDepth;

        // We make sure not to pick an unproven mated-in score,
        // in case this thread prematurely stopped search (aborted-search).
        if (threads.abortedSearch && rootMoves[0].score != -VALUE_INFINITE
            && is_loss(rootMoves[0].score))
        {
            // Bring the last best move to the front for best thread selection.
            Utility::move_to_front(rootMoves, [&lastBestPV = std::as_const(lastBestPV)](
                                                const auto& rm) { return rm == lastBestPV[0]; });
            rootMoves[0].pv    = lastBestPV;
            rootMoves[0].score = rootMoves[0].uciScore = lastBestScore;
        }
        else if (rootMoves[0].pv[0] != lastBestPV[0])
        {
            lastBestPV        = rootMoves[0].pv;
            lastBestScore     = rootMoves[0].score;
            lastBestMoveDepth = rootDepth;
        }

        if (!mainThread)
            continue;

        // Have we found a "mate in x"?
        if (limits.mate && rootMoves[0].score == rootMoves[0].uciScore
            && ((rootMoves[0].score >= VALUE_MATE_IN_MAX_PLY
                 && VALUE_MATE - rootMoves[0].score <= 2 * limits.mate)
                || (rootMoves[0].score != -VALUE_INFINITE
                    && rootMoves[0].score <= VALUE_MATED_IN_MAX_PLY
                    && VALUE_MATE + rootMoves[0].score <= 2 * limits.mate)))
            threads.stop = true;

        // If the skill level is enabled and time is up, pick a sub-optimal best move
        if (skill.enabled() && skill.time_to_pick(rootDepth))
            skill.pick_best(rootMoves, multiPV);

        // Use part of the gained time from a previous stable move for the current move
        for (auto&& th : threads)
        {
            totBestMoveChanges += th->worker->bestMoveChanges;
            th->worker->bestMoveChanges = 0;
        }

        // Do we have time for the next iteration? Can we stop searching now?
        if (limits.use_time_management() && !threads.stop && !mainThread->stopOnPonderhit)
        {
            int nodesEffort = rootMoves[0].effort * 100000 / std::max(size_t(1), size_t(nodes));

            double fallingEval =
              (11.396 + 2.035 * (mainThread->bestPreviousAverageScore - bestValue)
               + 0.968 * (mainThread->iterValue[iterIdx] - bestValue))
              / 100.0;
            fallingEval = std::clamp(fallingEval, 0.5786, 1.6752);

            // If the bestMove is stable over several iterations, reduce time accordingly
            timeReduction = lastBestMoveDepth + 8 < completedDepth ? 1.4857 : 0.7046;
            double reduction =
              (1.4540 + mainThread->previousTimeReduction) / (2.1593 * timeReduction);
            double bestMoveInstability = 0.9929 + 1.8519 * totBestMoveChanges / threads.size();

            double totalTime =
              mainThread->tm.optimum() * fallingEval * reduction * bestMoveInstability;

            // Cap used time in case of a single legal move for a better viewer experience
            if (rootMoves.size() == 1)
                totalTime = std::min(500.0, totalTime);

            auto elapsedTime = elapsed();

            if (completedDepth >= 10 && nodesEffort >= 97056 && elapsedTime > totalTime * 0.6540
                && !mainThread->ponder)
                threads.stop = true;

            // Stop the search if we have exceeded the totalTime
            if (elapsedTime > totalTime)
            {
                // If we are allowed to ponder do not stop the search now but
                // keep pondering until the GUI sends "ponderhit" or "stop".
                if (mainThread->ponder)
                    mainThread->stopOnPonderhit = true;
                else
                    threads.stop = true;
            }
            else
                threads.increaseDepth = mainThread->ponder || elapsedTime <= totalTime * 0.5138;
        }

        mainThread->iterValue[iterIdx] = bestValue;
        iterIdx                        = (iterIdx + 1) & 3;
    }

    if (!mainThread)
        return;

    mainThread->previousTimeReduction = timeReduction;

    // If the skill level is enabled, swap the best PV line with the sub-optimal one
    if (skill.enabled())
        std::swap(rootMoves[0],
                  *std::find(rootMoves.begin(), rootMoves.end(),
                             skill.best ? skill.best : skill.pick_best(rootMoves, multiPV)));
}

// Reset histories, usually before a new game
void Search::Worker::clear() {
    mainHistory.fill(63);
    lowPlyHistory.fill(108);
    captureHistory.fill(-631);
    pawnHistory.fill(-1210);
    pawnCorrectionHistory.fill(0);
    majorPieceCorrectionHistory.fill(0);
    minorPieceCorrectionHistory.fill(0);
    nonPawnCorrectionHistory[WHITE].fill(0);
    nonPawnCorrectionHistory[BLACK].fill(0);

    for (auto& to : continuationCorrectionHistory)
        for (auto& h : to)
            h.fill(0);

    for (bool inCheck : {false, true})
        for (StatsType c : {NoCaptures, Captures})
            for (auto& to : continuationHistory[inCheck][c])
                for (auto& h : to)
                    h.fill(-479);

    for (size_t i = 1; i < reductions.size(); ++i)
        reductions[i] = int(2143 / 100.0 * std::log(i));

    refreshTable.clear(networks[numaAccessToken]);
}


// Main search function for both PV and non-PV nodes
template<NodeType nodeType>
Value Search::Worker::search(
  Position& pos, Stack* ss, Value alpha, Value beta, Depth depth, bool cutNode) {

    constexpr bool PvNode   = nodeType != NonPV;
    constexpr bool rootNode = nodeType == Root;
    const bool     allNode  = !(PvNode || cutNode);

    // Dive into quiescence search when the depth reaches zero
    if (depth <= 0)
    {
        constexpr auto nt = PvNode ? PV : NonPV;
        return qsearch<nt>(pos, ss, alpha, beta);
    }

    // Limit the depth if extensions made it too large
    depth = std::min(depth, MAX_PLY - 1);

    // Check if we have an upcoming move that draws by repetition
    if (!rootNode && alpha < VALUE_DRAW && pos.upcoming_repetition(ss->ply))
    {
        alpha = value_draw(this->nodes);
        if (alpha >= beta)
            return alpha;
    }

    assert(-VALUE_INFINITE <= alpha && alpha < beta && beta <= VALUE_INFINITE);
    assert(PvNode || (alpha == beta - 1));
    assert(0 < depth && depth < MAX_PLY);
    assert(!(PvNode && cutNode));

    Move      pv[MAX_PLY + 1];
    StateInfo st;
    ASSERT_ALIGNED(&st, Eval::NNUE::CacheLineSize);

    Key   posKey;
    Move  move, excludedMove, bestMove;
    Depth extension, newDepth;
    Value bestValue, value, eval, maxValue, probCutBeta;
    bool  givesCheck, improving, priorCapture, opponentWorsening;
    bool  capture, ttCapture;
    int   priorReduction = ss->reduction;
    ss->reduction        = 0;
    Piece movedPiece;

    ValueList<Move, 32> capturesSearched;
    ValueList<Move, 32> quietsSearched;

    // Step 1. Initialize node
    Worker* thisThread = this;
    ss->inCheck        = pos.checkers();
    priorCapture       = pos.captured_piece();
    Color us           = pos.side_to_move();
    ss->moveCount      = 0;
    bestValue          = -VALUE_INFINITE;
    maxValue           = VALUE_INFINITE;

    // Check for the available remaining time
    if (is_mainthread())
        main_manager()->check_time(*thisThread);

    // Used to send selDepth info to GUI (selDepth counts from 1, ply from 0)
    if (PvNode && thisThread->selDepth < ss->ply + 1)
        thisThread->selDepth = ss->ply + 1;

    if (!rootNode)
    {
        // Step 2. Check for aborted search and immediate draw
        if (threads.stop.load(std::memory_order_relaxed) || pos.is_draw(ss->ply)
            || ss->ply >= MAX_PLY)
            return (ss->ply >= MAX_PLY && !ss->inCheck) ? evaluate(pos)
                                                        : value_draw(thisThread->nodes);

        // Step 3. Mate distance pruning. Even if we mate at the next move our score
        // would be at best mate_in(ss->ply + 1), but if alpha is already bigger because
        // a shorter mate was found upward in the tree then there is no need to search
        // because we will never beat the current alpha. Same logic but with reversed
        // signs apply also in the opposite condition of being mated instead of giving
        // mate. In this case, return a fail-high score.
        alpha = std::max(mated_in(ss->ply), alpha);
        beta  = std::min(mate_in(ss->ply + 1), beta);
        if (alpha >= beta)
            return alpha;
    }

    assert(0 <= ss->ply && ss->ply < MAX_PLY);

    bestMove            = Move::none();
    (ss + 2)->cutoffCnt = 0;
    Square prevSq = ((ss - 1)->currentMove).is_ok() ? ((ss - 1)->currentMove).to_sq() : SQ_NONE;
    ss->statScore = 0;

    // Step 4. Transposition table lookup
    excludedMove                   = ss->excludedMove;
    posKey                         = pos.key();
    auto [ttHit, ttData, ttWriter] = tt.probe(posKey);
    // Need further processing of the saved data
    ss->ttHit    = ttHit;
    ttData.move  = rootNode ? thisThread->rootMoves[thisThread->pvIdx].pv[0]
                 : ttHit    ? ttData.move
                            : Move::none();
    ttData.value = ttHit ? value_from_tt(ttData.value, ss->ply, pos.rule50_count()) : VALUE_NONE;
    ss->ttPv     = excludedMove ? ss->ttPv : PvNode || (ttHit && ttData.is_pv);
    ttCapture    = ttData.move && pos.capture_stage(ttData.move);

    // At this point, if excluded, skip straight to step 6, static eval. However,
    // to save indentation, we list the condition in all code between here and there.

    // At non-PV nodes we check for an early TT cutoff
    if (!PvNode && !excludedMove && ttData.depth > depth - (ttData.value <= beta)
        && is_valid(ttData.value)  // Can happen when !ttHit or when access race in probe()
        && (ttData.bound & (ttData.value >= beta ? BOUND_LOWER : BOUND_UPPER))
        && (cutNode == (ttData.value >= beta) || depth > 9))
    {
        // If ttMove is quiet, update move sorting heuristics on TT hit (~2 Elo)
        if (ttData.move && ttData.value >= beta)
        {
            // Bonus for a quiet ttMove that fails high (~2 Elo)
            if (!ttCapture)
                update_quiet_histories(pos, ss, *this, ttData.move, stat_bonus(depth) * 746 / 1024);

            // Extra penalty for early quiet moves of
            // the previous ply (~1 Elo on STC, ~2 Elo on LTC)
            if (prevSq != SQ_NONE && (ss - 1)->moveCount <= 2 && !priorCapture)
                update_continuation_histories(ss - 1, pos.piece_on(prevSq), prevSq,
                                              -stat_malus(depth + 1) * 1042 / 1024);
        }

        // Partial workaround for the graph history interaction problem
        // For high rule50 counts don't produce transposition table cutoffs.
        if (pos.rule50_count() < 90)
            return ttData.value;
    }

    // Step 5. Tablebases probe
    if (!rootNode && !excludedMove && tbConfig.cardinality)
    {
        int piecesCount = pos.count<ALL_PIECES>();

        if (piecesCount <= tbConfig.cardinality
            && (piecesCount < tbConfig.cardinality || depth >= tbConfig.probeDepth)
            && pos.rule50_count() == 0 && !pos.can_castle(ANY_CASTLING))
        {
            TB::ProbeState err;
            TB::WDLScore   wdl = Tablebases::probe_wdl(pos, &err);

            // Force check of time on the next occasion
            if (is_mainthread())
                main_manager()->callsCnt = 0;

            if (err != TB::ProbeState::FAIL)
            {
                thisThread->tbHits.fetch_add(1, std::memory_order_relaxed);

                int drawScore = tbConfig.useRule50 ? 1 : 0;

                Value tbValue = VALUE_TB - ss->ply;

                // Use the range VALUE_TB to VALUE_TB_WIN_IN_MAX_PLY to score
                value = wdl < -drawScore ? -tbValue
                      : wdl > drawScore  ? tbValue
                                         : VALUE_DRAW + 2 * wdl * drawScore;

                Bound b = wdl < -drawScore ? BOUND_UPPER
                        : wdl > drawScore  ? BOUND_LOWER
                                           : BOUND_EXACT;

                if (b == BOUND_EXACT || (b == BOUND_LOWER ? value >= beta : value <= alpha))
                {
                    Distributed::save(tt, threads, thisThread, ttWriter, posKey,
                                      value_to_tt(value, ss->ply), ss->ttPv, b,
                                      std::min(MAX_PLY - 1, depth + 6), Move::none(), VALUE_NONE,
                                      tt.generation());

                    return value;
                }

                if (PvNode)
                {
                    if (b == BOUND_LOWER)
                        bestValue = value, alpha = std::max(alpha, bestValue);
                    else
                        maxValue = value;
                }
            }
        }
    }

    // Step 6. Static evaluation of the position
    Value      unadjustedStaticEval = VALUE_NONE;
    const auto correctionValue      = correction_value(*thisThread, pos, ss);
    if (ss->inCheck)
    {
        // Skip early pruning when in check
        ss->staticEval = eval = (ss - 2)->staticEval;
        improving             = false;
        goto moves_loop;
    }
    else if (excludedMove)
    {
        // Providing the hint that this node's accumulator will be used often
        // brings significant Elo gain (~13 Elo).
        Eval::NNUE::hint_common_parent_position(pos, networks[numaAccessToken], refreshTable);
        unadjustedStaticEval = eval = ss->staticEval;
    }
    else if (ss->ttHit)
    {
        // Never assume anything about values stored in TT
        unadjustedStaticEval = ttData.eval;
        if (!is_valid(unadjustedStaticEval))
            unadjustedStaticEval = evaluate(pos);
        else if (PvNode)
            Eval::NNUE::hint_common_parent_position(pos, networks[numaAccessToken], refreshTable);

        ss->staticEval = eval = to_corrected_static_eval(unadjustedStaticEval, correctionValue);

        // ttValue can be used as a better position evaluation (~7 Elo)
        if (is_valid(ttData.value)
            && (ttData.bound & (ttData.value > eval ? BOUND_LOWER : BOUND_UPPER)))
            eval = ttData.value;
    }
    else
    {
        unadjustedStaticEval = evaluate(pos);
        ss->staticEval = eval = to_corrected_static_eval(unadjustedStaticEval, correctionValue);

        // Static evaluation is saved as it was before adjustment by correction history
        Distributed::save(tt, threads, thisThread, ttWriter, posKey, VALUE_NONE, ss->ttPv,
                          BOUND_NONE, DEPTH_UNSEARCHED, Move::none(), unadjustedStaticEval,
                          tt.generation());
    }

    // Use static evaluation difference to improve quiet move ordering (~9 Elo)
    if (((ss - 1)->currentMove).is_ok() && !(ss - 1)->inCheck && !priorCapture)
    {
        int bonus = std::clamp(-10 * int((ss - 1)->staticEval + ss->staticEval), -1881, 1413) + 616;
        thisThread->mainHistory[~us][((ss - 1)->currentMove).from_to()] << bonus * 1151 / 1024;
        if (type_of(pos.piece_on(prevSq)) != PAWN && ((ss - 1)->currentMove).type_of() != PROMOTION)
            thisThread->pawnHistory[pawn_structure_index(pos)][pos.piece_on(prevSq)][prevSq]
              << bonus * 1107 / 1024;
    }

    // Set up the improving flag, which is true if current static evaluation is
    // bigger than the previous static evaluation at our turn (if we were in
    // check at our previous move we go back until we weren't in check) and is
    // false otherwise. The improving flag is used in various pruning heuristics.
    improving = ss->staticEval > (ss - 2)->staticEval;

    opponentWorsening = ss->staticEval + (ss - 1)->staticEval > 2;

    if (priorReduction >= 3 && ss->staticEval + (ss - 1)->staticEval < 0)
    {
        depth++;
    }

    // Step 7. Razoring (~1 Elo)
    // If eval is really low, skip search entirely and return the qsearch value.
    // For PvNodes, we must have a guard against mates being returned.
    if (!PvNode && eval < alpha - 462 - 297 * depth * depth)
        return qsearch<NonPV>(pos, ss, alpha, beta);

    // Step 8. Futility pruning: child node (~40 Elo)
    // The depth condition is important for mate finding.
    if (!ss->ttPv && depth < 14
        && eval - futility_margin(depth, cutNode && !ss->ttHit, improving, opponentWorsening)
               - (ss - 1)->statScore / 310 + 40 - std::abs(correctionValue) / 131072
             >= beta
        && eval >= beta && (!ttData.move || ttCapture) && !is_loss(beta) && !is_win(eval))
        return beta + (eval - beta) / 3;

    improving |= ss->staticEval >= beta + 97;

    // Step 9. Null move search with verification search (~35 Elo)
    if (cutNode && (ss - 1)->currentMove != Move::null() && eval >= beta
        && ss->staticEval >= beta - 20 * depth + 440 && !excludedMove && pos.non_pawn_material(us)
        && ss->ply >= thisThread->nmpMinPly && !is_loss(beta))
    {
        assert(eval - beta >= 0);

        // Null move dynamic reduction based on depth and eval
        Depth R = std::min(int(eval - beta) / 215, 7) + depth / 3 + 5;

        ss->currentMove                   = Move::null();
        ss->continuationHistory           = &thisThread->continuationHistory[0][0][NO_PIECE][0];
        ss->continuationCorrectionHistory = &thisThread->continuationCorrectionHistory[NO_PIECE][0];

        pos.do_null_move(st, tt);

        Value nullValue = -search<NonPV>(pos, ss + 1, -beta, -beta + 1, depth - R, false);

        pos.undo_null_move();

        // Do not return unproven mate or TB scores
        if (nullValue >= beta && !is_win(nullValue))
        {
            if (thisThread->nmpMinPly || depth < 16)
                return nullValue;

            assert(!thisThread->nmpMinPly);  // Recursive verification is not allowed

            // Do verification search at high depths, with null move pruning disabled
            // until ply exceeds nmpMinPly.
            thisThread->nmpMinPly = ss->ply + 3 * (depth - R) / 4;

            Value v = search<NonPV>(pos, ss, beta - 1, beta, depth - R, false);

            thisThread->nmpMinPly = 0;

            if (v >= beta)
                return nullValue;
        }
    }

    // Step 10. Internal iterative reductions (~9 Elo)
    // For PV nodes without a ttMove as well as for deep enough cutNodes, we decrease depth.
    // This heuristic is known to scale non-linearly, current version was tested at VVLTC.
    // Further improvements need to be tested at similar time control if they make IIR
    // more aggressive.
    if ((PvNode || (cutNode && depth >= 7)) && !ttData.move)
        depth -= 2;

    // Use qsearch if depth <= 0
    if (depth <= 0)
        return qsearch<PV>(pos, ss, alpha, beta);

    // Step 11. ProbCut (~10 Elo)
    // If we have a good enough capture (or queen promotion) and a reduced search
    // returns a value much above beta, we can (almost) safely prune the previous move.
    probCutBeta = beta + 174 - 56 * improving;
    if (depth >= 3
        && !is_decisive(beta)
        // If value from transposition table is lower than probCutBeta, don't attempt
        // probCut there and in further interactions with transposition table cutoff
        // depth is set to depth - 3 because probCut search has depth set to depth - 4
        // but we also do a move before it. So effective depth is equal to depth - 3.
        && !(ttData.depth >= depth - 3 && is_valid(ttData.value) && ttData.value < probCutBeta))
    {
        assert(probCutBeta < VALUE_INFINITE && probCutBeta > beta);

        MovePicker mp(pos, ttData.move, probCutBeta - ss->staticEval, &thisThread->captureHistory);
        Depth      probCutDepth = std::max(depth - 4, 0);

        while ((move = mp.next_move()) != Move::none())
        {
            assert(move.is_ok());

            if (move == excludedMove)
                continue;

            if (!pos.legal(move))
                continue;

            assert(pos.capture_stage(move));

            movedPiece = pos.moved_piece(move);

            pos.do_move(move, st, &tt);
            thisThread->nodes.fetch_add(1, std::memory_order_relaxed);

            ss->currentMove = move;
            ss->continuationHistory =
              &this->continuationHistory[ss->inCheck][true][movedPiece][move.to_sq()];
            ss->continuationCorrectionHistory =
              &this->continuationCorrectionHistory[movedPiece][move.to_sq()];

            // Perform a preliminary qsearch to verify that the move holds
            value = -qsearch<NonPV>(pos, ss + 1, -probCutBeta, -probCutBeta + 1);

            // If the qsearch held, perform the regular search
            if (value >= probCutBeta && probCutDepth > 0)
                value = -search<NonPV>(pos, ss + 1, -probCutBeta, -probCutBeta + 1, probCutDepth,
                                       !cutNode);

            pos.undo_move(move);

            if (value >= probCutBeta)
            {
                // Save ProbCut data into transposition table
<<<<<<< HEAD
                Distributed::save(tt, threads, thisThread, ttWriter, posKey,
                                  value_to_tt(value, ss->ply), ss->ttPv, BOUND_LOWER, depth - 3,
                                  move, unadjustedStaticEval, tt.generation());
=======
                ttWriter.write(posKey, value_to_tt(value, ss->ply), ss->ttPv, BOUND_LOWER,
                               probCutDepth + 1, move, unadjustedStaticEval, tt.generation());
>>>>>>> f00d91f8

                if (!is_decisive(value))
                    return value - (probCutBeta - beta);
            }
        }
    }

moves_loop:  // When in check, search starts here

    // Step 12. A small Probcut idea (~4 Elo)
    probCutBeta = beta + 412;
    if ((ttData.bound & BOUND_LOWER) && ttData.depth >= depth - 4 && ttData.value >= probCutBeta
        && !is_decisive(beta) && is_valid(ttData.value) && !is_decisive(ttData.value))
        return probCutBeta;

    const PieceToHistory* contHist[] = {
      (ss - 1)->continuationHistory, (ss - 2)->continuationHistory, (ss - 3)->continuationHistory,
      (ss - 4)->continuationHistory, (ss - 5)->continuationHistory, (ss - 6)->continuationHistory};


    MovePicker mp(pos, ttData.move, depth, &thisThread->mainHistory, &thisThread->lowPlyHistory,
                  &thisThread->captureHistory, contHist, &thisThread->pawnHistory, ss->ply);

    value = bestValue;

    int moveCount = 0;

    // Step 13. Loop through all pseudo-legal moves until no moves remain
    // or a beta cutoff occurs.
    while ((move = mp.next_move()) != Move::none())
    {
        assert(move.is_ok());

        if (move == excludedMove)
            continue;

        // Check for legality
        if (!pos.legal(move))
            continue;

        // At root obey the "searchmoves" option and skip moves not listed in Root
        // Move List. In MultiPV mode we also skip PV moves that have been already
        // searched and those of lower "TB rank" if we are in a TB root position.
        if (rootNode
            && !std::count(thisThread->rootMoves.begin() + thisThread->pvIdx,
                           thisThread->rootMoves.begin() + thisThread->pvLast, move))
            continue;

        ss->moveCount = ++moveCount;

        if (rootNode && Distributed::is_root() && is_mainthread() && nodes > 10000000)
        {
            main_manager()->updates.onIter(
              {depth, UCIEngine::move(move, pos.is_chess960()), moveCount + thisThread->pvIdx});
        }
        if (PvNode)
            (ss + 1)->pv = nullptr;

        extension  = 0;
        capture    = pos.capture_stage(move);
        movedPiece = pos.moved_piece(move);
        givesCheck = pos.gives_check(move);

        // Calculate new depth for this move
        newDepth = depth - 1;

        int delta = beta - alpha;

        Depth r = reduction(improving, depth, moveCount, delta);

        // Decrease reduction if position is or has been on the PV (~7 Elo)
        if (ss->ttPv)
            r -= 1037 + (ttData.value > alpha) * 965 + (ttData.depth >= depth) * 960;

        // Step 14. Pruning at shallow depth (~120 Elo).
        // Depth conditions are important for mate finding.
        if (!rootNode && pos.non_pawn_material(us) && !is_loss(bestValue))
        {
            // Skip quiet moves if movecount exceeds our FutilityMoveCount threshold (~8 Elo)
            if (moveCount >= futility_move_count(improving, depth))
                mp.skip_quiet_moves();

            // Reduced depth of the next LMR search
            int lmrDepth = newDepth - r / 1024;

            if (capture || givesCheck)
            {
                Piece capturedPiece = pos.piece_on(move.to_sq());
                int   captHist =
                  thisThread->captureHistory[movedPiece][move.to_sq()][type_of(capturedPiece)];

                // Futility pruning for captures (~2 Elo)
                if (!givesCheck && lmrDepth < 7 && !ss->inCheck)
                {
                    Value futilityValue = ss->staticEval + 271 + 243 * lmrDepth
                                        + PieceValue[capturedPiece] + captHist / 7;
                    if (futilityValue <= alpha)
                        continue;
                }

                // SEE based pruning for captures and checks (~11 Elo)
                int seeHist = std::clamp(captHist / 37, -152 * depth, 141 * depth);
                if (!pos.see_ge(move, -156 * depth - seeHist))
                    continue;
            }
            else
            {
                int history =
                  (*contHist[0])[movedPiece][move.to_sq()]
                  + (*contHist[1])[movedPiece][move.to_sq()]
                  + thisThread->pawnHistory[pawn_structure_index(pos)][movedPiece][move.to_sq()];

                // Continuation history based pruning (~2 Elo)
                if (history < -3901 * depth)
                    continue;

                history += 2 * thisThread->mainHistory[us][move.from_to()];

                lmrDepth += history / 3459;

                Value futilityValue =
                  ss->staticEval + (bestValue < ss->staticEval - 47 ? 137 : 47) + 142 * lmrDepth;

                // Futility pruning: parent node (~13 Elo)
                if (!ss->inCheck && lmrDepth < 12 && futilityValue <= alpha)
                {
                    if (bestValue <= futilityValue && !is_decisive(bestValue)
                        && !is_win(futilityValue))
                        bestValue = futilityValue;
                    continue;
                }

                lmrDepth = std::max(lmrDepth, 0);

                // Prune moves with negative SEE (~4 Elo)
                if (!pos.see_ge(move, -25 * lmrDepth * lmrDepth))
                    continue;
            }
        }

        // Step 15. Extensions (~100 Elo)
        // We take care to not overdo to avoid search getting stuck.
        if (ss->ply < thisThread->rootDepth * 2)
        {
            // Singular extension search (~76 Elo, ~170 nElo). If all moves but one
            // fail low on a search of (alpha-s, beta-s), and just one fails high on
            // (alpha, beta), then that move is singular and should be extended. To
            // verify this we do a reduced search on the position excluding the ttMove
            // and if the result is lower than ttValue minus a margin, then we will
            // extend the ttMove. Recursive singular search is avoided.

            // Note: the depth margin and singularBeta margin are known for having
            // non-linear scaling. Their values are optimized to time controls of
            // 180+1.8 and longer so changing them requires tests at these types of
            // time controls. Generally, higher singularBeta (i.e closer to ttValue)
            // and lower extension margins scale well.

            if (!rootNode && move == ttData.move && !excludedMove
                && depth >= 5 - (thisThread->completedDepth > 33) + ss->ttPv
                && is_valid(ttData.value) && !is_decisive(ttData.value)
                && (ttData.bound & BOUND_LOWER) && ttData.depth >= depth - 3)
            {
                Value singularBeta  = ttData.value - (52 + 74 * (ss->ttPv && !PvNode)) * depth / 64;
                Depth singularDepth = newDepth / 2;

                ss->excludedMove = move;
                value =
                  search<NonPV>(pos, ss, singularBeta - 1, singularBeta, singularDepth, cutNode);
                ss->excludedMove = Move::none();

                if (value < singularBeta)
                {
                    int corrValAdj   = std::abs(correctionValue) / 262144;
                    int doubleMargin = 249 * PvNode - 194 * !ttCapture - corrValAdj;
                    int tripleMargin =
                      94 + 287 * PvNode - 249 * !ttCapture + 99 * ss->ttPv - corrValAdj;
                    int quadMargin =
                      394 + 287 * PvNode - 249 * !ttCapture + 99 * ss->ttPv - corrValAdj;

                    extension = 1 + (value < singularBeta - doubleMargin)
                              + (value < singularBeta - tripleMargin)
                              + (value < singularBeta - quadMargin);

                    depth += ((!PvNode) && (depth < 15));
                }

                // Multi-cut pruning
                // Our ttMove is assumed to fail high based on the bound of the TT entry,
                // and if after excluding the ttMove with a reduced search we fail high
                // over the original beta, we assume this expected cut-node is not
                // singular (multiple moves fail high), and we can prune the whole
                // subtree by returning a softbound.
                else if (value >= beta && !is_decisive(value))
                    return value;

                // Negative extensions
                // If other moves failed high over (ttValue - margin) without the
                // ttMove on a reduced search, but we cannot do multi-cut because
                // (ttValue - margin) is lower than the original beta, we do not know
                // if the ttMove is singular or can do a multi-cut, so we reduce the
                // ttMove in favor of other moves based on some conditions:

                // If the ttMove is assumed to fail high over current beta (~7 Elo)
                else if (ttData.value >= beta)
                    extension = -3;

                // If we are on a cutNode but the ttMove is not assumed to fail high
                // over current beta (~1 Elo)
                else if (cutNode)
                    extension = -2;
            }

            // Extension for capturing the previous moved piece (~1 Elo at LTC)
            else if (PvNode && move.to_sq() == prevSq
                     && thisThread->captureHistory[movedPiece][move.to_sq()]
                                                  [type_of(pos.piece_on(move.to_sq()))]
                          > 4126)
                extension = 1;
        }

        // Step 16. Make the move
        pos.do_move(move, st, givesCheck, &tt);
        thisThread->nodes.fetch_add(1, std::memory_order_relaxed);

        // Add extension to new depth
        newDepth += extension;

        // Update the current move (this must be done after singular extension search)
        ss->currentMove = move;
        ss->continuationHistory =
          &thisThread->continuationHistory[ss->inCheck][capture][movedPiece][move.to_sq()];
        ss->continuationCorrectionHistory =
          &thisThread->continuationCorrectionHistory[movedPiece][move.to_sq()];
        uint64_t nodeCount = rootNode ? uint64_t(nodes) : 0;

        // These reduction adjustments have proven non-linear scaling.
        // They are optimized to time controls of 180 + 1.8 and longer,
        // so changing them or adding conditions that are similar requires
        // tests at these types of time controls.

        // Decrease reduction for PvNodes (~0 Elo on STC, ~2 Elo on LTC)
        if (PvNode)
            r -= 1018;

        // These reduction adjustments have no proven non-linear scaling

        r += 307;

        r -= std::abs(correctionValue) / 34112;

        // Increase reduction for cut nodes (~4 Elo)
        if (cutNode)
            r += 2355 - (ttData.depth >= depth && ss->ttPv) * 1141;

        // Increase reduction if ttMove is a capture but the current move is not a capture (~3 Elo)
        if (ttCapture && !capture)
            r += 1087 + (depth < 8) * 990;

        // Increase reduction if next ply has a lot of fail high (~5 Elo)
        if ((ss + 1)->cutoffCnt > 3)
            r += 940 + allNode * 887;

        // For first picked move (ttMove) reduce reduction (~3 Elo)
        else if (move == ttData.move)
            r -= 1960;

        if (capture)
            ss->statScore =
              7 * int(PieceValue[pos.captured_piece()])
              + thisThread->captureHistory[movedPiece][move.to_sq()][type_of(pos.captured_piece())]
              - 4666;
        else
            ss->statScore = 2 * thisThread->mainHistory[us][move.from_to()]
                          + (*contHist[0])[movedPiece][move.to_sq()]
                          + (*contHist[1])[movedPiece][move.to_sq()] - 3874;

        // Decrease/increase reduction for moves with a good/bad history (~8 Elo)
        r -= ss->statScore * 1451 / 16384;

        // Step 17. Late moves reduction / extension (LMR, ~117 Elo)
        if (depth >= 2 && moveCount > 1)
        {
            // In general we want to cap the LMR depth search at newDepth, but when
            // reduction is negative, we allow this move a limited search extension
            // beyond the first move depth.
            // To prevent problems when the max value is less than the min value,
            // std::clamp has been replaced by a more robust implementation.


            Depth d = std::max(
              1, std::min(newDepth - r / 1024, newDepth + !allNode + (PvNode && !bestMove)));

            (ss + 1)->reduction = newDepth - d;

            value               = -search<NonPV>(pos, ss + 1, -(alpha + 1), -alpha, d, true);
            (ss + 1)->reduction = 0;


            // Do a full-depth search when reduced LMR search fails high
            if (value > alpha && d < newDepth)
            {
                // Adjust full-depth search based on LMR results - if the result was
                // good enough search deeper, if it was bad enough search shallower.
                const bool doDeeperSearch    = value > (bestValue + 40 + 2 * newDepth);  // (~1 Elo)
                const bool doShallowerSearch = value < bestValue + 10;                   // (~2 Elo)

                newDepth += doDeeperSearch - doShallowerSearch;

                if (newDepth > d)
                    value = -search<NonPV>(pos, ss + 1, -(alpha + 1), -alpha, newDepth, !cutNode);

                // Post LMR continuation history updates (~1 Elo)
                int bonus = (value >= beta) * 2048;
                update_continuation_histories(ss, movedPiece, move.to_sq(), bonus);
            }
        }

        // Step 18. Full-depth search when LMR is skipped
        else if (!PvNode || moveCount > 1)
        {
            // Increase reduction if ttMove is not present (~6 Elo)
            if (!ttData.move)
                r += 2111;

            // Note that if expected reduction is high, we reduce search depth by 1 here (~9 Elo)
            value =
              -search<NonPV>(pos, ss + 1, -(alpha + 1), -alpha, newDepth - (r > 3444), !cutNode);
        }

        // For PV nodes only, do a full PV search on the first move or after a fail high,
        // otherwise let the parent node fail low with value <= alpha and try another move.
        if (PvNode && (moveCount == 1 || value > alpha))
        {
            (ss + 1)->pv    = pv;
            (ss + 1)->pv[0] = Move::none();

            // Extend move from transposition table if we are about to dive into qsearch.
            if (move == ttData.move && ss->ply <= thisThread->rootDepth * 2)
                newDepth = std::max(newDepth, 1);

            value = -search<PV>(pos, ss + 1, -beta, -alpha, newDepth, false);
        }

        // Step 19. Undo move
        pos.undo_move(move);

        assert(value > -VALUE_INFINITE && value < VALUE_INFINITE);

        // Step 20. Check for a new best move
        // Finished searching the move. If a stop occurred, the return value of
        // the search cannot be trusted, and we return immediately without updating
        // best move, principal variation nor transposition table.
        if (threads.stop.load(std::memory_order_relaxed))
            return VALUE_ZERO;

        if (rootNode)
        {
            RootMove& rm =
              *std::find(thisThread->rootMoves.begin(), thisThread->rootMoves.end(), move);

            rm.effort += nodes - nodeCount;

            rm.averageScore =
              rm.averageScore != -VALUE_INFINITE ? (value + rm.averageScore) / 2 : value;

            rm.meanSquaredScore = rm.meanSquaredScore != -VALUE_INFINITE * VALUE_INFINITE
                                  ? (value * std::abs(value) + rm.meanSquaredScore) / 2
                                  : value * std::abs(value);

            // PV move or new best move?
            if (moveCount == 1 || value > alpha)
            {
                rm.score = rm.uciScore = value;
                rm.selDepth            = thisThread->selDepth;
                rm.scoreLowerbound = rm.scoreUpperbound = false;

                if (value >= beta)
                {
                    rm.scoreLowerbound = true;
                    rm.uciScore        = beta;
                }
                else if (value <= alpha)
                {
                    rm.scoreUpperbound = true;
                    rm.uciScore        = alpha;
                }

                rm.pv.resize(1);

                assert((ss + 1)->pv);

                for (Move* m = (ss + 1)->pv; *m != Move::none(); ++m)
                    rm.pv.push_back(*m);

                // We record how often the best move has been changed in each iteration.
                // This information is used for time management. In MultiPV mode,
                // we must take care to only do this for the first PV line.
                if (moveCount > 1 && !thisThread->pvIdx)
                    ++thisThread->bestMoveChanges;
            }
            else
                // All other moves but the PV, are set to the lowest value: this
                // is not a problem when sorting because the sort is stable and the
                // move position in the list is preserved - just the PV is pushed up.
                rm.score = -VALUE_INFINITE;
        }

        // In case we have an alternative move equal in eval to the current bestmove,
        // promote it to bestmove by pretending it just exceeds alpha (but not beta).
        int inc = (value == bestValue && ss->ply + 2 >= thisThread->rootDepth
                   && (int(nodes) & 15) == 0 && !is_win(std::abs(value) + 1));

        if (value + inc > bestValue)
        {
            bestValue = value;

            if (value + inc > alpha)
            {
                bestMove = move;

                if (PvNode && !rootNode)  // Update pv even in fail-high case
                    update_pv(ss->pv, move, (ss + 1)->pv);

                if (value >= beta)
                {
                    ss->cutoffCnt += !ttData.move + (extension < 2);
                    assert(value >= beta);  // Fail high
                    break;
                }
                else
                {
                    // Reduce other moves if we have found at least one score improvement (~2 Elo)
                    if (depth > 2 && depth < 14 && !is_decisive(value))
                        depth -= 2;

                    assert(depth > 0);
                    alpha = value;  // Update alpha! Always alpha < beta
                }
            }
        }

        // If the move is worse than some previously searched move,
        // remember it, to update its stats later.
        if (move != bestMove && moveCount <= 32)
        {
            if (capture)
                capturesSearched.push_back(move);
            else
                quietsSearched.push_back(move);
        }
    }

    // Step 21. Check for mate and stalemate
    // All legal moves have been searched and if there are no legal moves, it
    // must be a mate or a stalemate. If we are in a singular extension search then
    // return a fail low score.

    assert(moveCount || !ss->inCheck || excludedMove || !MoveList<LEGAL>(pos).size());

    // Adjust best value for fail high cases at non-pv nodes
    if (!PvNode && bestValue >= beta && !is_decisive(bestValue) && !is_decisive(beta)
        && !is_decisive(alpha))
        bestValue = (bestValue * depth + beta) / (depth + 1);

    if (!moveCount)
        bestValue = excludedMove ? alpha : ss->inCheck ? mated_in(ss->ply) : VALUE_DRAW;

    // If there is a move that produces search value greater than alpha,
    // we update the stats of searched moves.
    else if (bestMove)
        update_all_stats(pos, ss, *this, bestMove, prevSq, quietsSearched, capturesSearched, depth,
                         bestMove == ttData.move);

    // Bonus for prior countermove that caused the fail low
    else if (!priorCapture && prevSq != SQ_NONE)
    {
        int bonusScale = (118 * (depth > 5) + 37 * !allNode + 169 * ((ss - 1)->moveCount > 8)
                          + 128 * (!ss->inCheck && bestValue <= ss->staticEval - 102)
                          + 115 * (!(ss - 1)->inCheck && bestValue <= -(ss - 1)->staticEval - 82));

        // Proportional to "how much damage we have to undo"
        bonusScale += std::min(-(ss - 1)->statScore / 106, 318);

        bonusScale = std::max(bonusScale, 0);

        const int scaledBonus = stat_bonus(depth) * bonusScale / 32;

        update_continuation_histories(ss - 1, pos.piece_on(prevSq), prevSq,
                                      scaledBonus * 436 / 1024);

        thisThread->mainHistory[~us][((ss - 1)->currentMove).from_to()] << scaledBonus * 207 / 1024;

        if (type_of(pos.piece_on(prevSq)) != PAWN && ((ss - 1)->currentMove).type_of() != PROMOTION)
            thisThread->pawnHistory[pawn_structure_index(pos)][pos.piece_on(prevSq)][prevSq]
              << scaledBonus * 1195 / 1024;
    }

    else if (priorCapture && prevSq != SQ_NONE)
    {
        // bonus for prior countermoves that caused the fail low
        Piece capturedPiece = pos.captured_piece();
        assert(capturedPiece != NO_PIECE);
        thisThread->captureHistory[pos.piece_on(prevSq)][prevSq][type_of(capturedPiece)]
          << stat_bonus(depth) * 2;
    }

    if (PvNode)
        bestValue = std::min(bestValue, maxValue);

    // If no good move is found and the previous position was ttPv, then the previous
    // opponent move is probably good and the new position is added to the search tree. (~7 Elo)
    if (bestValue <= alpha)
        ss->ttPv = ss->ttPv || ((ss - 1)->ttPv && depth > 3);

    // Write gathered information in transposition table. Note that the
    // static evaluation is saved as it was before correction history.
    if (!excludedMove && !(rootNode && thisThread->pvIdx))
        Distributed::save(tt, threads, thisThread, ttWriter, posKey,
                          value_to_tt(bestValue, ss->ply), ss->ttPv,
                          bestValue >= beta    ? BOUND_LOWER
                          : PvNode && bestMove ? BOUND_EXACT
                                               : BOUND_UPPER,
                          depth, bestMove, unadjustedStaticEval, tt.generation());

    // Adjust correction history
    if (!ss->inCheck && !(bestMove && pos.capture(bestMove))
        && ((bestValue < ss->staticEval && bestValue < beta)  // negative correction & no fail high
            || (bestValue > ss->staticEval && bestMove)))     // positive correction & no fail low
    {
        const auto    m             = (ss - 1)->currentMove;
        constexpr int nonPawnWeight = 165;

        auto bonus = std::clamp(int(bestValue - ss->staticEval) * depth / 8,
                                -CORRECTION_HISTORY_LIMIT / 4, CORRECTION_HISTORY_LIMIT / 4);
        thisThread->pawnCorrectionHistory[us][pawn_structure_index<Correction>(pos)]
          << bonus * 114 / 128;
        thisThread->majorPieceCorrectionHistory[us][major_piece_index(pos)] << bonus * 163 / 128;
        thisThread->minorPieceCorrectionHistory[us][minor_piece_index(pos)] << bonus * 146 / 128;
        thisThread->nonPawnCorrectionHistory[WHITE][us][non_pawn_index<WHITE>(pos)]
          << bonus * nonPawnWeight / 128;
        thisThread->nonPawnCorrectionHistory[BLACK][us][non_pawn_index<BLACK>(pos)]
          << bonus * nonPawnWeight / 128;

        if (m.is_ok())
            (*(ss - 2)->continuationCorrectionHistory)[pos.piece_on(m.to_sq())][m.to_sq()] << bonus;
    }

    assert(bestValue > -VALUE_INFINITE && bestValue < VALUE_INFINITE);

    return bestValue;
}


// Quiescence search function, which is called by the main search function with
// depth zero, or recursively with further decreasing depth. With depth <= 0, we
// "should" be using static eval only, but tactical moves may confuse the static eval.
// To fight this horizon effect, we implement this qsearch of tactical moves (~155 Elo).
// See https://www.chessprogramming.org/Horizon_Effect
// and https://www.chessprogramming.org/Quiescence_Search
template<NodeType nodeType>
Value Search::Worker::qsearch(Position& pos, Stack* ss, Value alpha, Value beta) {

    static_assert(nodeType != Root);
    constexpr bool PvNode = nodeType == PV;

    assert(alpha >= -VALUE_INFINITE && alpha < beta && beta <= VALUE_INFINITE);
    assert(PvNode || (alpha == beta - 1));

    // Check if we have an upcoming move that draws by repetition (~1 Elo)
    if (alpha < VALUE_DRAW && pos.upcoming_repetition(ss->ply))
    {
        alpha = value_draw(this->nodes);
        if (alpha >= beta)
            return alpha;
    }

    Move      pv[MAX_PLY + 1];
    StateInfo st;
    ASSERT_ALIGNED(&st, Eval::NNUE::CacheLineSize);

    Key   posKey;
    Move  move, bestMove;
    Value bestValue, value, futilityBase;
    bool  pvHit, givesCheck, capture;
    int   moveCount;
    Color us = pos.side_to_move();

    // Step 1. Initialize node
    if (PvNode)
    {
        (ss + 1)->pv = pv;
        ss->pv[0]    = Move::none();
    }

    Worker* thisThread = this;
    bestMove           = Move::none();
    ss->inCheck        = pos.checkers();
    moveCount          = 0;

    // Used to send selDepth info to GUI (selDepth counts from 1, ply from 0)
    if (PvNode && thisThread->selDepth < ss->ply + 1)
        thisThread->selDepth = ss->ply + 1;

    // Step 2. Check for an immediate draw or maximum ply reached
    if (pos.is_draw(ss->ply) || ss->ply >= MAX_PLY)
        return (ss->ply >= MAX_PLY && !ss->inCheck) ? evaluate(pos) : VALUE_DRAW;

    assert(0 <= ss->ply && ss->ply < MAX_PLY);

    // Step 3. Transposition table lookup
    posKey                         = pos.key();
    auto [ttHit, ttData, ttWriter] = tt.probe(posKey);
    // Need further processing of the saved data
    ss->ttHit    = ttHit;
    ttData.move  = ttHit ? ttData.move : Move::none();
    ttData.value = ttHit ? value_from_tt(ttData.value, ss->ply, pos.rule50_count()) : VALUE_NONE;
    pvHit        = ttHit && ttData.is_pv;

    // At non-PV nodes we check for an early TT cutoff
    if (!PvNode && ttData.depth >= DEPTH_QS
        && is_valid(ttData.value)  // Can happen when !ttHit or when access race in probe()
        && (ttData.bound & (ttData.value >= beta ? BOUND_LOWER : BOUND_UPPER)))
        return ttData.value;

    // Step 4. Static evaluation of the position
    Value      unadjustedStaticEval = VALUE_NONE;
    const auto correctionValue      = correction_value(*thisThread, pos, ss);
    if (ss->inCheck)
        bestValue = futilityBase = -VALUE_INFINITE;
    else
    {
        if (ss->ttHit)
        {
            // Never assume anything about values stored in TT
            unadjustedStaticEval = ttData.eval;
            if (!is_valid(unadjustedStaticEval))
                unadjustedStaticEval = evaluate(pos);
            ss->staticEval = bestValue =
              to_corrected_static_eval(unadjustedStaticEval, correctionValue);

            // ttValue can be used as a better position evaluation (~13 Elo)
            if (is_valid(ttData.value) && !is_decisive(ttData.value)
                && (ttData.bound & (ttData.value > bestValue ? BOUND_LOWER : BOUND_UPPER)))
                bestValue = ttData.value;
        }
        else
        {
            // In case of null move search, use previous static eval with opposite sign
            unadjustedStaticEval =
              (ss - 1)->currentMove != Move::null() ? evaluate(pos) : -(ss - 1)->staticEval;
            ss->staticEval = bestValue =
              to_corrected_static_eval(unadjustedStaticEval, correctionValue);
        }

        // Stand pat. Return immediately if static value is at least beta
        if (bestValue >= beta)
        {
            if (!is_decisive(bestValue))
                bestValue = (bestValue + beta) / 2;
            if (!ss->ttHit)
                Distributed::save(tt, threads, thisThread, ttWriter, posKey,
                                  value_to_tt(bestValue, ss->ply), false, BOUND_LOWER,
                                  DEPTH_UNSEARCHED, Move::none(), unadjustedStaticEval,
                                  tt.generation());

            return bestValue;
        }

        if (bestValue > alpha)
            alpha = bestValue;

        futilityBase = ss->staticEval + 301;
    }

    const PieceToHistory* contHist[] = {(ss - 1)->continuationHistory,
                                        (ss - 2)->continuationHistory};

    Square prevSq = ((ss - 1)->currentMove).is_ok() ? ((ss - 1)->currentMove).to_sq() : SQ_NONE;

    // Initialize a MovePicker object for the current position, and prepare to search
    // the moves. We presently use two stages of move generator in quiescence search:
    // captures, or evasions only when in check.
    MovePicker mp(pos, ttData.move, DEPTH_QS, &thisThread->mainHistory, &thisThread->lowPlyHistory,
                  &thisThread->captureHistory, contHist, &thisThread->pawnHistory, ss->ply);

    // Step 5. Loop through all pseudo-legal moves until no moves remain or a beta
    // cutoff occurs.
    while ((move = mp.next_move()) != Move::none())
    {
        assert(move.is_ok());

        if (!pos.legal(move))
            continue;

        givesCheck = pos.gives_check(move);
        capture    = pos.capture_stage(move);

        moveCount++;

        // Step 6. Pruning
        if (!is_loss(bestValue) && pos.non_pawn_material(us))
        {
            // Futility pruning and moveCount pruning (~10 Elo)
            if (!givesCheck && move.to_sq() != prevSq && !is_loss(futilityBase)
                && move.type_of() != PROMOTION)
            {
                if (moveCount > 2)
                    continue;

                Value futilityValue = futilityBase + PieceValue[pos.piece_on(move.to_sq())];

                // If static eval + value of piece we are going to capture is
                // much lower than alpha, we can prune this move. (~2 Elo)
                if (futilityValue <= alpha)
                {
                    bestValue = std::max(bestValue, futilityValue);
                    continue;
                }

                // If static exchange evaluation is low enough
                // we can prune this move. (~2 Elo)
                if (!pos.see_ge(move, alpha - futilityBase))
                {
                    bestValue = std::min(alpha, futilityBase);
                    continue;
                }
            }

            // Continuation history based pruning (~3 Elo)
            if (!capture
                && (*contHist[0])[pos.moved_piece(move)][move.to_sq()]
                       + (*contHist[1])[pos.moved_piece(move)][move.to_sq()]
                       + thisThread->pawnHistory[pawn_structure_index(pos)][pos.moved_piece(move)]
                                                [move.to_sq()]
                     <= 5228)
                continue;

            // Do not search moves with bad enough SEE values (~5 Elo)
            if (!pos.see_ge(move, -80))
                continue;
        }

        // Step 7. Make and search the move
        Piece movedPiece = pos.moved_piece(move);

        pos.do_move(move, st, givesCheck, &tt);
        thisThread->nodes.fetch_add(1, std::memory_order_relaxed);

        // Update the current move
        ss->currentMove = move;
        ss->continuationHistory =
          &thisThread->continuationHistory[ss->inCheck][capture][movedPiece][move.to_sq()];
        ss->continuationCorrectionHistory =
          &thisThread->continuationCorrectionHistory[movedPiece][move.to_sq()];

        value = -qsearch<nodeType>(pos, ss + 1, -beta, -alpha);
        pos.undo_move(move);

        assert(value > -VALUE_INFINITE && value < VALUE_INFINITE);

        // Step 8. Check for a new best move
        if (value > bestValue)
        {
            bestValue = value;

            if (value > alpha)
            {
                bestMove = move;

                if (PvNode)  // Update pv even in fail-high case
                    update_pv(ss->pv, move, (ss + 1)->pv);

                if (value < beta)  // Update alpha here!
                    alpha = value;
                else
                    break;  // Fail high
            }
        }
    }

    // Step 9. Check for mate
    // All legal moves have been searched. A special case: if we are
    // in check and no legal moves were found, it is checkmate.
    if (ss->inCheck && bestValue == -VALUE_INFINITE)
    {
        assert(!MoveList<LEGAL>(pos).size());
        return mated_in(ss->ply);  // Plies to mate from the root
    }

    if (!is_decisive(bestValue) && bestValue >= beta)
        bestValue = (3 * bestValue + beta) / 4;

    // Save gathered info in transposition table. The static evaluation
    // is saved as it was before adjustment by correction history.
    Distributed::save(tt, threads, thisThread, ttWriter, posKey, value_to_tt(bestValue, ss->ply),
                      pvHit, bestValue >= beta ? BOUND_LOWER : BOUND_UPPER, DEPTH_QS, bestMove,
                      unadjustedStaticEval, tt.generation());

    assert(bestValue > -VALUE_INFINITE && bestValue < VALUE_INFINITE);

    return bestValue;
}

Depth Search::Worker::reduction(bool i, Depth d, int mn, int delta) const {
    int reductionScale = reductions[d] * reductions[mn];
    return reductionScale - delta * 768 / rootDelta + !i * reductionScale * 108 / 300 + 1168;
}

// elapsed() returns the time elapsed since the search started. If the
// 'nodestime' option is enabled, it will return the count of nodes searched
// instead. This function is called to check whether the search should be
// stopped based on predefined thresholds like time limits or nodes searched.
//
// elapsed_time() returns the actual time elapsed since the start of the search.
// This function is intended for use only when printing PV outputs, and not used
// for making decisions within the search algorithm itself.
TimePoint Search::Worker::elapsed() const {
    return main_manager()->tm.elapsed([this]() { return Distributed::nodes_searched(threads); });
}

TimePoint Search::Worker::elapsed_time() const { return main_manager()->tm.elapsed_time(); }

Value Search::Worker::evaluate(const Position& pos) {
    return Eval::evaluate(networks[numaAccessToken], pos, refreshTable,
                          optimism[pos.side_to_move()]);
}

namespace {
// Adjusts a mate or TB score from "plies to mate from the root" to
// "plies to mate from the current position". Standard scores are unchanged.
// The function is called before storing a value in the transposition table.
Value value_to_tt(Value v, int ply) { return is_win(v) ? v + ply : is_loss(v) ? v - ply : v; }


// Inverse of value_to_tt(): it adjusts a mate or TB score from the transposition
// table (which refers to the plies to mate/be mated from current position) to
// "plies to mate/be mated (TB win/loss) from the root". However, to avoid
// potentially false mate or TB scores related to the 50 moves rule and the
// graph history interaction, we return the highest non-TB score instead.
Value value_from_tt(Value v, int ply, int r50c) {

    if (!is_valid(v))
        return VALUE_NONE;

    // handle TB win or better
    if (is_win(v))
    {
        // Downgrade a potentially false mate score
        if (v >= VALUE_MATE_IN_MAX_PLY && VALUE_MATE - v > 100 - r50c)
            return VALUE_TB_WIN_IN_MAX_PLY - 1;

        // Downgrade a potentially false TB score.
        if (VALUE_TB - v > 100 - r50c)
            return VALUE_TB_WIN_IN_MAX_PLY - 1;

        return v - ply;
    }

    // handle TB loss or worse
    if (is_loss(v))
    {
        // Downgrade a potentially false mate score.
        if (v <= VALUE_MATED_IN_MAX_PLY && VALUE_MATE + v > 100 - r50c)
            return VALUE_TB_LOSS_IN_MAX_PLY + 1;

        // Downgrade a potentially false TB score.
        if (VALUE_TB + v > 100 - r50c)
            return VALUE_TB_LOSS_IN_MAX_PLY + 1;

        return v + ply;
    }

    return v;
}


// Adds current move and appends child pv[]
void update_pv(Move* pv, Move move, const Move* childPv) {

    for (*pv++ = move; childPv && *childPv != Move::none();)
        *pv++ = *childPv++;
    *pv = Move::none();
}


// Updates stats at the end of search() when a bestMove is found
void update_all_stats(const Position&      pos,
                      Stack*               ss,
                      Search::Worker&      workerThread,
                      Move                 bestMove,
                      Square               prevSq,
                      ValueList<Move, 32>& quietsSearched,
                      ValueList<Move, 32>& capturesSearched,
                      Depth                depth,
                      bool                 isTTMove) {

    CapturePieceToHistory& captureHistory = workerThread.captureHistory;
    Piece                  moved_piece    = pos.moved_piece(bestMove);
    PieceType              captured;

    int bonus = stat_bonus(depth) + 300 * isTTMove;
    int malus = stat_malus(depth);

    if (!pos.capture_stage(bestMove))
    {
        update_quiet_histories(pos, ss, workerThread, bestMove, bonus * 1216 / 1024);

        // Decrease stats for all non-best quiet moves
        for (Move move : quietsSearched)
            update_quiet_histories(pos, ss, workerThread, move, -malus * 1062 / 1024);
    }
    else
    {
        // Increase stats for the best move in case it was a capture move
        captured = type_of(pos.piece_on(bestMove.to_sq()));
        captureHistory[moved_piece][bestMove.to_sq()][captured] << bonus * 1272 / 1024;
    }

    // Extra penalty for a quiet early move that was not a TT move in
    // previous ply when it gets refuted.
    if (prevSq != SQ_NONE && ((ss - 1)->moveCount == 1 + (ss - 1)->ttHit) && !pos.captured_piece())
        update_continuation_histories(ss - 1, pos.piece_on(prevSq), prevSq, -malus * 966 / 1024);

    // Decrease stats for all non-best capture moves
    for (Move move : capturesSearched)
    {
        moved_piece = pos.moved_piece(move);
        captured    = type_of(pos.piece_on(move.to_sq()));
        captureHistory[moved_piece][move.to_sq()][captured] << -malus * 1205 / 1024;
    }
}


// Updates histories of the move pairs formed by moves
// at ply -1, -2, -3, -4, and -6 with current move.
void update_continuation_histories(Stack* ss, Piece pc, Square to, int bonus) {
    static constexpr std::array<ConthistBonus, 6> conthist_bonuses = {
      {{1, 1025}, {2, 621}, {3, 325}, {4, 512}, {5, 122}, {6, 534}}};

    for (const auto [i, weight] : conthist_bonuses)
    {
        // Only update the first 2 continuation histories if we are in check
        if (ss->inCheck && i > 2)
            break;
        if (((ss - i)->currentMove).is_ok())
            (*(ss - i)->continuationHistory)[pc][to] << bonus * weight / 1024;
    }
}

// Updates move sorting heuristics

void update_quiet_histories(
  const Position& pos, Stack* ss, Search::Worker& workerThread, Move move, int bonus) {

    Color us = pos.side_to_move();
    workerThread.mainHistory[us][move.from_to()] << bonus;  // Untuned to prevent duplicate effort

    if (ss->ply < LOW_PLY_HISTORY_SIZE)
        workerThread.lowPlyHistory[ss->ply][move.from_to()] << bonus * 879 / 1024;

    update_continuation_histories(ss, pos.moved_piece(move), move.to_sq(), bonus * 888 / 1024);

    int pIndex = pawn_structure_index(pos);
    workerThread.pawnHistory[pIndex][pos.moved_piece(move)][move.to_sq()] << bonus * 634 / 1024;
}

}

// When playing with strength handicap, choose the best move among a set of
// RootMoves using a statistical rule dependent on 'level'. Idea by Heinz van Saanen.
Move Skill::pick_best(const RootMoves& rootMoves, size_t multiPV) {
    static PRNG rng(now());  // PRNG sequence should be non-deterministic

    // RootMoves are already sorted by score in descending order
    Value  topScore = rootMoves[0].score;
    int    delta    = std::min(topScore - rootMoves[multiPV - 1].score, int(PawnValue));
    int    maxScore = -VALUE_INFINITE;
    double weakness = 120 - 2 * level;

    // Choose best move. For each move score we add two terms, both dependent on
    // weakness. One is deterministic and bigger for weaker levels, and one is
    // random. Then we choose the move with the resulting highest score.
    for (size_t i = 0; i < multiPV; ++i)
    {
        // This is our magic formula
        int push = (weakness * int(topScore - rootMoves[i].score)
                    + delta * (rng.rand<unsigned>() % int(weakness)))
                 / 128;

        if (rootMoves[i].score + push >= maxScore)
        {
            maxScore = rootMoves[i].score + push;
            best     = rootMoves[i].pv[0];
        }
    }

    return best;
}


// Used to print debug info and, more importantly, to detect
// when we are out of available time and thus stop the search.
void SearchManager::check_time(Search::Worker& worker) {
    if (--callsCnt > 0)
        return;

    // When using nodes, ensure checking rate is not lower than 0.1% of nodes
    callsCnt = worker.limits.nodes ? std::min(512, int(worker.limits.nodes / 1024)) : 512;

    static TimePoint lastInfoTime = now();

    TimePoint elapsed =
      tm.elapsed([&worker]() { return Distributed::nodes_searched(worker.threads); });
    TimePoint tick = worker.limits.startTime + elapsed;

    if (tick - lastInfoTime >= 1000)
    {
        lastInfoTime = tick;
        dbg_print();
    }

    // poll on MPI signals
    Distributed::signals_poll(worker.threads);

    // We should not stop pondering until told so by the GUI
    if (ponder)
        return;

    if (
      // Later we rely on the fact that we can at least use the mainthread previous
      // root-search score and PV in a multithreaded environment to prove mated-in scores.
      worker.completedDepth >= 1
      && ((worker.limits.use_time_management() && (elapsed > tm.maximum() || stopOnPonderhit))
          || (worker.limits.movetime && elapsed >= worker.limits.movetime)
          || (worker.limits.nodes
              && Distributed::nodes_searched(worker.threads) >= worker.limits.nodes)))
        worker.threads.stop = worker.threads.abortedSearch = true;
}

// Used to correct and extend PVs for moves that have a TB (but not a mate) score.
// Keeps the search based PV for as long as it is verified to maintain the game
// outcome, truncates afterwards. Finally, extends to mate the PV, providing a
// possible continuation (but not a proven mating line).
void syzygy_extend_pv(const OptionsMap&         options,
                      const Search::LimitsType& limits,
                      Position&                 pos,
                      RootMove&                 rootMove,
                      Value&                    v) {

    auto t_start      = std::chrono::steady_clock::now();
    int  moveOverhead = int(options["Move Overhead"]);

    // Do not use more than moveOverhead / 2 time, if time management is active
    auto time_abort = [&t_start, &moveOverhead, &limits]() -> bool {
        auto t_end = std::chrono::steady_clock::now();
        return limits.use_time_management()
            && 2 * std::chrono::duration<double, std::milli>(t_end - t_start).count()
                 > moveOverhead;
    };

    std::list<StateInfo> sts;

    // Step 0, do the rootMove, no correction allowed, as needed for MultiPV in TB.
    auto& stRoot = sts.emplace_back();
    pos.do_move(rootMove.pv[0], stRoot);
    int ply = 1;

    // Step 1, walk the PV to the last position in TB with correct decisive score
    while (size_t(ply) < rootMove.pv.size())
    {
        Move& pvMove = rootMove.pv[ply];

        RootMoves legalMoves;
        for (const auto& m : MoveList<LEGAL>(pos))
            legalMoves.emplace_back(m);

        Tablebases::Config config = Tablebases::rank_root_moves(options, pos, legalMoves);
        RootMove&          rm     = *std::find(legalMoves.begin(), legalMoves.end(), pvMove);

        if (legalMoves[0].tbRank != rm.tbRank)
            break;

        ply++;

        auto& st = sts.emplace_back();
        pos.do_move(pvMove, st);

        // Do not allow for repetitions or drawing moves along the PV in TB regime
        if (config.rootInTB && pos.is_draw(ply))
        {
            pos.undo_move(pvMove);
            ply--;
            break;
        }

        // Full PV shown will thus be validated and end in TB.
        // If we cannot validate the full PV in time, we do not show it.
        if (config.rootInTB && time_abort())
            break;
    }

    // Resize the PV to the correct part
    rootMove.pv.resize(ply);

    // Step 2, now extend the PV to mate, as if the user explored syzygy-tables.info
    // using top ranked moves (minimal DTZ), which gives optimal mates only for simple
    // endgames e.g. KRvK.
    while (!pos.is_draw(0))
    {
        if (time_abort())
            break;

        RootMoves legalMoves;
        for (const auto& m : MoveList<LEGAL>(pos))
        {
            auto&     rm = legalMoves.emplace_back(m);
            StateInfo tmpSI;
            pos.do_move(m, tmpSI);
            // Give a score of each move to break DTZ ties restricting opponent mobility,
            // but not giving the opponent a capture.
            for (const auto& mOpp : MoveList<LEGAL>(pos))
                rm.tbRank -= pos.capture(mOpp) ? 100 : 1;
            pos.undo_move(m);
        }

        // Mate found
        if (legalMoves.size() == 0)
            break;

        // Sort moves according to their above assigned rank.
        // This will break ties for moves with equal DTZ in rank_root_moves.
        std::stable_sort(
          legalMoves.begin(), legalMoves.end(),
          [](const Search::RootMove& a, const Search::RootMove& b) { return a.tbRank > b.tbRank; });

        // The winning side tries to minimize DTZ, the losing side maximizes it
        Tablebases::Config config = Tablebases::rank_root_moves(options, pos, legalMoves, true);

        // If DTZ is not available we might not find a mate, so we bail out
        if (!config.rootInTB || config.cardinality > 0)
            break;

        ply++;

        Move& pvMove = legalMoves[0].pv[0];
        rootMove.pv.push_back(pvMove);
        auto& st = sts.emplace_back();
        pos.do_move(pvMove, st);
    }

    // Finding a draw in this function is an exceptional case, that cannot happen
    // during engine game play, since we have a winning score, and play correctly
    // with TB support. However, it can be that a position is draw due to the 50 move
    // rule if it has been been reached on the board with a non-optimal 50 move counter
    // (e.g. 8/8/6k1/3B4/3K4/4N3/8/8 w - - 54 106 ) which TB with dtz counter rounding
    // cannot always correctly rank. See also
    // https://github.com/official-stockfish/Stockfish/issues/5175#issuecomment-2058893495
    // We adjust the score to match the found PV. Note that a TB loss score can be
    // displayed if the engine did not find a drawing move yet, but eventually search
    // will figure it out (e.g. 1kq5/q2r4/5K2/8/8/8/8/7Q w - - 96 1 )
    if (pos.is_draw(0))
        v = VALUE_DRAW;

    // Undo the PV moves
    for (auto it = rootMove.pv.rbegin(); it != rootMove.pv.rend(); ++it)
        pos.undo_move(*it);

    // Inform if we couldn't get a full extension in time
    if (time_abort())
        sync_cout
          << "info string Syzygy based PV extension requires more time, increase Move Overhead as needed."
          << sync_endl;
}

void SearchManager::pv(Search::Worker&           worker,
                       const ThreadPool&         threads,
                       const TranspositionTable& tt,
                       Depth                     depth) {

    const auto nodes     = Distributed::nodes_searched(threads);
    auto&      rootMoves = worker.rootMoves;
    auto&      pos       = worker.rootPos;
    size_t     pvIdx     = worker.pvIdx;
    size_t     multiPV   = std::min(size_t(worker.options["MultiPV"]), rootMoves.size());
    uint64_t   tbHits =
      Distributed::tb_hits(threads) + (worker.tbConfig.rootInTB ? rootMoves.size() : 0);

    for (size_t i = 0; i < multiPV; ++i)
    {
        bool updated = rootMoves[i].score != -VALUE_INFINITE;

        if (depth == 1 && !updated && i > 0)
            continue;

        Depth d = updated ? depth : std::max(1, depth - 1);
        Value v = updated ? rootMoves[i].uciScore : rootMoves[i].previousScore;

        if (v == -VALUE_INFINITE)
            v = VALUE_ZERO;

        bool tb = worker.tbConfig.rootInTB && std::abs(v) <= VALUE_TB;
        v       = tb ? rootMoves[i].tbScore : v;

        bool isExact = i != pvIdx || tb || !updated;  // tablebase- and previous-scores are exact

        // Potentially correct and extend the PV, and in exceptional cases v
        if (is_decisive(v) && std::abs(v) < VALUE_MATE_IN_MAX_PLY
            && ((!rootMoves[i].scoreLowerbound && !rootMoves[i].scoreUpperbound) || isExact))
            syzygy_extend_pv(worker.options, worker.limits, pos, rootMoves[i], v);

        std::string pv;
        for (Move m : rootMoves[i].pv)
            pv += UCIEngine::move(m, pos.is_chess960()) + " ";

        // Remove last whitespace
        if (!pv.empty())
            pv.pop_back();

        auto wdl   = worker.options["UCI_ShowWDL"] ? UCIEngine::wdl(v, pos) : "";
        auto bound = rootMoves[i].scoreLowerbound
                     ? "lowerbound"
                     : (rootMoves[i].scoreUpperbound ? "upperbound" : "");

        InfoFull info;

        info.depth    = d;
        info.selDepth = rootMoves[i].selDepth;
        info.multiPV  = i + 1;
        info.score    = {v, pos};
        info.wdl      = wdl;

        if (!isExact)
            info.bound = bound;

        TimePoint time = std::max(TimePoint(1), tm.elapsed_time());
        info.timeMs    = time;
        info.nodes     = nodes;
        info.nps       = nodes * 1000 / time;
        info.tbHits    = tbHits;
        info.pv        = pv;
        info.hashfull  = tt.hashfull();

        updates.onUpdateFull(info);
    }
}

// Called in case we have no ponder move before exiting the search,
// for instance, in case we stop the search during a fail high at root.
// We try hard to have a ponder move to return to the GUI,
// otherwise in case of 'ponder on' we have nothing to think about.
bool RootMove::extract_ponder_from_tt(const TranspositionTable& tt, Position& pos) {

    StateInfo st;
    ASSERT_ALIGNED(&st, Eval::NNUE::CacheLineSize);

    assert(pv.size() == 1);
    if (pv[0] == Move::none())
        return false;

    pos.do_move(pv[0], st, &tt);

    auto [ttHit, ttData, ttWriter] = tt.probe(pos.key());
    if (ttHit)
    {
        if (MoveList<LEGAL>(pos).contains(ttData.move))
            pv.push_back(ttData.move);
    }

    pos.undo_move(pv[0]);
    return pv.size() > 1;
}

std::vector<char> Search::InfoFull::serialize() const {
    std::vector<char> vec;
    vec.resize(sizeof(*this) + 3 * sizeof(size_t) + wdl.size() + bound.size() + pv.size());
    char* ptr = vec.data();

    // The base struct.
    memcpy(ptr, this, sizeof(*this));
    ptr += sizeof(*this);

    // All string lengths.
    size_t wdl_len = wdl.size();
    memcpy(ptr, &wdl_len, sizeof(wdl_len));
    ptr += sizeof(wdl_len);

    size_t bound_len = bound.size();
    memcpy(ptr, &bound_len, sizeof(bound_len));
    ptr += sizeof(bound_len);

    size_t pv_len = pv.size();
    memcpy(ptr, &pv_len, sizeof(pv_len));
    ptr += sizeof(pv_len);

    // The string data itself.
    memcpy(ptr, wdl.data(), wdl_len);
    ptr += wdl_len;

    memcpy(ptr, bound.data(), bound_len);
    ptr += bound_len;

    memcpy(ptr, pv.data(), pv_len);
    ptr += pv_len;

    assert(ptr == vec.data() + vec.size());
    return vec;
}

InfoFull Search::InfoFull::unserialize(const std::vector<char>& buf) {
    InfoFull    info;
    const char* ptr = buf.data();

    // The base struct.
    memcpy(&info, ptr, sizeof(info));
    ptr += sizeof(info);

    // All string lengths.
    size_t wdl_len;
    memcpy(&wdl_len, ptr, sizeof(wdl_len));
    ptr += sizeof(wdl_len);

    size_t bound_len;
    memcpy(&bound_len, ptr, sizeof(bound_len));
    ptr += sizeof(bound_len);

    size_t pv_len;
    memcpy(&pv_len, ptr, sizeof(pv_len));
    ptr += sizeof(pv_len);

    // The string data itself.
    info.wdl = std::string_view(ptr, wdl_len);
    ptr += wdl_len;

    info.bound = std::string_view(ptr, bound_len);
    ptr += bound_len;

    info.pv = std::string_view(ptr, pv_len);
    ptr += pv_len;

    assert(ptr == buf.data() + buf.size());
    return info;
}

}  // namespace Stockfish<|MERGE_RESOLUTION|>--- conflicted
+++ resolved
@@ -959,14 +959,9 @@
             if (value >= probCutBeta)
             {
                 // Save ProbCut data into transposition table
-<<<<<<< HEAD
                 Distributed::save(tt, threads, thisThread, ttWriter, posKey,
-                                  value_to_tt(value, ss->ply), ss->ttPv, BOUND_LOWER, depth - 3,
-                                  move, unadjustedStaticEval, tt.generation());
-=======
-                ttWriter.write(posKey, value_to_tt(value, ss->ply), ss->ttPv, BOUND_LOWER,
-                               probCutDepth + 1, move, unadjustedStaticEval, tt.generation());
->>>>>>> f00d91f8
+                                  value_to_tt(value, ss->ply), ss->ttPv, BOUND_LOWER,
+                                  probCutDepth + 1, move, unadjustedStaticEval, tt.generation());
 
                 if (!is_decisive(value))
                     return value - (probCutBeta - beta);
