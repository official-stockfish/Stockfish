/*
  Stockfish, a UCI chess playing engine derived from Glaurung 2.1
  Copyright (C) 2004-2025 The Stockfish developers (see AUTHORS file)

  Stockfish is free software: you can redistribute it and/or modify
  it under the terms of the GNU General Public License as published by
  the Free Software Foundation, either version 3 of the License, or
  (at your option) any later version.

  Stockfish is distributed in the hope that it will be useful,
  but WITHOUT ANY WARRANTY; without even the implied warranty of
  MERCHANTABILITY or FITNESS FOR A PARTICULAR PURPOSE.  See the
  GNU General Public License for more details.

  You should have received a copy of the GNU General Public License
  along with this program.  If not, see <http://www.gnu.org/licenses/>.
*/

#include "search.h"

#include <algorithm>
#include <array>
#include <atomic>
#include <cassert>
#include <chrono>
#include <cmath>
#include <cstdint>
#include <cstdlib>
#include <initializer_list>
#include <iostream>
#include <limits>
#include <list>
#include <ratio>
#include <string>
#include <utility>

<<<<<<< HEAD
#include "cluster.h"
=======
#include "bitboard.h"
>>>>>>> d2d046c2
#include "evaluate.h"
#include "history.h"
#include "misc.h"
#include "movegen.h"
#include "movepick.h"
#include "nnue/network.h"
#include "nnue/nnue_accumulator.h"
#include "position.h"
#include "syzygy/tbprobe.h"
#include "thread.h"
#include "timeman.h"
#include "tt.h"
#include "uci.h"
#include "ucioption.h"

namespace Stockfish {

namespace TB = Tablebases;

void syzygy_extend_pv(const OptionsMap&            options,
                      const Search::LimitsType&    limits,
                      Stockfish::Position&         pos,
                      Stockfish::Search::RootMove& rootMove,
                      Value&                       v);

using namespace Search;

namespace {

// (*Scalers):
// The values with Scaler asterisks have proven non-linear scaling.
// They are optimized to time controls of 180 + 1.8 and longer,
// so changing them or adding conditions that are similar requires
// tests at these types of time controls.

// Futility margin
Value futility_margin(Depth d, bool noTtCutNode, bool improving, bool oppWorsening) {
    Value futilityMult       = 110 - 25 * noTtCutNode;
    Value improvingDeduction = improving * futilityMult * 2;
    Value worseningDeduction = oppWorsening * futilityMult / 3;

    return futilityMult * d - improvingDeduction - worseningDeduction;
}

constexpr int futility_move_count(bool improving, Depth depth) {
    return (3 + depth * depth) / (2 - improving);
}

int correction_value(const Worker& w, const Position& pos, const Stack* const ss) {
    const Color us    = pos.side_to_move();
    const auto  m     = (ss - 1)->currentMove;
    const auto  pcv   = w.pawnCorrectionHistory[pawn_structure_index<Correction>(pos)][us];
    const auto  micv  = w.minorPieceCorrectionHistory[minor_piece_index(pos)][us];
    const auto  wnpcv = w.nonPawnCorrectionHistory[non_pawn_index<WHITE>(pos)][WHITE][us];
    const auto  bnpcv = w.nonPawnCorrectionHistory[non_pawn_index<BLACK>(pos)][BLACK][us];
    const auto  cntcv =
      m.is_ok() ? (*(ss - 2)->continuationCorrectionHistory)[pos.piece_on(m.to_sq())][m.to_sq()]
                 : 0;

    return 7685 * pcv + 7495 * micv + 9144 * (wnpcv + bnpcv) + 6469 * cntcv;
}

int risk_tolerance(const Position& pos, Value v) {
    // Returns (some constant of) second derivative of sigmoid.
    static constexpr auto sigmoid_d2 = [](int x, int y) {
        return 644800 * x / ((x * x + 3 * y * y) * y);
    };

    int m = pos.count<PAWN>() + pos.non_pawn_material() / 300;

    // a and b are the crude approximation of the wdl model.
    // The win rate is: 1/(1+exp((a-v)/b))
    // The loss rate is 1/(1+exp((v+a)/b))
    int a = 356;
    int b = ((65 * m - 3172) * m + 240578) / 2048;

    // guard against overflow
    assert(abs(v) + a <= std::numeric_limits<int>::max() / 644800);

    // The risk utility is therefore d/dv^2 (1/(1+exp(-(v-a)/b)) -1/(1+exp(-(-v-a)/b)))
    // -115200x/(x^2+3) = -345600(ab) / (a^2+3b^2) (multiplied by some constant) (second degree pade approximant)
    int winning_risk = sigmoid_d2(v - a, b);
    int losing_risk  = sigmoid_d2(v + a, b);

    return -(winning_risk + losing_risk) * 32;
}

// Add correctionHistory value to raw staticEval and guarantee evaluation
// does not hit the tablebase range.
Value to_corrected_static_eval(const Value v, const int cv) {
    return std::clamp(v + cv / 131072, VALUE_TB_LOSS_IN_MAX_PLY + 1, VALUE_TB_WIN_IN_MAX_PLY - 1);
}

void update_correction_history(const Position& pos,
                               Stack* const    ss,
                               Search::Worker& workerThread,
                               const int       bonus) {
    const Move  m  = (ss - 1)->currentMove;
    const Color us = pos.side_to_move();

    static constexpr int nonPawnWeight = 162;

    workerThread.pawnCorrectionHistory[pawn_structure_index<Correction>(pos)][us]
      << bonus * 111 / 128;
    workerThread.minorPieceCorrectionHistory[minor_piece_index(pos)][us] << bonus * 146 / 128;
    workerThread.nonPawnCorrectionHistory[non_pawn_index<WHITE>(pos)][WHITE][us]
      << bonus * nonPawnWeight / 128;
    workerThread.nonPawnCorrectionHistory[non_pawn_index<BLACK>(pos)][BLACK][us]
      << bonus * nonPawnWeight / 128;

    if (m.is_ok())
        (*(ss - 2)->continuationCorrectionHistory)[pos.piece_on(m.to_sq())][m.to_sq()]
          << bonus * 143 / 128;
}

// Add a small random component to draw evaluations to avoid 3-fold blindness
Value value_draw(size_t nodes) { return VALUE_DRAW - 1 + Value(nodes & 0x2); }
Value value_to_tt(Value v, int ply);
Value value_from_tt(Value v, int ply, int r50c);
void  update_pv(Move* pv, Move move, const Move* childPv);
void  update_continuation_histories(Stack* ss, Piece pc, Square to, int bonus);
void  update_quiet_histories(
   const Position& pos, Stack* ss, Search::Worker& workerThread, Move move, int bonus);
void update_all_stats(const Position&      pos,
                      Stack*               ss,
                      Search::Worker&      workerThread,
                      Move                 bestMove,
                      Square               prevSq,
                      ValueList<Move, 32>& quietsSearched,
                      ValueList<Move, 32>& capturesSearched,
                      Depth                depth,
                      bool                 isTTMove,
                      int                  moveCount);

}  // namespace

Search::Worker::Worker(SharedState&                    sharedState,
                       std::unique_ptr<ISearchManager> sm,
                       size_t                          threadId,
                       NumaReplicatedAccessToken       token) :
    // Unpack the SharedState struct into member variables
    threadIdx(threadId),
    numaAccessToken(token),
    manager(std::move(sm)),
    options(sharedState.options),
    threads(sharedState.threads),
    tt(sharedState.tt),
    networks(sharedState.networks),
    refreshTable(networks[token]) {
    clear();
}

void Search::Worker::ensure_network_replicated() {
    // Access once to force lazy initialization.
    // We do this because we want to avoid initialization during search.
    (void) (networks[numaAccessToken]);
}

void Search::Worker::start_searching() {

    accumulatorStack.reset(rootPos, networks[numaAccessToken], refreshTable);

    // Non-main threads go directly to iterative_deepening()
    if (!is_mainthread())
    {
        iterative_deepening();
        return;
    }

    main_manager()->tm.init(limits, rootPos.side_to_move(), rootPos.game_ply(), options,
                            main_manager()->originalTimeAdjust);
    tt.new_search();

    if (rootMoves.empty())
    {
        rootMoves.emplace_back(Move::none());
        if (Distributed::is_root())
            main_manager()->updates.onUpdateNoMoves(
              {0, {rootPos.checkers() ? -VALUE_MATE : VALUE_DRAW, rootPos}});
    }
    else
    {
        threads.start_searching();  // start non-main threads
        iterative_deepening();      // main thread start searching
    }

    // When we reach the maximum depth, we can arrive here without a raise of
    // threads.stop. However, if we are pondering or in an infinite search,
    // the UCI protocol states that we shouldn't print the best move before the
    // GUI sends a "stop" or "ponderhit" command. We therefore simply wait here
    // until the GUI sends one of those commands.
    while (!threads.stop && (main_manager()->ponder || limits.infinite))
    {
        Distributed::signals_poll(threads);
    }  // Busy wait for a stop or a ponder reset

    // Stop the threads if not already stopped (also raise the stop if
    // "ponderhit" just reset threads.ponder)
    threads.stop = true;

    // Signal and synchronize all other ranks
    Distributed::signals_sync(threads);

    // Wait until all threads have finished
    threads.wait_for_search_finished();

    // When playing in 'nodes as time' mode, subtract the searched nodes from
    // the available ones before exiting.
    if (limits.npmsec)
        main_manager()->tm.advance_nodes_time(Distributed::nodes_searched(threads)
                                              - limits.inc[rootPos.side_to_move()]);

    Worker* bestThread = this;
    Skill   skill =
      Skill(options["Skill Level"], options["UCI_LimitStrength"] ? int(options["UCI_Elo"]) : 0);

    if (int(options["MultiPV"]) == 1 && !limits.depth && !limits.mate && !skill.enabled()
        && rootMoves[0].pv[0] != Move::none())
        bestThread = threads.get_best_thread()->worker.get();

    main_manager()->bestPreviousScore        = bestThread->rootMoves[0].score;
    main_manager()->bestPreviousAverageScore = bestThread->rootMoves[0].averageScore;

    Move bestMove   = bestThread->rootMoves[0].pv[0];
    Move ponderMove = Move::none();
    if (bestThread->rootMoves[0].pv.size() > 1
        || bestThread->rootMoves[0].extract_ponder_from_tt(tt, rootPos))
        ponderMove = bestThread->rootMoves[0].pv[1];

    // Temporarily switch out onUpdateFull to capture the PV information that we need,
    // so that we can exchange it through MPI. (We may end up not actually printing
    // it out.)
    auto oldOnUpdateFull = std::move(main_manager()->updates.onUpdateFull);
    std::vector<std::vector<char>> serializedInfo;  // One for each MultiPV.
    main_manager()->updates.onUpdateFull = [&](const InfoFull& info) {
        serializedInfo.push_back(info.serialize());
    };
    main_manager()->pv(*bestThread, threads, tt, bestThread->completedDepth);
    assert(!serializedInfo.empty());
    main_manager()->updates.onUpdateFull = std::move(oldOnUpdateFull);

    // Exchange info as needed
    Distributed::MoveInfo mi{bestMove.raw(), ponderMove.raw(), bestThread->completedDepth,
                             bestThread->rootMoves[0].score, Distributed::rank()};
    Distributed::pick_moves(mi, serializedInfo);

    main_manager()->bestPreviousScore = static_cast<Value>(mi.score);

    if (Distributed::is_root())
    {
        // Send again PV info if we have a new best thread/rank
        if (bestThread != this || mi.rank != 0)
        {
            for (const auto& serializedInfoOne : serializedInfo)
            {
                Search::InfoFull info = Search::InfoFull::unserialize(serializedInfoOne);
                main_manager()->updates.onUpdateFull(info);
            }
        }

        bestMove   = static_cast<Move>(mi.move);
        ponderMove = static_cast<Move>(mi.ponder);

        std::string ponder;
        if (ponderMove != Move::none())
            ponder = UCIEngine::move(ponderMove, rootPos.is_chess960());

        auto bestmove = UCIEngine::move(bestThread->rootMoves[0].pv[0], rootPos.is_chess960());
        main_manager()->updates.onBestmove(bestmove, ponder);
    }
}

// Main iterative deepening loop. It calls search()
// repeatedly with increasing depth until the allocated thinking time has been
// consumed, the user stops the search, or the maximum search depth is reached.
void Search::Worker::iterative_deepening() {

    SearchManager* mainThread = (is_mainthread() ? main_manager() : nullptr);

    Move pv[MAX_PLY + 1];

    Depth lastBestMoveDepth = 0;
    Value lastBestScore     = -VALUE_INFINITE;
    auto  lastBestPV        = std::vector{Move::none()};

    Value  alpha, beta;
    Value  bestValue     = -VALUE_INFINITE;
    Color  us            = rootPos.side_to_move();
    double timeReduction = 1, totBestMoveChanges = 0;
    int    delta, iterIdx                        = 0;

    // Allocate stack with extra size to allow access from (ss - 7) to (ss + 2):
    // (ss - 7) is needed for update_continuation_histories(ss - 1) which accesses (ss - 6),
    // (ss + 2) is needed for initialization of cutOffCnt.
    Stack  stack[MAX_PLY + 10] = {};
    Stack* ss                  = stack + 7;

    for (int i = 7; i > 0; --i)
    {
        (ss - i)->continuationHistory =
          &this->continuationHistory[0][0][NO_PIECE][0];  // Use as a sentinel
        (ss - i)->continuationCorrectionHistory = &this->continuationCorrectionHistory[NO_PIECE][0];
        (ss - i)->staticEval                    = VALUE_NONE;
    }

    for (int i = 0; i <= MAX_PLY + 2; ++i)
        (ss + i)->ply = i;

    ss->pv = pv;

    if (mainThread)
    {
        if (mainThread->bestPreviousScore == VALUE_INFINITE)
            mainThread->iterValue.fill(VALUE_ZERO);
        else
            mainThread->iterValue.fill(mainThread->bestPreviousScore);
    }

    size_t multiPV = size_t(options["MultiPV"]);
    Skill skill(options["Skill Level"], options["UCI_LimitStrength"] ? int(options["UCI_Elo"]) : 0);

    // When playing with strength handicap enable MultiPV search that we will
    // use behind-the-scenes to retrieve a set of possible moves.
    if (skill.enabled())
        multiPV = std::max(multiPV, size_t(4));

    multiPV = std::min(multiPV, rootMoves.size());

    int searchAgainCounter = 0;

    lowPlyHistory.fill(92);

    // Iterative deepening loop until requested to stop or the target depth is reached
    while (++rootDepth < MAX_PLY && !threads.stop
           && !(limits.depth && mainThread && Distributed::is_root() && rootDepth > limits.depth))
    {
        // Age out PV variability metric
        if (mainThread)
            totBestMoveChanges /= 2;

        // Save the last iteration's scores before the first PV line is searched and
        // all the move scores except the (new) PV are set to -VALUE_INFINITE.
        for (RootMove& rm : rootMoves)
            rm.previousScore = rm.score;

        size_t pvFirst = 0;
        pvLast         = 0;

        if (!threads.increaseDepth)
            searchAgainCounter++;

        // MultiPV loop. We perform a full root search for each PV line
        for (pvIdx = 0; pvIdx < multiPV; ++pvIdx)
        {
            if (pvIdx == pvLast)
            {
                pvFirst = pvLast;
                for (pvLast++; pvLast < rootMoves.size(); pvLast++)
                    if (rootMoves[pvLast].tbRank != rootMoves[pvFirst].tbRank)
                        break;
            }

            // Reset UCI info selDepth for each depth and each PV line
            selDepth = 0;

            // Reset aspiration window starting size
            delta     = 5 + std::abs(rootMoves[pvIdx].meanSquaredScore) / 11834;
            Value avg = rootMoves[pvIdx].averageScore;
            alpha     = std::max(avg - delta, -VALUE_INFINITE);
            beta      = std::min(avg + delta, VALUE_INFINITE);

            // Adjust optimism based on root move's averageScore
            optimism[us]  = 138 * avg / (std::abs(avg) + 84);
            optimism[~us] = -optimism[us];

            // Start with a small aspiration window and, in the case of a fail
            // high/low, re-search with a bigger window until we don't fail
            // high/low anymore.
            int failedHighCnt = 0;
            while (true)
            {
                // Adjust the effective depth searched, but ensure at least one
                // effective increment for every four searchAgain steps (see issue #2717).
                Depth adjustedDepth =
                  std::max(1, rootDepth - failedHighCnt - 3 * (searchAgainCounter + 1) / 4);
                rootDelta = beta - alpha;
                bestValue = search<Root>(rootPos, ss, alpha, beta, adjustedDepth, false);

                // Bring the best move to the front. It is critical that sorting
                // is done with a stable algorithm because all the values but the
                // first and eventually the new best one is set to -VALUE_INFINITE
                // and we want to keep the same order for all the moves except the
                // new PV that goes to the front. Note that in the case of MultiPV
                // search the already searched PV lines are preserved.
                std::stable_sort(rootMoves.begin() + pvIdx, rootMoves.begin() + pvLast);

                // If search has been stopped, we break immediately. Sorting is
                // safe because RootMoves is still valid, although it refers to
                // the previous iteration.
                if (threads.stop)
                    break;

                // When failing high/low give some update before a re-search. To avoid
                // excessive output that could hang GUIs like Fritz 19, only start
                // at nodes > 10M (rather than depth N, which can be reached quickly)
                if (Distributed::is_root() && mainThread && multiPV == 1
                    && (bestValue <= alpha || bestValue >= beta) && nodes > 10000000)
                {
                    main_manager()->pv(*this, threads, tt, rootDepth);
                    Distributed::cluster_info(threads, rootDepth, elapsed());
                }

                // In case of failing low/high increase aspiration window and re-search,
                // otherwise exit the loop.
                if (bestValue <= alpha)
                {
                    beta  = (alpha + beta) / 2;
                    alpha = std::max(bestValue - delta, -VALUE_INFINITE);

                    failedHighCnt = 0;
                    if (mainThread)
                        mainThread->stopOnPonderhit = false;
                }
                else if (bestValue >= beta)
                {
                    beta = std::min(bestValue + delta, VALUE_INFINITE);
                    ++failedHighCnt;
                }
                else
                    break;

                delta += delta / 3;

                assert(alpha >= -VALUE_INFINITE && beta <= VALUE_INFINITE);
            }

            // Sort the PV lines searched so far and update the GUI
            std::stable_sort(rootMoves.begin() + pvFirst, rootMoves.begin() + pvIdx + 1);

            if (Distributed::is_root() && mainThread
                && (threads.stop || pvIdx + 1 == multiPV || nodes > 10000000)
                // A thread that aborted search can have mated-in/TB-loss PV and
                // score that cannot be trusted, i.e. it can be delayed or refuted
                // if we would have had time to fully search other root-moves. Thus
                // we suppress this output and below pick a proven score/PV for this
                // thread (from the previous iteration).
                && !(threads.abortedSearch && is_loss(rootMoves[0].uciScore)))
            {
                main_manager()->pv(*this, threads, tt, rootDepth);
                Distributed::cluster_info(threads, rootDepth, elapsed() + 1);
            }

            if (threads.stop)
                break;
        }

        if (!threads.stop)
            completedDepth = rootDepth;

        // We make sure not to pick an unproven mated-in score,
        // in case this thread prematurely stopped search (aborted-search).
        if (threads.abortedSearch && rootMoves[0].score != -VALUE_INFINITE
            && is_loss(rootMoves[0].score))
        {
            // Bring the last best move to the front for best thread selection.
            Utility::move_to_front(rootMoves, [&lastBestPV = std::as_const(lastBestPV)](
                                                const auto& rm) { return rm == lastBestPV[0]; });
            rootMoves[0].pv    = lastBestPV;
            rootMoves[0].score = rootMoves[0].uciScore = lastBestScore;
        }
        else if (rootMoves[0].pv[0] != lastBestPV[0])
        {
            lastBestPV        = rootMoves[0].pv;
            lastBestScore     = rootMoves[0].score;
            lastBestMoveDepth = rootDepth;
        }

        if (!mainThread)
            continue;

        // Have we found a "mate in x"?
        if (limits.mate && rootMoves[0].score == rootMoves[0].uciScore
            && ((rootMoves[0].score >= VALUE_MATE_IN_MAX_PLY
                 && VALUE_MATE - rootMoves[0].score <= 2 * limits.mate)
                || (rootMoves[0].score != -VALUE_INFINITE
                    && rootMoves[0].score <= VALUE_MATED_IN_MAX_PLY
                    && VALUE_MATE + rootMoves[0].score <= 2 * limits.mate)))
            threads.stop = true;

        // If the skill level is enabled and time is up, pick a sub-optimal best move
        if (skill.enabled() && skill.time_to_pick(rootDepth))
            skill.pick_best(rootMoves, multiPV);

        // Use part of the gained time from a previous stable move for the current move
        for (auto&& th : threads)
        {
            totBestMoveChanges += th->worker->bestMoveChanges;
            th->worker->bestMoveChanges = 0;
        }

        // Do we have time for the next iteration? Can we stop searching now?
        if (limits.use_time_management() && !threads.stop && !mainThread->stopOnPonderhit)
        {
            uint64_t nodesEffort =
              rootMoves[0].effort * 100000 / std::max(size_t(1), size_t(nodes));

            double fallingEval =
              (11.396 + 2.035 * (mainThread->bestPreviousAverageScore - bestValue)
               + 0.968 * (mainThread->iterValue[iterIdx] - bestValue))
              / 100.0;
            fallingEval = std::clamp(fallingEval, 0.5786, 1.6752);

            // If the bestMove is stable over several iterations, reduce time accordingly
            timeReduction = lastBestMoveDepth + 8 < completedDepth ? 1.4857 : 0.7046;
            double reduction =
              (1.4540 + mainThread->previousTimeReduction) / (2.1593 * timeReduction);
            double bestMoveInstability = 0.9929 + 1.8519 * totBestMoveChanges / threads.size();

            double totalTime =
              mainThread->tm.optimum() * fallingEval * reduction * bestMoveInstability;

            // Cap used time in case of a single legal move for a better viewer experience
            if (rootMoves.size() == 1)
                totalTime = std::min(500.0, totalTime);

            auto elapsedTime = elapsed();

            if (completedDepth >= 10 && nodesEffort >= 97056 && elapsedTime > totalTime * 0.6540
                && !mainThread->ponder)
                threads.stop = true;

            // Stop the search if we have exceeded the totalTime or maximum
            if (elapsedTime > std::min(totalTime, double(mainThread->tm.maximum())))
            {
                // If we are allowed to ponder do not stop the search now but
                // keep pondering until the GUI sends "ponderhit" or "stop".
                if (mainThread->ponder)
                    mainThread->stopOnPonderhit = true;
                else
                    threads.stop = true;
            }
            else
                threads.increaseDepth = mainThread->ponder || elapsedTime <= totalTime * 0.5138;
        }

        mainThread->iterValue[iterIdx] = bestValue;
        iterIdx                        = (iterIdx + 1) & 3;
    }

    if (!mainThread)
        return;

    mainThread->previousTimeReduction = timeReduction;

    // If the skill level is enabled, swap the best PV line with the sub-optimal one
    if (skill.enabled())
        std::swap(rootMoves[0],
                  *std::find(rootMoves.begin(), rootMoves.end(),
                             skill.best ? skill.best : skill.pick_best(rootMoves, multiPV)));
}


void Search::Worker::do_move(Position& pos, const Move move, StateInfo& st) {
    do_move(pos, move, st, pos.gives_check(move));
}

void Search::Worker::do_move(Position& pos, const Move move, StateInfo& st, const bool givesCheck) {
    DirtyPiece dp = pos.do_move(move, st, givesCheck, &tt);
    accumulatorStack.push(dp);
}

void Search::Worker::do_null_move(Position& pos, StateInfo& st) { pos.do_null_move(st, tt); }

void Search::Worker::undo_move(Position& pos, const Move move) {
    pos.undo_move(move);
    accumulatorStack.pop();
}

void Search::Worker::undo_null_move(Position& pos) { pos.undo_null_move(); }


// Reset histories, usually before a new game
void Search::Worker::clear() {
    mainHistory.fill(66);
    lowPlyHistory.fill(105);
    captureHistory.fill(-646);
    pawnHistory.fill(-1262);
    pawnCorrectionHistory.fill(6);
    minorPieceCorrectionHistory.fill(0);
    nonPawnCorrectionHistory.fill(0);

    ttMoveHistory.fill(0);

    for (auto& to : continuationCorrectionHistory)
        for (auto& h : to)
            h.fill(5);

    for (bool inCheck : {false, true})
        for (StatsType c : {NoCaptures, Captures})
            for (auto& to : continuationHistory[inCheck][c])
                for (auto& h : to)
                    h.fill(-468);

    for (size_t i = 1; i < reductions.size(); ++i)
        reductions[i] = int(2954 / 128.0 * std::log(i));

    refreshTable.clear(networks[numaAccessToken]);
}


// Main search function for both PV and non-PV nodes
template<NodeType nodeType>
Value Search::Worker::search(
  Position& pos, Stack* ss, Value alpha, Value beta, Depth depth, bool cutNode) {

    constexpr bool PvNode   = nodeType != NonPV;
    constexpr bool rootNode = nodeType == Root;
    const bool     allNode  = !(PvNode || cutNode);

    // Dive into quiescence search when the depth reaches zero
    if (depth <= 0)
    {
        constexpr auto nt = PvNode ? PV : NonPV;
        return qsearch<nt>(pos, ss, alpha, beta);
    }

    // Limit the depth if extensions made it too large
    depth = std::min(depth, MAX_PLY - 1);

    // Check if we have an upcoming move that draws by repetition
    if (!rootNode && alpha < VALUE_DRAW && pos.upcoming_repetition(ss->ply))
    {
        alpha = value_draw(this->nodes);
        if (alpha >= beta)
            return alpha;
    }

    assert(-VALUE_INFINITE <= alpha && alpha < beta && beta <= VALUE_INFINITE);
    assert(PvNode || (alpha == beta - 1));
    assert(0 < depth && depth < MAX_PLY);
    assert(!(PvNode && cutNode));

    Move      pv[MAX_PLY + 1];
    StateInfo st;

    Key   posKey;
    Move  move, excludedMove, bestMove;
    Depth extension, newDepth;
    Value bestValue, value, eval, maxValue, probCutBeta;
    bool  givesCheck, improving, priorCapture, opponentWorsening;
    bool  capture, ttCapture;
    int   priorReduction = (ss - 1)->reduction;
    (ss - 1)->reduction  = 0;
    Piece movedPiece;

    ValueList<Move, 32> capturesSearched;
    ValueList<Move, 32> quietsSearched;

    // Step 1. Initialize node
    Worker* thisThread = this;
    ss->inCheck        = pos.checkers();
    priorCapture       = pos.captured_piece();
    Color us           = pos.side_to_move();
    ss->moveCount      = 0;
    bestValue          = -VALUE_INFINITE;
    maxValue           = VALUE_INFINITE;

    // Check for the available remaining time
    if (is_mainthread())
        main_manager()->check_time(*thisThread);

    // Used to send selDepth info to GUI (selDepth counts from 1, ply from 0)
    if (PvNode && thisThread->selDepth < ss->ply + 1)
        thisThread->selDepth = ss->ply + 1;

    if (!rootNode)
    {
        // Step 2. Check for aborted search and immediate draw
        if (threads.stop.load(std::memory_order_relaxed) || pos.is_draw(ss->ply)
            || ss->ply >= MAX_PLY)
            return (ss->ply >= MAX_PLY && !ss->inCheck) ? evaluate(pos)
                                                        : value_draw(thisThread->nodes);

        // Step 3. Mate distance pruning. Even if we mate at the next move our score
        // would be at best mate_in(ss->ply + 1), but if alpha is already bigger because
        // a shorter mate was found upward in the tree then there is no need to search
        // because we will never beat the current alpha. Same logic but with reversed
        // signs apply also in the opposite condition of being mated instead of giving
        // mate. In this case, return a fail-high score.
        alpha = std::max(mated_in(ss->ply), alpha);
        beta  = std::min(mate_in(ss->ply + 1), beta);
        if (alpha >= beta)
            return alpha;
    }

    assert(0 <= ss->ply && ss->ply < MAX_PLY);

    bestMove            = Move::none();
    (ss + 2)->cutoffCnt = 0;
    Square prevSq = ((ss - 1)->currentMove).is_ok() ? ((ss - 1)->currentMove).to_sq() : SQ_NONE;
    ss->statScore = 0;

    // Step 4. Transposition table lookup
    excludedMove                   = ss->excludedMove;
    posKey                         = pos.key();
    auto [ttHit, ttData, ttWriter] = tt.probe(posKey);
    // Need further processing of the saved data
    ss->ttHit    = ttHit;
    ttData.move  = rootNode ? thisThread->rootMoves[thisThread->pvIdx].pv[0]
                 : ttHit    ? ttData.move
                            : Move::none();
    ttData.value = ttHit ? value_from_tt(ttData.value, ss->ply, pos.rule50_count()) : VALUE_NONE;
    ss->ttPv     = excludedMove ? ss->ttPv : PvNode || (ttHit && ttData.is_pv);
    ttCapture    = ttData.move && pos.capture_stage(ttData.move);

    // At this point, if excluded, skip straight to step 6, static eval. However,
    // to save indentation, we list the condition in all code between here and there.

    // At non-PV nodes we check for an early TT cutoff
    if (!PvNode && !excludedMove && ttData.depth > depth - (ttData.value <= beta)
        && is_valid(ttData.value)  // Can happen when !ttHit or when access race in probe()
        && (ttData.bound & (ttData.value >= beta ? BOUND_LOWER : BOUND_UPPER))
        && (cutNode == (ttData.value >= beta) || depth > 5))
    {
        // If ttMove is quiet, update move sorting heuristics on TT hit
        if (ttData.move && ttData.value >= beta)
        {
            // Bonus for a quiet ttMove that fails high
            if (!ttCapture)
                update_quiet_histories(pos, ss, *this, ttData.move,
                                       std::min(120 * depth - 75, 1241));

            // Extra penalty for early quiet moves of the previous ply
            if (prevSq != SQ_NONE && (ss - 1)->moveCount <= 3 && !priorCapture)
                update_continuation_histories(ss - 1, pos.piece_on(prevSq), prevSq, -2200);
        }

        // Partial workaround for the graph history interaction problem
        // For high rule50 counts don't produce transposition table cutoffs.
        if (pos.rule50_count() < 90)
            return ttData.value;
    }

    // Step 5. Tablebases probe
    if (!rootNode && !excludedMove && tbConfig.cardinality)
    {
        int piecesCount = pos.count<ALL_PIECES>();

        if (piecesCount <= tbConfig.cardinality
            && (piecesCount < tbConfig.cardinality || depth >= tbConfig.probeDepth)
            && pos.rule50_count() == 0 && !pos.can_castle(ANY_CASTLING))
        {
            TB::ProbeState err;
            TB::WDLScore   wdl = Tablebases::probe_wdl(pos, &err);

            // Force check of time on the next occasion
            if (is_mainthread())
                main_manager()->callsCnt = 0;

            if (err != TB::ProbeState::FAIL)
            {
                thisThread->tbHits.fetch_add(1, std::memory_order_relaxed);

                int drawScore = tbConfig.useRule50 ? 1 : 0;

                Value tbValue = VALUE_TB - ss->ply;

                // Use the range VALUE_TB to VALUE_TB_WIN_IN_MAX_PLY to score
                value = wdl < -drawScore ? -tbValue
                      : wdl > drawScore  ? tbValue
                                         : VALUE_DRAW + 2 * wdl * drawScore;

                Bound b = wdl < -drawScore ? BOUND_UPPER
                        : wdl > drawScore  ? BOUND_LOWER
                                           : BOUND_EXACT;

                if (b == BOUND_EXACT || (b == BOUND_LOWER ? value >= beta : value <= alpha))
                {
                    Distributed::save(tt, threads, thisThread, ttWriter, posKey,
                                      value_to_tt(value, ss->ply), ss->ttPv, b,
                                      std::min(MAX_PLY - 1, depth + 6), Move::none(), VALUE_NONE,
                                      tt.generation());

                    return value;
                }

                if (PvNode)
                {
                    if (b == BOUND_LOWER)
                        bestValue = value, alpha = std::max(alpha, bestValue);
                    else
                        maxValue = value;
                }
            }
        }
    }

    // Step 6. Static evaluation of the position
    Value      unadjustedStaticEval = VALUE_NONE;
    const auto correctionValue      = correction_value(*thisThread, pos, ss);
    if (ss->inCheck)
    {
        // Skip early pruning when in check
        ss->staticEval = eval = (ss - 2)->staticEval;
        improving             = false;
        goto moves_loop;
    }
    else if (excludedMove)
    {
        // Providing the hint that this node's accumulator will be used often
        unadjustedStaticEval = eval = ss->staticEval;
    }
    else if (ss->ttHit)
    {
        // Never assume anything about values stored in TT
        unadjustedStaticEval = ttData.eval;
        if (!is_valid(unadjustedStaticEval))
            unadjustedStaticEval = evaluate(pos);

        ss->staticEval = eval = to_corrected_static_eval(unadjustedStaticEval, correctionValue);

        // ttValue can be used as a better position evaluation
        if (is_valid(ttData.value)
            && (ttData.bound & (ttData.value > eval ? BOUND_LOWER : BOUND_UPPER)))
            eval = ttData.value;
    }
    else
    {
        unadjustedStaticEval = evaluate(pos);
        ss->staticEval = eval = to_corrected_static_eval(unadjustedStaticEval, correctionValue);

        // Static evaluation is saved as it was before adjustment by correction history
        Distributed::save(tt, threads, thisThread, ttWriter, posKey, VALUE_NONE, ss->ttPv,
                          BOUND_NONE, DEPTH_UNSEARCHED, Move::none(), unadjustedStaticEval,
                          tt.generation());
    }

    // Use static evaluation difference to improve quiet move ordering
    if (((ss - 1)->currentMove).is_ok() && !(ss - 1)->inCheck && !priorCapture)
    {
        int bonus = std::clamp(-10 * int((ss - 1)->staticEval + ss->staticEval), -1950, 1416) + 655;
        thisThread->mainHistory[~us][((ss - 1)->currentMove).from_to()] << bonus * 1124 / 1024;
        if (type_of(pos.piece_on(prevSq)) != PAWN && ((ss - 1)->currentMove).type_of() != PROMOTION)
            thisThread->pawnHistory[pawn_structure_index(pos)][pos.piece_on(prevSq)][prevSq]
              << bonus * 1196 / 1024;
    }

    // Set up the improving flag, which is true if current static evaluation is
    // bigger than the previous static evaluation at our turn (if we were in
    // check at our previous move we go back until we weren't in check) and is
    // false otherwise. The improving flag is used in various pruning heuristics.
    improving = ss->staticEval > (ss - 2)->staticEval;

    opponentWorsening = ss->staticEval > -(ss - 1)->staticEval;

    if (priorReduction >= 3 && !opponentWorsening)
        depth++;
    if (priorReduction >= 1 && depth >= 2 && ss->staticEval + (ss - 1)->staticEval > 188)
        depth--;

    // Step 7. Razoring
    // If eval is really low, skip search entirely and return the qsearch value.
    // For PvNodes, we must have a guard against mates being returned.
    if (!PvNode && eval < alpha - 461 - 315 * depth * depth)
        return qsearch<NonPV>(pos, ss, alpha, beta);

    // Step 8. Futility pruning: child node
    // The depth condition is important for mate finding.
    if (!ss->ttPv && depth < 14
        && eval - futility_margin(depth, cutNode && !ss->ttHit, improving, opponentWorsening)
               - (ss - 1)->statScore / 301 + 37 + ((eval - beta) / 8)
               - std::abs(correctionValue) / 139878
             >= beta
        && eval >= beta && (!ttData.move || ttCapture) && !is_loss(beta) && !is_win(eval))
        return beta + (eval - beta) / 3;

    // Step 9. Null move search with verification search
    if (cutNode && (ss - 1)->currentMove != Move::null() && eval >= beta
        && ss->staticEval >= beta - 19 * depth + 418 && !excludedMove && pos.non_pawn_material(us)
        && ss->ply >= thisThread->nmpMinPly && !is_loss(beta))
    {
        assert(eval - beta >= 0);

        // Null move dynamic reduction based on depth and eval
        Depth R = std::min(int(eval - beta) / 232, 6) + depth / 3 + 5;

        ss->currentMove                   = Move::null();
        ss->continuationHistory           = &thisThread->continuationHistory[0][0][NO_PIECE][0];
        ss->continuationCorrectionHistory = &thisThread->continuationCorrectionHistory[NO_PIECE][0];

        do_null_move(pos, st);

        Value nullValue = -search<NonPV>(pos, ss + 1, -beta, -beta + 1, depth - R, false);

        undo_null_move(pos);

        // Do not return unproven mate or TB scores
        if (nullValue >= beta && !is_win(nullValue))
        {
            if (thisThread->nmpMinPly || depth < 16)
                return nullValue;

            assert(!thisThread->nmpMinPly);  // Recursive verification is not allowed

            // Do verification search at high depths, with null move pruning disabled
            // until ply exceeds nmpMinPly.
            thisThread->nmpMinPly = ss->ply + 3 * (depth - R) / 4;

            Value v = search<NonPV>(pos, ss, beta - 1, beta, depth - R, false);

            thisThread->nmpMinPly = 0;

            if (v >= beta)
                return nullValue;
        }
    }

    improving |= ss->staticEval >= beta + 94;

    // Step 10. Internal iterative reductions
    // For PV nodes without a ttMove as well as for deep enough cutNodes, we decrease depth.
    // (* Scaler) Especially if they make IIR more aggressive.
    if (((PvNode || cutNode) && depth >= 7 - 3 * PvNode) && !ttData.move)
        depth--;

    // Step 11. ProbCut
    // If we have a good enough capture (or queen promotion) and a reduced search
    // returns a value much above beta, we can (almost) safely prune the previous move.
    probCutBeta = beta + 185 - 58 * improving;
    if (depth >= 3
        && !is_decisive(beta)
        // If value from transposition table is lower than probCutBeta, don't attempt
        // probCut there and in further interactions with transposition table cutoff
        // depth is set to depth - 3 because probCut search has depth set to depth - 4
        // but we also do a move before it. So effective depth is equal to depth - 3.
        && !(is_valid(ttData.value) && ttData.value < probCutBeta))
    {
        assert(probCutBeta < VALUE_INFINITE && probCutBeta > beta);

        MovePicker mp(pos, ttData.move, probCutBeta - ss->staticEval, &thisThread->captureHistory);
        Depth      probCutDepth = std::max(depth - 4, 0);

        while ((move = mp.next_move()) != Move::none())
        {
            assert(move.is_ok());

            if (move == excludedMove || !pos.legal(move))
                continue;

            assert(pos.capture_stage(move));

            movedPiece = pos.moved_piece(move);

            do_move(pos, move, st);
            thisThread->nodes.fetch_add(1, std::memory_order_relaxed);

            ss->currentMove = move;
            ss->isTTMove    = (move == ttData.move);
            ss->continuationHistory =
              &this->continuationHistory[ss->inCheck][true][movedPiece][move.to_sq()];
            ss->continuationCorrectionHistory =
              &this->continuationCorrectionHistory[movedPiece][move.to_sq()];

            // Perform a preliminary qsearch to verify that the move holds
            value = -qsearch<NonPV>(pos, ss + 1, -probCutBeta, -probCutBeta + 1);

            // If the qsearch held, perform the regular search
            if (value >= probCutBeta && probCutDepth > 0)
                value = -search<NonPV>(pos, ss + 1, -probCutBeta, -probCutBeta + 1, probCutDepth,
                                       !cutNode);

            undo_move(pos, move);

            if (value >= probCutBeta)
            {
                // Save ProbCut data into transposition table
                Distributed::save(tt, threads, thisThread, ttWriter, posKey,
                                  value_to_tt(value, ss->ply), ss->ttPv, BOUND_LOWER,
                                  probCutDepth + 1, move, unadjustedStaticEval, tt.generation());

                if (!is_decisive(value))
                    return value - (probCutBeta - beta);
            }
        }
    }

moves_loop:  // When in check, search starts here

    // Step 12. A small Probcut idea
    probCutBeta = beta + 415;
    if ((ttData.bound & BOUND_LOWER) && ttData.depth >= depth - 4 && ttData.value >= probCutBeta
        && !is_decisive(beta) && is_valid(ttData.value) && !is_decisive(ttData.value))
        return probCutBeta;

    const PieceToHistory* contHist[] = {
      (ss - 1)->continuationHistory, (ss - 2)->continuationHistory, (ss - 3)->continuationHistory,
      (ss - 4)->continuationHistory, (ss - 5)->continuationHistory, (ss - 6)->continuationHistory};


    MovePicker mp(pos, ttData.move, depth, &thisThread->mainHistory, &thisThread->lowPlyHistory,
                  &thisThread->captureHistory, contHist, &thisThread->pawnHistory, ss->ply);

    value = bestValue;

    int moveCount = 0;

    // Step 13. Loop through all pseudo-legal moves until no moves remain
    // or a beta cutoff occurs.
    while ((move = mp.next_move()) != Move::none())
    {
        assert(move.is_ok());

        if (move == excludedMove)
            continue;

        // Check for legality
        if (!pos.legal(move))
            continue;

        // At root obey the "searchmoves" option and skip moves not listed in Root
        // Move List. In MultiPV mode we also skip PV moves that have been already
        // searched and those of lower "TB rank" if we are in a TB root position.
        if (rootNode
            && !std::count(thisThread->rootMoves.begin() + thisThread->pvIdx,
                           thisThread->rootMoves.begin() + thisThread->pvLast, move))
            continue;

        ss->moveCount = ++moveCount;

        if (rootNode && Distributed::is_root() && is_mainthread() && nodes > 10000000)
        {
            main_manager()->updates.onIter(
              {depth, UCIEngine::move(move, pos.is_chess960()), moveCount + thisThread->pvIdx});
        }
        if (PvNode)
            (ss + 1)->pv = nullptr;

        extension  = 0;
        capture    = pos.capture_stage(move);
        movedPiece = pos.moved_piece(move);
        givesCheck = pos.gives_check(move);

        // Calculate new depth for this move
        newDepth = depth - 1;

        int delta = beta - alpha;

        Depth r = reduction(improving, depth, moveCount, delta);

        r -= 32 * moveCount;

        // Increase reduction for ttPv nodes (*Scaler)
        // Smaller or even negative value is better for short time controls
        // Bigger value is better for long time controls
        if (ss->ttPv)
            r += 979;

        // Step 14. Pruning at shallow depth.
        // Depth conditions are important for mate finding.
        if (!rootNode && pos.non_pawn_material(us) && !is_loss(bestValue))
        {
            // Skip quiet moves if movecount exceeds our FutilityMoveCount threshold
            if (moveCount >= futility_move_count(improving, depth))
                mp.skip_quiet_moves();

            // Reduced depth of the next LMR search
            int lmrDepth = newDepth - r / 1024;

            if (capture || givesCheck)
            {
                Piece capturedPiece = pos.piece_on(move.to_sq());
                int   captHist =
                  thisThread->captureHistory[movedPiece][move.to_sq()][type_of(capturedPiece)];

                // Futility pruning for captures
                if (!givesCheck && lmrDepth < 7 && !ss->inCheck)
                {
                    Value futilityValue = ss->staticEval + 242 + 230 * lmrDepth
                                        + PieceValue[capturedPiece] + 133 * captHist / 1024;
                    if (futilityValue <= alpha)
                        continue;
                }

                // SEE based pruning for captures and checks
                int seeHist = std::clamp(captHist / 32, -138 * depth, 135 * depth);
                if (!pos.see_ge(move, -154 * depth - seeHist))
                {
                    bool skip = true;
                    if (depth > 2 && !capture && givesCheck && alpha < 0
                        && pos.non_pawn_material(us) == PieceValue[movedPiece]
                        && PieceValue[movedPiece] >= RookValue
                        && !(PseudoAttacks[KING][pos.square<KING>(us)] & move.from_sq()))
                        skip = mp.otherPieceTypesMobile(
                          type_of(movedPiece),
                          capturesSearched);  // if the opponent captures last mobile piece it might be stalemate

                    if (skip)
                        continue;
                }
            }
            else
            {
                int history =
                  (*contHist[0])[movedPiece][move.to_sq()]
                  + (*contHist[1])[movedPiece][move.to_sq()]
                  + thisThread->pawnHistory[pawn_structure_index(pos)][movedPiece][move.to_sq()];

                // Continuation history based pruning
                if (history < -4348 * depth)
                    continue;

                history += 68 * thisThread->mainHistory[us][move.from_to()] / 32;

                lmrDepth += history / 3593;

                Value futilityValue = ss->staticEval + (bestMove ? 48 : 146) + 116 * lmrDepth
                                    + 103 * (bestValue < ss->staticEval - 128);

                // Futility pruning: parent node
                // (*Scaler): Generally, more frequent futility pruning
                // scales well with respect to time and threads
                if (!ss->inCheck && lmrDepth < 12 && futilityValue <= alpha)
                {
                    if (bestValue <= futilityValue && !is_decisive(bestValue)
                        && !is_win(futilityValue))
                        bestValue = futilityValue;
                    continue;
                }

                lmrDepth = std::max(lmrDepth, 0);

                // Prune moves with negative SEE
                if (!pos.see_ge(move, -27 * lmrDepth * lmrDepth))
                    continue;
            }
        }

        // Step 15. Extensions
        // We take care to not overdo to avoid search getting stuck.
        if (ss->ply < thisThread->rootDepth * 2)
        {
            // Singular extension search. If all moves but one
            // fail low on a search of (alpha-s, beta-s), and just one fails high on
            // (alpha, beta), then that move is singular and should be extended. To
            // verify this we do a reduced search on the position excluding the ttMove
            // and if the result is lower than ttValue minus a margin, then we will
            // extend the ttMove. Recursive singular search is avoided.

            // (* Scaler) Generally, higher singularBeta (i.e closer to ttValue)
            // and lower extension margins scale well.

            if (!rootNode && move == ttData.move && !excludedMove
                && depth >= 6 - (thisThread->completedDepth > 29) + ss->ttPv
                && is_valid(ttData.value) && !is_decisive(ttData.value)
                && (ttData.bound & BOUND_LOWER) && ttData.depth >= depth - 3)
            {
                Value singularBeta  = ttData.value - (59 + 77 * (ss->ttPv && !PvNode)) * depth / 54;
                Depth singularDepth = newDepth / 2;

                ss->excludedMove = move;
                value =
                  search<NonPV>(pos, ss, singularBeta - 1, singularBeta, singularDepth, cutNode);
                ss->excludedMove = Move::none();

                if (value < singularBeta)
                {
                    int corrValAdj1  = std::abs(correctionValue) / 248873;
                    int corrValAdj2  = std::abs(correctionValue) / 255331;
                    int doubleMargin = 262 * PvNode - 188 * !ttCapture - corrValAdj1
                                     - ttMoveHistory[pawn_structure_index(pos)][us] / 128;
                    int tripleMargin =
                      88 + 265 * PvNode - 256 * !ttCapture + 93 * ss->ttPv - corrValAdj2;

                    extension = 1 + (value < singularBeta - doubleMargin)
                              + (value < singularBeta - tripleMargin);

                    depth++;
                }

                // Multi-cut pruning
                // Our ttMove is assumed to fail high based on the bound of the TT entry,
                // and if after excluding the ttMove with a reduced search we fail high
                // over the original beta, we assume this expected cut-node is not
                // singular (multiple moves fail high), and we can prune the whole
                // subtree by returning a softbound.
                else if (value >= beta && !is_decisive(value))
                    return value;

                // Negative extensions
                // If other moves failed high over (ttValue - margin) without the
                // ttMove on a reduced search, but we cannot do multi-cut because
                // (ttValue - margin) is lower than the original beta, we do not know
                // if the ttMove is singular or can do a multi-cut, so we reduce the
                // ttMove in favor of other moves based on some conditions:

                // If the ttMove is assumed to fail high over current beta
                else if (ttData.value >= beta)
                    extension = -3;

                // If we are on a cutNode but the ttMove is not assumed to fail high
                // over current beta
                else if (cutNode)
                    extension = -2;
            }
        }

        // Step 16. Make the move
        do_move(pos, move, st, givesCheck);
        thisThread->nodes.fetch_add(1, std::memory_order_relaxed);

        // Add extension to new depth
        newDepth += extension;

        // Update the current move (this must be done after singular extension search)
        ss->currentMove = move;
        ss->isTTMove    = (move == ttData.move);
        ss->continuationHistory =
          &thisThread->continuationHistory[ss->inCheck][capture][movedPiece][move.to_sq()];
        ss->continuationCorrectionHistory =
          &thisThread->continuationCorrectionHistory[movedPiece][move.to_sq()];
        uint64_t nodeCount = rootNode ? uint64_t(nodes) : 0;

        // Decrease reduction for PvNodes (*Scaler)
        if (ss->ttPv)
            r -= 2381 + PvNode * 1008 + (ttData.value > alpha) * 880
               + (ttData.depth >= depth) * (1022 + cutNode * 1140);

        // These reduction adjustments have no proven non-linear scaling

        r += 306 - moveCount * 34;

        r -= std::abs(correctionValue) / 29696;

        if (PvNode && std::abs(bestValue) <= 2000)
            r -= risk_tolerance(pos, bestValue);

        // Increase reduction for cut nodes
        if (cutNode)
            r += 2784 + 1038 * !ttData.move;

        // Increase reduction if ttMove is a capture but the current move is not a capture
        if (ttCapture && !capture)
            r += 1171 + (depth < 8) * 985;

        // Increase reduction if next ply has a lot of fail high
        if ((ss + 1)->cutoffCnt > 2)
            r += 1042 + allNode * 864;

        // For first picked move (ttMove) reduce reduction
        else if (move == ttData.move)
            r -= 1937;

        if (capture)
            ss->statScore =
              846 * int(PieceValue[pos.captured_piece()]) / 128
              + thisThread->captureHistory[movedPiece][move.to_sq()][type_of(pos.captured_piece())]
              - 4822;
        else if (ss->inCheck)
            ss->statScore = thisThread->mainHistory[us][move.from_to()]
                          + (*contHist[0])[movedPiece][move.to_sq()] - 2771;
        else
            ss->statScore = 2 * thisThread->mainHistory[us][move.from_to()]
                          + (*contHist[0])[movedPiece][move.to_sq()]
                          + (*contHist[1])[movedPiece][move.to_sq()] - 3271;

        // Decrease/increase reduction for moves with a good/bad history
        r -= ss->statScore * 1582 / 16384;

        // Step 17. Late moves reduction / extension (LMR)
        if (depth >= 2 && moveCount > 1)
        {
            // In general we want to cap the LMR depth search at newDepth, but when
            // reduction is negative, we allow this move a limited search extension
            // beyond the first move depth.
            // To prevent problems when the max value is less than the min value,
            // std::clamp has been replaced by a more robust implementation.


            Depth d = std::max(
              1, std::min(newDepth - r / 1024, newDepth + !allNode + (PvNode && !bestMove)));

            ss->reduction = newDepth - d;

            value         = -search<NonPV>(pos, ss + 1, -(alpha + 1), -alpha, d, true);
            ss->reduction = 0;


            // Do a full-depth search when reduced LMR search fails high
            if (value > alpha && d < newDepth)
            {
                // Adjust full-depth search based on LMR results - if the result was
                // good enough search deeper, if it was bad enough search shallower.
                const bool doDeeperSearch    = value > (bestValue + 43 + 2 * newDepth);
                const bool doShallowerSearch = value < bestValue + 9;

                newDepth += doDeeperSearch - doShallowerSearch;

                if (newDepth > d)
                    value = -search<NonPV>(pos, ss + 1, -(alpha + 1), -alpha, newDepth, !cutNode);

                // Post LMR continuation history updates
                update_continuation_histories(ss, movedPiece, move.to_sq(), 1600);
            }
            else if (value > alpha && value < bestValue + 9)
                newDepth--;
        }

        // Step 18. Full-depth search when LMR is skipped
        else if (!PvNode || moveCount > 1)
        {
            // Increase reduction if ttMove is not present
            if (!ttData.move)
                r += 1156;

            // Note that if expected reduction is high, we reduce search depth here
            value = -search<NonPV>(pos, ss + 1, -(alpha + 1), -alpha,
                                   newDepth - (r > 3495) - (r > 5510 && newDepth > 2), !cutNode);
        }

        // For PV nodes only, do a full PV search on the first move or after a fail high,
        // otherwise let the parent node fail low with value <= alpha and try another move.
        if (PvNode && (moveCount == 1 || value > alpha))
        {
            (ss + 1)->pv    = pv;
            (ss + 1)->pv[0] = Move::none();

            // Extend move from transposition table if we are about to dive into qsearch.
            if (move == ttData.move && thisThread->rootDepth > 8)
                newDepth = std::max(newDepth, 1);

            value = -search<PV>(pos, ss + 1, -beta, -alpha, newDepth, false);
        }

        // Step 19. Undo move
        undo_move(pos, move);

        assert(value > -VALUE_INFINITE && value < VALUE_INFINITE);

        // Step 20. Check for a new best move
        // Finished searching the move. If a stop occurred, the return value of
        // the search cannot be trusted, and we return immediately without updating
        // best move, principal variation nor transposition table.
        if (threads.stop.load(std::memory_order_relaxed))
            return VALUE_ZERO;

        if (rootNode)
        {
            RootMove& rm =
              *std::find(thisThread->rootMoves.begin(), thisThread->rootMoves.end(), move);

            rm.effort += nodes - nodeCount;

            rm.averageScore =
              rm.averageScore != -VALUE_INFINITE ? (value + rm.averageScore) / 2 : value;

            rm.meanSquaredScore = rm.meanSquaredScore != -VALUE_INFINITE * VALUE_INFINITE
                                  ? (value * std::abs(value) + rm.meanSquaredScore) / 2
                                  : value * std::abs(value);

            // PV move or new best move?
            if (moveCount == 1 || value > alpha)
            {
                rm.score = rm.uciScore = value;
                rm.selDepth            = thisThread->selDepth;
                rm.scoreLowerbound = rm.scoreUpperbound = false;

                if (value >= beta)
                {
                    rm.scoreLowerbound = true;
                    rm.uciScore        = beta;
                }
                else if (value <= alpha)
                {
                    rm.scoreUpperbound = true;
                    rm.uciScore        = alpha;
                }

                rm.pv.resize(1);

                assert((ss + 1)->pv);

                for (Move* m = (ss + 1)->pv; *m != Move::none(); ++m)
                    rm.pv.push_back(*m);

                // We record how often the best move has been changed in each iteration.
                // This information is used for time management. In MultiPV mode,
                // we must take care to only do this for the first PV line.
                if (moveCount > 1 && !thisThread->pvIdx)
                    ++thisThread->bestMoveChanges;
            }
            else
                // All other moves but the PV, are set to the lowest value: this
                // is not a problem when sorting because the sort is stable and the
                // move position in the list is preserved - just the PV is pushed up.
                rm.score = -VALUE_INFINITE;
        }

        // In case we have an alternative move equal in eval to the current bestmove,
        // promote it to bestmove by pretending it just exceeds alpha (but not beta).
        int inc = (value == bestValue && ss->ply + 2 >= thisThread->rootDepth
                   && (int(nodes) & 15) == 0 && !is_win(std::abs(value) + 1));

        if (value + inc > bestValue)
        {
            bestValue = value;

            if (value + inc > alpha)
            {
                bestMove = move;

                if (PvNode && !rootNode)  // Update pv even in fail-high case
                    update_pv(ss->pv, move, (ss + 1)->pv);

                if (value >= beta)
                {
                    // (* Scaler) Especially if they make cutoffCnt increment more often.
                    ss->cutoffCnt += (extension < 2) || PvNode;
                    assert(value >= beta);  // Fail high
                    break;
                }
                else
                {
                    // Reduce other moves if we have found at least one score improvement
                    if (depth > 2 && depth < 16 && !is_decisive(value))
                        depth -= 2;

                    assert(depth > 0);
                    alpha = value;  // Update alpha! Always alpha < beta
                }
            }
        }

        // If the move is worse than some previously searched move,
        // remember it, to update its stats later.
        if (move != bestMove && moveCount <= 32)
        {
            if (capture)
                capturesSearched.push_back(move);
            else
                quietsSearched.push_back(move);
        }
    }

    // Step 21. Check for mate and stalemate
    // All legal moves have been searched and if there are no legal moves, it
    // must be a mate or a stalemate. If we are in a singular extension search then
    // return a fail low score.

    assert(moveCount || !ss->inCheck || excludedMove || !MoveList<LEGAL>(pos).size());

    // Adjust best value for fail high cases
    if (bestValue >= beta && !is_decisive(bestValue) && !is_decisive(beta) && !is_decisive(alpha))
        bestValue = (bestValue * depth + beta) / (depth + 1);

    if (!moveCount)
        bestValue = excludedMove ? alpha : ss->inCheck ? mated_in(ss->ply) : VALUE_DRAW;

    // If there is a move that produces search value greater than alpha,
    // we update the stats of searched moves.
    else if (bestMove)
    {
        update_all_stats(pos, ss, *this, bestMove, prevSq, quietsSearched, capturesSearched, depth,
                         bestMove == ttData.move, moveCount);
        if (!PvNode)
        {
            int bonus = (ttData.move == move) ? 800 : -600 * moveCount;
            ttMoveHistory[pawn_structure_index(pos)][us] << bonus;
        }
    }

    // Bonus for prior quiet countermove that caused the fail low
    else if (!priorCapture && prevSq != SQ_NONE)
    {
        int bonusScale =
          (std::min(78 * depth - 312, 194) + 34 * !allNode + 164 * ((ss - 1)->moveCount > 8)
           + 141 * (!ss->inCheck && bestValue <= ss->staticEval - 100)
           + 121 * (!(ss - 1)->inCheck && bestValue <= -(ss - 1)->staticEval - 75)
           + 86 * ((ss - 1)->isTTMove) + 86 * (ss->cutoffCnt <= 3)
           + std::min(-(ss - 1)->statScore / 112, 303));

        bonusScale = std::max(bonusScale, 0);

        const int scaledBonus = std::min(160 * depth - 99, 1492) * bonusScale;

        update_continuation_histories(ss - 1, pos.piece_on(prevSq), prevSq,
                                      scaledBonus * 388 / 32768);

        thisThread->mainHistory[~us][((ss - 1)->currentMove).from_to()]
          << scaledBonus * 212 / 32768;

        if (type_of(pos.piece_on(prevSq)) != PAWN && ((ss - 1)->currentMove).type_of() != PROMOTION)
            thisThread->pawnHistory[pawn_structure_index(pos)][pos.piece_on(prevSq)][prevSq]
              << scaledBonus * 1055 / 32768;
    }

    // Bonus for prior capture countermove that caused the fail low
    else if (priorCapture && prevSq != SQ_NONE)
    {
        Piece capturedPiece = pos.captured_piece();
        assert(capturedPiece != NO_PIECE);
        thisThread->captureHistory[pos.piece_on(prevSq)][prevSq][type_of(capturedPiece)] << 1100;
    }

    if (PvNode)
        bestValue = std::min(bestValue, maxValue);

    // If no good move is found and the previous position was ttPv, then the previous
    // opponent move is probably good and the new position is added to the search tree.
    if (bestValue <= alpha)
        ss->ttPv = ss->ttPv || (ss - 1)->ttPv;

    // Write gathered information in transposition table. Note that the
    // static evaluation is saved as it was before correction history.
    if (!excludedMove && !(rootNode && thisThread->pvIdx))
<<<<<<< HEAD
        Distributed::save(tt, threads, thisThread, ttWriter, posKey,
                          value_to_tt(bestValue, ss->ply), ss->ttPv,
                          bestValue >= beta    ? BOUND_LOWER
                          : PvNode && bestMove ? BOUND_EXACT
                                               : BOUND_UPPER,
                          depth, bestMove, unadjustedStaticEval, tt.generation());
=======
        ttWriter.write(posKey, value_to_tt(bestValue, ss->ply), ss->ttPv,
                       bestValue >= beta    ? BOUND_LOWER
                       : PvNode && bestMove ? BOUND_EXACT
                                            : BOUND_UPPER,
                       moveCount != 0 ? depth : std::min(MAX_PLY - 1, depth + 6), bestMove,
                       unadjustedStaticEval, tt.generation());
>>>>>>> d2d046c2

    // Adjust correction history
    if (!ss->inCheck && !(bestMove && pos.capture(bestMove))
        && ((bestValue < ss->staticEval && bestValue < beta)  // negative correction & no fail high
            || (bestValue > ss->staticEval && bestMove)))     // positive correction & no fail low
    {
        auto bonus = std::clamp(int(bestValue - ss->staticEval) * depth / 8,
                                -CORRECTION_HISTORY_LIMIT / 4, CORRECTION_HISTORY_LIMIT / 4);
        update_correction_history(pos, ss, *thisThread, bonus);
    }

    assert(bestValue > -VALUE_INFINITE && bestValue < VALUE_INFINITE);

    return bestValue;
}


// Quiescence search function, which is called by the main search function with
// depth zero, or recursively with further decreasing depth. With depth <= 0, we
// "should" be using static eval only, but tactical moves may confuse the static eval.
// To fight this horizon effect, we implement this qsearch of tactical moves.
// See https://www.chessprogramming.org/Horizon_Effect
// and https://www.chessprogramming.org/Quiescence_Search
template<NodeType nodeType>
Value Search::Worker::qsearch(Position& pos, Stack* ss, Value alpha, Value beta) {

    static_assert(nodeType != Root);
    constexpr bool PvNode = nodeType == PV;

    assert(alpha >= -VALUE_INFINITE && alpha < beta && beta <= VALUE_INFINITE);
    assert(PvNode || (alpha == beta - 1));

    // Check if we have an upcoming move that draws by repetition
    if (alpha < VALUE_DRAW && pos.upcoming_repetition(ss->ply))
    {
        alpha = value_draw(this->nodes);
        if (alpha >= beta)
            return alpha;
    }

    Move      pv[MAX_PLY + 1];
    StateInfo st;

    Key   posKey;
    Move  move, bestMove;
    Value bestValue, value, futilityBase;
    bool  pvHit, givesCheck, capture;
    int   moveCount;

    // Step 1. Initialize node
    if (PvNode)
    {
        (ss + 1)->pv = pv;
        ss->pv[0]    = Move::none();
    }

    Worker* thisThread = this;
    bestMove           = Move::none();
    ss->inCheck        = pos.checkers();
    moveCount          = 0;

    // Used to send selDepth info to GUI (selDepth counts from 1, ply from 0)
    if (PvNode && thisThread->selDepth < ss->ply + 1)
        thisThread->selDepth = ss->ply + 1;

    // Step 2. Check for an immediate draw or maximum ply reached
    if (pos.is_draw(ss->ply) || ss->ply >= MAX_PLY)
        return (ss->ply >= MAX_PLY && !ss->inCheck) ? evaluate(pos) : VALUE_DRAW;

    assert(0 <= ss->ply && ss->ply < MAX_PLY);

    // Step 3. Transposition table lookup
    posKey                         = pos.key();
    auto [ttHit, ttData, ttWriter] = tt.probe(posKey);
    // Need further processing of the saved data
    ss->ttHit    = ttHit;
    ttData.move  = ttHit ? ttData.move : Move::none();
    ttData.value = ttHit ? value_from_tt(ttData.value, ss->ply, pos.rule50_count()) : VALUE_NONE;
    pvHit        = ttHit && ttData.is_pv;

    // At non-PV nodes we check for an early TT cutoff
    if (!PvNode && ttData.depth >= DEPTH_QS
        && is_valid(ttData.value)  // Can happen when !ttHit or when access race in probe()
        && (ttData.bound & (ttData.value >= beta ? BOUND_LOWER : BOUND_UPPER)))
        return ttData.value;

    // Step 4. Static evaluation of the position
    Value unadjustedStaticEval = VALUE_NONE;
    if (ss->inCheck)
        bestValue = futilityBase = -VALUE_INFINITE;
    else
    {
        const auto correctionValue = correction_value(*thisThread, pos, ss);

        if (ss->ttHit)
        {
            // Never assume anything about values stored in TT
            unadjustedStaticEval = ttData.eval;
            if (!is_valid(unadjustedStaticEval))
                unadjustedStaticEval = evaluate(pos);
            ss->staticEval = bestValue =
              to_corrected_static_eval(unadjustedStaticEval, correctionValue);

            // ttValue can be used as a better position evaluation
            if (is_valid(ttData.value) && !is_decisive(ttData.value)
                && (ttData.bound & (ttData.value > bestValue ? BOUND_LOWER : BOUND_UPPER)))
                bestValue = ttData.value;
        }
        else
        {
            // In case of null move search, use previous static eval with opposite sign
            unadjustedStaticEval =
              (ss - 1)->currentMove != Move::null() ? evaluate(pos) : -(ss - 1)->staticEval;
            ss->staticEval = bestValue =
              to_corrected_static_eval(unadjustedStaticEval, correctionValue);
        }

        // Stand pat. Return immediately if static value is at least beta
        if (bestValue >= beta)
        {
            if (!is_decisive(bestValue))
                bestValue = (bestValue + beta) / 2;
            if (!ss->ttHit)
                Distributed::save(tt, threads, thisThread, ttWriter, posKey,
                                  value_to_tt(bestValue, ss->ply), false, BOUND_LOWER,
                                  DEPTH_UNSEARCHED, Move::none(), unadjustedStaticEval,
                                  tt.generation());

            return bestValue;
        }

        if (bestValue > alpha)
            alpha = bestValue;

        futilityBase = ss->staticEval + 359;
    }

    const PieceToHistory* contHist[] = {(ss - 1)->continuationHistory,
                                        (ss - 2)->continuationHistory};

    Square prevSq = ((ss - 1)->currentMove).is_ok() ? ((ss - 1)->currentMove).to_sq() : SQ_NONE;

    // Initialize a MovePicker object for the current position, and prepare to search
    // the moves. We presently use two stages of move generator in quiescence search:
    // captures, or evasions only when in check.
    MovePicker mp(pos, ttData.move, DEPTH_QS, &thisThread->mainHistory, &thisThread->lowPlyHistory,
                  &thisThread->captureHistory, contHist, &thisThread->pawnHistory, ss->ply);

    // Step 5. Loop through all pseudo-legal moves until no moves remain or a beta
    // cutoff occurs.
    while ((move = mp.next_move()) != Move::none())
    {
        assert(move.is_ok());

        if (!pos.legal(move))
            continue;

        givesCheck = pos.gives_check(move);
        capture    = pos.capture_stage(move);

        moveCount++;

        // Step 6. Pruning
        if (!is_loss(bestValue))
        {
            // Futility pruning and moveCount pruning
            if (!givesCheck && move.to_sq() != prevSq && !is_loss(futilityBase)
                && move.type_of() != PROMOTION)
            {
                if (moveCount > 2)
                    continue;

                Value futilityValue = futilityBase + PieceValue[pos.piece_on(move.to_sq())];

                // If static eval + value of piece we are going to capture is
                // much lower than alpha, we can prune this move.
                if (futilityValue <= alpha)
                {
                    bestValue = std::max(bestValue, futilityValue);
                    continue;
                }

                // If static exchange evaluation is low enough
                // we can prune this move.
                if (!pos.see_ge(move, alpha - futilityBase))
                {
                    bestValue = std::min(alpha, futilityBase);
                    continue;
                }
            }

            // Continuation history based pruning
            if (!capture
                && (*contHist[0])[pos.moved_piece(move)][move.to_sq()]
                       + thisThread->pawnHistory[pawn_structure_index(pos)][pos.moved_piece(move)]
                                                [move.to_sq()]
                     <= 6290)
                continue;

            // Do not search moves with bad enough SEE values
            if (!pos.see_ge(move, -75))
                continue;
        }

        // Step 7. Make and search the move
        Piece movedPiece = pos.moved_piece(move);

        do_move(pos, move, st, givesCheck);
        thisThread->nodes.fetch_add(1, std::memory_order_relaxed);

        // Update the current move
        ss->currentMove = move;
        ss->continuationHistory =
          &thisThread->continuationHistory[ss->inCheck][capture][movedPiece][move.to_sq()];
        ss->continuationCorrectionHistory =
          &thisThread->continuationCorrectionHistory[movedPiece][move.to_sq()];

        value = -qsearch<nodeType>(pos, ss + 1, -beta, -alpha);
        undo_move(pos, move);

        assert(value > -VALUE_INFINITE && value < VALUE_INFINITE);

        // Step 8. Check for a new best move
        if (value > bestValue)
        {
            bestValue = value;

            if (value > alpha)
            {
                bestMove = move;

                if (PvNode)  // Update pv even in fail-high case
                    update_pv(ss->pv, move, (ss + 1)->pv);

                if (value < beta)  // Update alpha here!
                    alpha = value;
                else
                    break;  // Fail high
            }
        }
    }

    // Step 9. Check for mate
    // All legal moves have been searched. A special case: if we are
    // in check and no legal moves were found, it is checkmate.
    if (ss->inCheck && bestValue == -VALUE_INFINITE)
    {
        assert(!MoveList<LEGAL>(pos).size());
        return mated_in(ss->ply);  // Plies to mate from the root
    }

    if (!is_decisive(bestValue) && bestValue > beta)
        bestValue = (bestValue + beta) / 2;


    Color us = pos.side_to_move();
    if (!ss->inCheck && !moveCount && !pos.non_pawn_material(us)
        && type_of(pos.captured_piece()) >= ROOK)
    {
        if (!((us == WHITE ? shift<NORTH>(pos.pieces(us, PAWN))
                           : shift<SOUTH>(pos.pieces(us, PAWN)))
              & ~pos.pieces()))  // no pawn pushes available
        {
            pos.state()->checkersBB = Rank1BB;  // search for legal king-moves only
            if (!MoveList<LEGAL>(pos).size())   // stalemate
                bestValue = VALUE_DRAW;
            pos.state()->checkersBB = 0;
        }
    }

    // Save gathered info in transposition table. The static evaluation
    // is saved as it was before adjustment by correction history.
    Distributed::save(tt, threads, thisThread, ttWriter, posKey, value_to_tt(bestValue, ss->ply),
                      pvHit, bestValue >= beta ? BOUND_LOWER : BOUND_UPPER, DEPTH_QS, bestMove,
                      unadjustedStaticEval, tt.generation());

    assert(bestValue > -VALUE_INFINITE && bestValue < VALUE_INFINITE);

    return bestValue;
}

Depth Search::Worker::reduction(bool i, Depth d, int mn, int delta) const {
    int reductionScale = reductions[d] * reductions[mn];
    return reductionScale - delta * 764 / rootDelta + !i * reductionScale * 191 / 512 + 1087;
}

// elapsed() returns the time elapsed since the search started. If the
// 'nodestime' option is enabled, it will return the count of nodes searched
// instead. This function is called to check whether the search should be
// stopped based on predefined thresholds like time limits or nodes searched.
//
// elapsed_time() returns the actual time elapsed since the start of the search.
// This function is intended for use only when printing PV outputs, and not used
// for making decisions within the search algorithm itself.
TimePoint Search::Worker::elapsed() const {
    return main_manager()->tm.elapsed([this]() { return Distributed::nodes_searched(threads); });
}

TimePoint Search::Worker::elapsed_time() const { return main_manager()->tm.elapsed_time(); }

Value Search::Worker::evaluate(const Position& pos) {
    return Eval::evaluate(networks[numaAccessToken], pos, accumulatorStack, refreshTable,
                          optimism[pos.side_to_move()]);
}

namespace {
// Adjusts a mate or TB score from "plies to mate from the root" to
// "plies to mate from the current position". Standard scores are unchanged.
// The function is called before storing a value in the transposition table.
Value value_to_tt(Value v, int ply) { return is_win(v) ? v + ply : is_loss(v) ? v - ply : v; }


// Inverse of value_to_tt(): it adjusts a mate or TB score from the transposition
// table (which refers to the plies to mate/be mated from current position) to
// "plies to mate/be mated (TB win/loss) from the root". However, to avoid
// potentially false mate or TB scores related to the 50 moves rule and the
// graph history interaction, we return the highest non-TB score instead.
Value value_from_tt(Value v, int ply, int r50c) {

    if (!is_valid(v))
        return VALUE_NONE;

    // handle TB win or better
    if (is_win(v))
    {
        // Downgrade a potentially false mate score
        if (v >= VALUE_MATE_IN_MAX_PLY && VALUE_MATE - v > 100 - r50c)
            return VALUE_TB_WIN_IN_MAX_PLY - 1;

        // Downgrade a potentially false TB score.
        if (VALUE_TB - v > 100 - r50c)
            return VALUE_TB_WIN_IN_MAX_PLY - 1;

        return v - ply;
    }

    // handle TB loss or worse
    if (is_loss(v))
    {
        // Downgrade a potentially false mate score.
        if (v <= VALUE_MATED_IN_MAX_PLY && VALUE_MATE + v > 100 - r50c)
            return VALUE_TB_LOSS_IN_MAX_PLY + 1;

        // Downgrade a potentially false TB score.
        if (VALUE_TB + v > 100 - r50c)
            return VALUE_TB_LOSS_IN_MAX_PLY + 1;

        return v + ply;
    }

    return v;
}


// Adds current move and appends child pv[]
void update_pv(Move* pv, Move move, const Move* childPv) {

    for (*pv++ = move; childPv && *childPv != Move::none();)
        *pv++ = *childPv++;
    *pv = Move::none();
}


// Updates stats at the end of search() when a bestMove is found
void update_all_stats(const Position&      pos,
                      Stack*               ss,
                      Search::Worker&      workerThread,
                      Move                 bestMove,
                      Square               prevSq,
                      ValueList<Move, 32>& quietsSearched,
                      ValueList<Move, 32>& capturesSearched,
                      Depth                depth,
                      bool                 isTTMove,
                      int                  moveCount) {

    CapturePieceToHistory& captureHistory = workerThread.captureHistory;
    Piece                  moved_piece    = pos.moved_piece(bestMove);
    PieceType              captured;

    int bonus = std::min(141 * depth - 89, 1613) + 311 * isTTMove;
    int malus = std::min(695 * depth - 215, 2808) - 31 * (moveCount - 1);

    if (!pos.capture_stage(bestMove))
    {
        update_quiet_histories(pos, ss, workerThread, bestMove, bonus * 1129 / 1024);

        // Decrease stats for all non-best quiet moves
        for (Move move : quietsSearched)
            update_quiet_histories(pos, ss, workerThread, move, -malus * 1246 / 1024);
    }
    else
    {
        // Increase stats for the best move in case it was a capture move
        captured = type_of(pos.piece_on(bestMove.to_sq()));
        captureHistory[moved_piece][bestMove.to_sq()][captured] << bonus * 1187 / 1024;
    }

    // Extra penalty for a quiet early move that was not a TT move in
    // previous ply when it gets refuted.
    if (prevSq != SQ_NONE && ((ss - 1)->moveCount == 1 + (ss - 1)->ttHit) && !pos.captured_piece())
        update_continuation_histories(ss - 1, pos.piece_on(prevSq), prevSq, -malus * 987 / 1024);

    // Decrease stats for all non-best capture moves
    for (Move move : capturesSearched)
    {
        moved_piece = pos.moved_piece(move);
        captured    = type_of(pos.piece_on(move.to_sq()));
        captureHistory[moved_piece][move.to_sq()][captured] << -malus * 1377 / 1024;
    }
}


// Updates histories of the move pairs formed by moves
// at ply -1, -2, -3, -4, and -6 with current move.
void update_continuation_histories(Stack* ss, Piece pc, Square to, int bonus) {
    static constexpr std::array<ConthistBonus, 6> conthist_bonuses = {
      {{1, 1103}, {2, 659}, {3, 323}, {4, 533}, {5, 121}, {6, 474}}};

    for (const auto [i, weight] : conthist_bonuses)
    {
        // Only update the first 2 continuation histories if we are in check
        if (ss->inCheck && i > 2)
            break;
        if (((ss - i)->currentMove).is_ok())
            (*(ss - i)->continuationHistory)[pc][to] << bonus * weight / 1024;
    }
}

// Updates move sorting heuristics

void update_quiet_histories(
  const Position& pos, Stack* ss, Search::Worker& workerThread, Move move, int bonus) {

    Color us = pos.side_to_move();
    workerThread.mainHistory[us][move.from_to()] << bonus;  // Untuned to prevent duplicate effort

    if (ss->ply < LOW_PLY_HISTORY_SIZE)
        workerThread.lowPlyHistory[ss->ply][move.from_to()] << bonus * 829 / 1024;

    update_continuation_histories(ss, pos.moved_piece(move), move.to_sq(), bonus * 1004 / 1024);

    int pIndex = pawn_structure_index(pos);
    workerThread.pawnHistory[pIndex][pos.moved_piece(move)][move.to_sq()] << bonus * 587 / 1024;
}

}

// When playing with strength handicap, choose the best move among a set of
// RootMoves using a statistical rule dependent on 'level'. Idea by Heinz van Saanen.
Move Skill::pick_best(const RootMoves& rootMoves, size_t multiPV) {
    static PRNG rng(now());  // PRNG sequence should be non-deterministic

    // RootMoves are already sorted by score in descending order
    Value  topScore = rootMoves[0].score;
    int    delta    = std::min(topScore - rootMoves[multiPV - 1].score, int(PawnValue));
    int    maxScore = -VALUE_INFINITE;
    double weakness = 120 - 2 * level;

    // Choose best move. For each move score we add two terms, both dependent on
    // weakness. One is deterministic and bigger for weaker levels, and one is
    // random. Then we choose the move with the resulting highest score.
    for (size_t i = 0; i < multiPV; ++i)
    {
        // This is our magic formula
        int push = int(weakness * int(topScore - rootMoves[i].score)
                       + delta * (rng.rand<unsigned>() % int(weakness)))
                 / 128;

        if (rootMoves[i].score + push >= maxScore)
        {
            maxScore = rootMoves[i].score + push;
            best     = rootMoves[i].pv[0];
        }
    }

    return best;
}


// Used to print debug info and, more importantly, to detect
// when we are out of available time and thus stop the search.
void SearchManager::check_time(Search::Worker& worker) {
    if (--callsCnt > 0)
        return;

    // When using nodes, ensure checking rate is not lower than 0.1% of nodes
    callsCnt = worker.limits.nodes ? std::min(512, int(worker.limits.nodes / 1024)) : 512;

    static TimePoint lastInfoTime = now();

    TimePoint elapsed =
      tm.elapsed([&worker]() { return Distributed::nodes_searched(worker.threads); });
    TimePoint tick = worker.limits.startTime + elapsed;

    if (tick - lastInfoTime >= 1000)
    {
        lastInfoTime = tick;
        dbg_print();
    }

    // poll on MPI signals
    Distributed::signals_poll(worker.threads);

    // We should not stop pondering until told so by the GUI
    if (ponder)
        return;

    if (
      // Later we rely on the fact that we can at least use the mainthread previous
      // root-search score and PV in a multithreaded environment to prove mated-in scores.
      worker.completedDepth >= 1
      && ((worker.limits.use_time_management() && (elapsed > tm.maximum() || stopOnPonderhit))
          || (worker.limits.movetime && elapsed >= worker.limits.movetime)
          || (worker.limits.nodes
              && Distributed::nodes_searched(worker.threads) >= worker.limits.nodes)))
        worker.threads.stop = worker.threads.abortedSearch = true;
}

// Used to correct and extend PVs for moves that have a TB (but not a mate) score.
// Keeps the search based PV for as long as it is verified to maintain the game
// outcome, truncates afterwards. Finally, extends to mate the PV, providing a
// possible continuation (but not a proven mating line).
void syzygy_extend_pv(const OptionsMap&         options,
                      const Search::LimitsType& limits,
                      Position&                 pos,
                      RootMove&                 rootMove,
                      Value&                    v) {

    auto t_start      = std::chrono::steady_clock::now();
    int  moveOverhead = int(options["Move Overhead"]);
    bool rule50       = bool(options["Syzygy50MoveRule"]);

    // Do not use more than moveOverhead / 2 time, if time management is active
    auto time_abort = [&t_start, &moveOverhead, &limits]() -> bool {
        auto t_end = std::chrono::steady_clock::now();
        return limits.use_time_management()
            && 2 * std::chrono::duration<double, std::milli>(t_end - t_start).count()
                 > moveOverhead;
    };

    std::list<StateInfo> sts;

    // Step 0, do the rootMove, no correction allowed, as needed for MultiPV in TB.
    auto& stRoot = sts.emplace_back();
    pos.do_move(rootMove.pv[0], stRoot);
    int ply = 1;

    // Step 1, walk the PV to the last position in TB with correct decisive score
    while (size_t(ply) < rootMove.pv.size())
    {
        Move& pvMove = rootMove.pv[ply];

        RootMoves legalMoves;
        for (const auto& m : MoveList<LEGAL>(pos))
            legalMoves.emplace_back(m);

        Tablebases::Config config = Tablebases::rank_root_moves(options, pos, legalMoves);
        RootMove&          rm     = *std::find(legalMoves.begin(), legalMoves.end(), pvMove);

        if (legalMoves[0].tbRank != rm.tbRank)
            break;

        ply++;

        auto& st = sts.emplace_back();
        pos.do_move(pvMove, st);

        // Do not allow for repetitions or drawing moves along the PV in TB regime
        if (config.rootInTB && ((rule50 && pos.is_draw(ply)) || pos.is_repetition(ply)))
        {
            pos.undo_move(pvMove);
            ply--;
            break;
        }

        // Full PV shown will thus be validated and end in TB.
        // If we cannot validate the full PV in time, we do not show it.
        if (config.rootInTB && time_abort())
            break;
    }

    // Resize the PV to the correct part
    rootMove.pv.resize(ply);

    // Step 2, now extend the PV to mate, as if the user explored syzygy-tables.info
    // using top ranked moves (minimal DTZ), which gives optimal mates only for simple
    // endgames e.g. KRvK.
    while (!(rule50 && pos.is_draw(0)))
    {
        if (time_abort())
            break;

        RootMoves legalMoves;
        for (const auto& m : MoveList<LEGAL>(pos))
        {
            auto&     rm = legalMoves.emplace_back(m);
            StateInfo tmpSI;
            pos.do_move(m, tmpSI);
            // Give a score of each move to break DTZ ties restricting opponent mobility,
            // but not giving the opponent a capture.
            for (const auto& mOpp : MoveList<LEGAL>(pos))
                rm.tbRank -= pos.capture(mOpp) ? 100 : 1;
            pos.undo_move(m);
        }

        // Mate found
        if (legalMoves.size() == 0)
            break;

        // Sort moves according to their above assigned rank.
        // This will break ties for moves with equal DTZ in rank_root_moves.
        std::stable_sort(
          legalMoves.begin(), legalMoves.end(),
          [](const Search::RootMove& a, const Search::RootMove& b) { return a.tbRank > b.tbRank; });

        // The winning side tries to minimize DTZ, the losing side maximizes it
        Tablebases::Config config = Tablebases::rank_root_moves(options, pos, legalMoves, true);

        // If DTZ is not available we might not find a mate, so we bail out
        if (!config.rootInTB || config.cardinality > 0)
            break;

        ply++;

        Move& pvMove = legalMoves[0].pv[0];
        rootMove.pv.push_back(pvMove);
        auto& st = sts.emplace_back();
        pos.do_move(pvMove, st);
    }

    // Finding a draw in this function is an exceptional case, that cannot happen when rule50 is false or
    // during engine game play, since we have a winning score, and play correctly
    // with TB support. However, it can be that a position is draw due to the 50 move
    // rule if it has been been reached on the board with a non-optimal 50 move counter
    // (e.g. 8/8/6k1/3B4/3K4/4N3/8/8 w - - 54 106 ) which TB with dtz counter rounding
    // cannot always correctly rank. See also
    // https://github.com/official-stockfish/Stockfish/issues/5175#issuecomment-2058893495
    // We adjust the score to match the found PV. Note that a TB loss score can be
    // displayed if the engine did not find a drawing move yet, but eventually search
    // will figure it out (e.g. 1kq5/q2r4/5K2/8/8/8/8/7Q w - - 96 1 )
    if (pos.is_draw(0))
        v = VALUE_DRAW;

    // Undo the PV moves
    for (auto it = rootMove.pv.rbegin(); it != rootMove.pv.rend(); ++it)
        pos.undo_move(*it);

    // Inform if we couldn't get a full extension in time
    if (time_abort())
        sync_cout
          << "info string Syzygy based PV extension requires more time, increase Move Overhead as needed."
          << sync_endl;
}

void SearchManager::pv(Search::Worker&           worker,
                       const ThreadPool&         threads,
                       const TranspositionTable& tt,
                       Depth                     depth) {

    const auto nodes     = Distributed::nodes_searched(threads);
    auto&      rootMoves = worker.rootMoves;
    auto&      pos       = worker.rootPos;
    size_t     pvIdx     = worker.pvIdx;
    size_t     multiPV   = std::min(size_t(worker.options["MultiPV"]), rootMoves.size());
    uint64_t   tbHits =
      Distributed::tb_hits(threads) + (worker.tbConfig.rootInTB ? rootMoves.size() : 0);

    for (size_t i = 0; i < multiPV; ++i)
    {
        bool updated = rootMoves[i].score != -VALUE_INFINITE;

        if (depth == 1 && !updated && i > 0)
            continue;

        Depth d = updated ? depth : std::max(1, depth - 1);
        Value v = updated ? rootMoves[i].uciScore : rootMoves[i].previousScore;

        if (v == -VALUE_INFINITE)
            v = VALUE_ZERO;

        bool tb = worker.tbConfig.rootInTB && std::abs(v) <= VALUE_TB;
        v       = tb ? rootMoves[i].tbScore : v;

        bool isExact = i != pvIdx || tb || !updated;  // tablebase- and previous-scores are exact

        // Potentially correct and extend the PV, and in exceptional cases v
        if (is_decisive(v) && std::abs(v) < VALUE_MATE_IN_MAX_PLY
            && ((!rootMoves[i].scoreLowerbound && !rootMoves[i].scoreUpperbound) || isExact))
            syzygy_extend_pv(worker.options, worker.limits, pos, rootMoves[i], v);

        std::string pv;
        for (Move m : rootMoves[i].pv)
            pv += UCIEngine::move(m, pos.is_chess960()) + " ";

        // Remove last whitespace
        if (!pv.empty())
            pv.pop_back();

        auto wdl   = worker.options["UCI_ShowWDL"] ? UCIEngine::wdl(v, pos) : "";
        auto bound = rootMoves[i].scoreLowerbound
                     ? "lowerbound"
                     : (rootMoves[i].scoreUpperbound ? "upperbound" : "");

        InfoFull info;

        info.depth    = d;
        info.selDepth = rootMoves[i].selDepth;
        info.multiPV  = i + 1;
        info.score    = {v, pos};
        info.wdl      = wdl;

        if (!isExact)
            info.bound = bound;

        TimePoint time = std::max(TimePoint(1), tm.elapsed_time());
        info.timeMs    = time;
        info.nodes     = nodes;
        info.nps       = nodes * 1000 / time;
        info.tbHits    = tbHits;
        info.pv        = pv;
        info.hashfull  = tt.hashfull();

        updates.onUpdateFull(info);
    }
}

// Called in case we have no ponder move before exiting the search,
// for instance, in case we stop the search during a fail high at root.
// We try hard to have a ponder move to return to the GUI,
// otherwise in case of 'ponder on' we have nothing to think about.
bool RootMove::extract_ponder_from_tt(const TranspositionTable& tt, Position& pos) {

    StateInfo st;

    assert(pv.size() == 1);
    if (pv[0] == Move::none())
        return false;

    pos.do_move(pv[0], st, &tt);

    auto [ttHit, ttData, ttWriter] = tt.probe(pos.key());
    if (ttHit)
    {
        if (MoveList<LEGAL>(pos).contains(ttData.move))
            pv.push_back(ttData.move);
    }

    pos.undo_move(pv[0]);
    return pv.size() > 1;
}

std::vector<char> Search::InfoFull::serialize() const {
    std::vector<char> vec;
    vec.resize(sizeof(*this) + 3 * sizeof(size_t) + wdl.size() + bound.size() + pv.size());
    char* ptr = vec.data();

    // The base struct.
    memcpy(ptr, this, sizeof(*this));
    ptr += sizeof(*this);

    // All string lengths.
    size_t wdl_len = wdl.size();
    memcpy(ptr, &wdl_len, sizeof(wdl_len));
    ptr += sizeof(wdl_len);

    size_t bound_len = bound.size();
    memcpy(ptr, &bound_len, sizeof(bound_len));
    ptr += sizeof(bound_len);

    size_t pv_len = pv.size();
    memcpy(ptr, &pv_len, sizeof(pv_len));
    ptr += sizeof(pv_len);

    // The string data itself.
    memcpy(ptr, wdl.data(), wdl_len);
    ptr += wdl_len;

    memcpy(ptr, bound.data(), bound_len);
    ptr += bound_len;

    memcpy(ptr, pv.data(), pv_len);
    ptr += pv_len;

    assert(ptr == vec.data() + vec.size());
    return vec;
}

InfoFull Search::InfoFull::unserialize(const std::vector<char>& buf) {
    InfoFull    info;
    const char* ptr = buf.data();

    // The base struct.
    memcpy(&info, ptr, sizeof(info));
    ptr += sizeof(info);

    // All string lengths.
    size_t wdl_len;
    memcpy(&wdl_len, ptr, sizeof(wdl_len));
    ptr += sizeof(wdl_len);

    size_t bound_len;
    memcpy(&bound_len, ptr, sizeof(bound_len));
    ptr += sizeof(bound_len);

    size_t pv_len;
    memcpy(&pv_len, ptr, sizeof(pv_len));
    ptr += sizeof(pv_len);

    // The string data itself.
    info.wdl = std::string_view(ptr, wdl_len);
    ptr += wdl_len;

    info.bound = std::string_view(ptr, bound_len);
    ptr += bound_len;

    info.pv = std::string_view(ptr, pv_len);
    ptr += pv_len;

    assert(ptr == buf.data() + buf.size());
    return info;
}

}  // namespace Stockfish<|MERGE_RESOLUTION|>--- conflicted
+++ resolved
@@ -34,11 +34,8 @@
 #include <string>
 #include <utility>
 
-<<<<<<< HEAD
+#include "bitboard.h"
 #include "cluster.h"
-=======
-#include "bitboard.h"
->>>>>>> d2d046c2
 #include "evaluate.h"
 #include "history.h"
 #include "misc.h"
@@ -1553,21 +1550,13 @@
     // Write gathered information in transposition table. Note that the
     // static evaluation is saved as it was before correction history.
     if (!excludedMove && !(rootNode && thisThread->pvIdx))
-<<<<<<< HEAD
         Distributed::save(tt, threads, thisThread, ttWriter, posKey,
                           value_to_tt(bestValue, ss->ply), ss->ttPv,
                           bestValue >= beta    ? BOUND_LOWER
                           : PvNode && bestMove ? BOUND_EXACT
                                                : BOUND_UPPER,
-                          depth, bestMove, unadjustedStaticEval, tt.generation());
-=======
-        ttWriter.write(posKey, value_to_tt(bestValue, ss->ply), ss->ttPv,
-                       bestValue >= beta    ? BOUND_LOWER
-                       : PvNode && bestMove ? BOUND_EXACT
-                                            : BOUND_UPPER,
-                       moveCount != 0 ? depth : std::min(MAX_PLY - 1, depth + 6), bestMove,
-                       unadjustedStaticEval, tt.generation());
->>>>>>> d2d046c2
+                          moveCount != 0 ? depth : std::min(MAX_PLY - 1, depth + 6), bestMove,
+                          unadjustedStaticEval, tt.generation());
 
     // Adjust correction history
     if (!ss->inCheck && !(bestMove && pos.capture(bestMove))
