--- conflicted
+++ resolved
@@ -991,32 +991,19 @@
       // Calculate new depth for this move
       newDepth = depth - 1;
 
-<<<<<<< HEAD
       // Step 13. Pruning at shallow depth (~200 Elo). Depth conditions are important for mate finding.
-      if (  !rootNode
-          && !(ss->ply == 1 && depth < 9)
+      if (  !rootNode\
           && pos.non_pawn_material(us)
           && bestValue > VALUE_TB_LOSS_IN_MAX_PLY)
-=======
-      // Step 13. Pruning at shallow depth (~170 Elo)
-      if (   pos.non_pawn_material(us)
-          && bestValue > VALUE_MATED_IN_MAX_PLY)
->>>>>>> 3b994a27
       {
           // Skip quiet moves if movecount exceeds our FutilityMoveCount threshold
           moveCountPruning = moveCount >= futility_move_count(improving, depth);
 
-<<<<<<< HEAD
           // Reduced depth of the next LMR search
           int lmrDepth = std::max(newDepth - reduction(improving, depth, moveCount), 0);
 
           if (   captureOrPromotion
               || givesCheck)
-=======
-          if (   !rootNode
-              && !captureOrPromotion
-              && !givesCheck)
->>>>>>> 3b994a27
           {
               // Capture history based pruning when the move doesn't give check
               if (   !givesCheck
@@ -1046,11 +1033,6 @@
               if (!pos.see_ge(move, Value(-21 * lmrDepth * lmrDepth - 21 * lmrDepth)))
                   continue;
           }
-<<<<<<< HEAD
-=======
-          else if (!(rootNode && (captureOrPromotion || givesCheck)) && !pos.see_ge(move, Value(-194) * depth * (1 + 4 * rootNode))) // (~20 Elo)
-                  continue;
->>>>>>> 3b994a27
       }
 
       // Step 14. Extensions (~75 Elo)
