/*
  Stockfish, a UCI chess playing engine derived from Glaurung 2.1
  Copyright (C) 2004-2008 Tord Romstad (Glaurung author)
  Copyright (C) 2008-2015 Marco Costalba, Joona Kiiski, Tord Romstad
  Copyright (C) 2015-2018 Marco Costalba, Joona Kiiski, Gary Linscott, Tord Romstad

  Stockfish is free software: you can redistribute it and/or modify
  it under the terms of the GNU General Public License as published by
  the Free Software Foundation, either version 3 of the License, or
  (at your option) any later version.

  Stockfish is distributed in the hope that it will be useful,
  but WITHOUT ANY WARRANTY; without even the implied warranty of
  MERCHANTABILITY or FITNESS FOR A PARTICULAR PURPOSE.  See the
  GNU General Public License for more details.

  You should have received a copy of the GNU General Public License
  along with this program.  If not, see <http://www.gnu.org/licenses/>.
*/

#include <algorithm>
#include <cassert>
#include <cmath>
#include <cstring>   // For std::memset
#include <iostream>
#include <sstream>

#include "evaluate.h"
#include "misc.h"
#include "movegen.h"
#include "movepick.h"
#include "position.h"
#include "search.h"
#include "timeman.h"
#include "thread.h"
#include "tt.h"
#include "uci.h"
#include "syzygy/tbprobe.h"

namespace Search {

  LimitsType Limits;
}

namespace Tablebases {

  int Cardinality;
  bool RootInTB;
  bool UseRule50;
  Depth ProbeDepth;
  Value Score;
}

namespace TB = Tablebases;

using std::string;
using Eval::evaluate;
using namespace Search;

namespace {

  // Different node types, used as a template parameter
  enum NodeType { NonPV, PV };

  // Sizes and phases of the skip-blocks, used for distributing search depths across the threads
  const int SkipSize[]  = { 1, 1, 2, 2, 2, 2, 3, 3, 3, 3, 3, 3, 4, 4, 4, 4, 4, 4, 4, 4 };
  const int SkipPhase[] = { 0, 1, 0, 1, 2, 3, 0, 1, 2, 3, 4, 5, 0, 1, 2, 3, 4, 5, 6, 7 };

  // Razor and futility margins
  const int RazorMargin1 = 590;
  const int RazorMargin2 = 604;
  Value futility_margin(Depth d, bool improving) {
    return Value((175 - 50 * improving) * d / ONE_PLY);
  }

  // Futility and reductions lookup tables, initialized at startup
  int FutilityMoveCounts[2][16]; // [improving][depth]
  int Reductions[2][2][64][64];  // [pv][improving][depth][moveNumber]

  template <bool PvNode> Depth reduction(bool i, Depth d, int mn) {
    return Reductions[PvNode][i][std::min(d / ONE_PLY, 63)][std::min(mn, 63)] * ONE_PLY;
  }

  // History and stats update bonus, based on depth
  int stat_bonus(Depth depth) {
    int d = depth / ONE_PLY;
    return d > 17 ? 0 : d * d + 2 * d - 2;
  }

  // Skill structure is used to implement strength limit
  struct Skill {
    explicit Skill(int l) : level(l) {}
    bool enabled() const { return level < 20; }
    bool time_to_pick(Depth depth) const { return depth / ONE_PLY == 1 + level; }
    Move pick_best(size_t multiPV);

    int level;
    Move best = MOVE_NONE;
  };

  template <NodeType NT>
  Value search(Position& pos, Stack* ss, Value alpha, Value beta, Depth depth, bool cutNode, bool skipEarlyPruning);

  template <NodeType NT, bool InCheck>
  Value qsearch(Position& pos, Stack* ss, Value alpha, Value beta, Depth depth = DEPTH_ZERO);

  Value value_to_tt(Value v, int ply);
  Value value_from_tt(Value v, int ply);
  void update_pv(Move* pv, Move move, Move* childPv);
  void update_continuation_histories(Stack* ss, Piece pc, Square to, int bonus);
  void update_quiet_stats(const Position& pos, Stack* ss, Move move, Move* quiets, int quietsCnt, int bonus);
  void update_capture_stats(const Position& pos, Move move, Move* captures, int captureCnt, int bonus);

  inline bool gives_check(const Position& pos, Move move) {
    Color us = pos.side_to_move();
    return  type_of(move) == NORMAL && !(pos.blockers_for_king(~us) & pos.pieces(us))
          ? pos.check_squares(type_of(pos.moved_piece(move))) & to_sq(move)
          : pos.gives_check(move);
  }

  // perft() is our utility to verify move generation. All the leaf nodes up
  // to the given depth are generated and counted, and the sum is returned.
  template<bool Root>
  uint64_t perft(Position& pos, Depth depth) {

    StateInfo st;
    uint64_t cnt, nodes = 0;
    const bool leaf = (depth == 2 * ONE_PLY);

    for (const auto& m : MoveList<LEGAL>(pos))
    {
        if (Root && depth <= ONE_PLY)
            cnt = 1, nodes++;
        else
        {
            pos.do_move(m, st);
            cnt = leaf ? MoveList<LEGAL>(pos).size() : perft<false>(pos, depth - ONE_PLY);
            nodes += cnt;
            pos.undo_move(m);
        }
        if (Root)
            sync_cout << UCI::move(m, pos.is_chess960()) << ": " << cnt << sync_endl;
    }
    return nodes;
  }

} // namespace


/// Search::init() is called at startup to initialize various lookup tables

void Search::init() {

  for (int imp = 0; imp <= 1; ++imp)
      for (int d = 1; d < 64; ++d)
          for (int mc = 1; mc < 64; ++mc)
          {
              double r = log(d) * log(mc) / 1.95;

              Reductions[NonPV][imp][d][mc] = int(std::round(r));
              Reductions[PV][imp][d][mc] = std::max(Reductions[NonPV][imp][d][mc] - 1, 0);

              // Increase reduction for non-PV nodes when eval is not improving
              if (!imp && Reductions[NonPV][imp][d][mc] >= 2)
                Reductions[NonPV][imp][d][mc]++;
          }

  for (int d = 0; d < 16; ++d)
  {
      FutilityMoveCounts[0][d] = int(2.4 + 0.74 * pow(d, 1.78));
      FutilityMoveCounts[1][d] = int(5.0 + 1.00 * pow(d, 2.00));
  }
}


/// Search::clear() resets search state to its initial value

void Search::clear() {

  Threads.main()->wait_for_search_finished();

  Time.availableNodes = 0;
  TT.clear();
  Threads.clear();
}


/// MainThread::search() is called by the main thread when the program receives
/// the UCI 'go' command. It searches from the root position and outputs the "bestmove".

void MainThread::search() {

  if (Limits.perft)
  {
      nodes = perft<true>(rootPos, Limits.perft * ONE_PLY);
      sync_cout << "\nNodes searched: " << nodes << "\n" << sync_endl;
      return;
  }

  Color us = rootPos.side_to_move();
  Time.init(Limits, us, rootPos.game_ply());
  TT.new_search();

  if (rootMoves.empty())
  {
      rootMoves.emplace_back(MOVE_NONE);
      sync_cout << "info depth 0 score "
                << UCI::value(rootPos.checkers() ? -VALUE_MATE : VALUE_DRAW)
                << sync_endl;
  }
  else
  {
      for (Thread* th : Threads)
          if (th != this)
              th->start_searching();

      Thread::search(); // Let's start searching!
  }

  // When we reach the maximum depth, we can arrive here without a raise of
  // Threads.stop. However, if we are pondering or in an infinite search,
  // the UCI protocol states that we shouldn't print the best move before the
  // GUI sends a "stop" or "ponderhit" command. We therefore simply wait here
  // until the GUI sends one of those commands (which also raises Threads.stop).
  Threads.stopOnPonderhit = true;

  while (!Threads.stop && (Threads.ponder || Limits.infinite))
  {} // Busy wait for a stop or a ponder reset

  // Stop the threads if not already stopped (also raise the stop if
  // "ponderhit" just reset Threads.ponder).
  Threads.stop = true;

  // Wait until all threads have finished
  for (Thread* th : Threads)
      if (th != this)
          th->wait_for_search_finished();

  // When playing in 'nodes as time' mode, subtract the searched nodes from
  // the available ones before exiting.
  if (Limits.npmsec)
      Time.availableNodes += Limits.inc[us] - Threads.nodes_searched();

  // Check if there are threads with a better score than main thread
  Thread* bestThread = this;
  if (    Options["MultiPV"] == 1
      && !Limits.depth
      && !Skill(Options["Skill Level"]).enabled()
      &&  rootMoves[0].pv[0] != MOVE_NONE)
  {
      for (Thread* th : Threads)
      {
          Depth depthDiff = th->completedDepth - bestThread->completedDepth;
          Value scoreDiff = th->rootMoves[0].score - bestThread->rootMoves[0].score;

          // Select the thread with the best score, always if it is a mate
          if (    scoreDiff > 0
              && (depthDiff >= 0 || th->rootMoves[0].score >= VALUE_MATE_IN_MAX_PLY))
              bestThread = th;
      }
  }

  previousScore = bestThread->rootMoves[0].score;

  // Send again PV info if we have a new best thread
  if (bestThread != this)
      sync_cout << UCI::pv(bestThread->rootPos, bestThread->completedDepth, -VALUE_INFINITE, VALUE_INFINITE) << sync_endl;

  sync_cout << "bestmove " << UCI::move(bestThread->rootMoves[0].pv[0], rootPos.is_chess960());

  if (bestThread->rootMoves[0].pv.size() > 1 || bestThread->rootMoves[0].extract_ponder_from_tt(rootPos))
      std::cout << " ponder " << UCI::move(bestThread->rootMoves[0].pv[1], rootPos.is_chess960());

  std::cout << sync_endl;
}


/// Thread::search() is the main iterative deepening loop. It calls search()
/// repeatedly with increasing depth until the allocated thinking time has been
/// consumed, the user stops the search, or the maximum search depth is reached.

void Thread::search() {

  Stack stack[MAX_PLY+7], *ss = stack+4; // To reference from (ss-4) to (ss+2)
  Value bestValue, alpha, beta, delta;
  Move  lastBestMove = MOVE_NONE;
  Depth lastBestMoveDepth = DEPTH_ZERO;
  MainThread* mainThread = (this == Threads.main() ? Threads.main() : nullptr);
  double timeReduction = 1.0;
  Color us = rootPos.side_to_move();

  std::memset(ss-4, 0, 7 * sizeof(Stack));
  for (int i = 4; i > 0; i--)
     (ss-i)->contHistory = this->contHistory[NO_PIECE][0].get(); // Use as sentinel

  bestValue = delta = alpha = -VALUE_INFINITE;
  beta = VALUE_INFINITE;

  if (mainThread)
      mainThread->bestMoveChanges = 0, mainThread->failedLow = false;

  size_t multiPV = Options["MultiPV"];
  Skill skill(Options["Skill Level"]);

  // When playing with strength handicap enable MultiPV search that we will
  // use behind the scenes to retrieve a set of possible moves.
  if (skill.enabled())
      multiPV = std::max(multiPV, (size_t)4);

  multiPV = std::min(multiPV, rootMoves.size());

  int ct = Options["Contempt"] * PawnValueEg / 100; // From centipawns

  // In analysis mode, adjust contempt in accordance with user preference
  if (Limits.infinite || Options["UCI_AnalyseMode"])
      ct =  Options["Analysis Contempt"] == "Off" ?  0
          : Options["Analysis Contempt"] == "White" && us == BLACK ? -ct
          : Options["Analysis Contempt"] == "Black" && us == WHITE ? -ct
          : ct; // contempt remains with the side to move

  // Eval::Contempt is from white's point of view
  Eval::Contempt = (us == WHITE ?  make_score(ct, ct / 2)
                                : -make_score(ct, ct / 2));

  // Iterative deepening loop until requested to stop or the target depth is reached
  while (   (rootDepth += ONE_PLY) < DEPTH_MAX
         && !Threads.stop
         && !(Limits.depth && mainThread && rootDepth / ONE_PLY > Limits.depth))
  {
      // Distribute search depths across the helper threads
      if (idx > 0)
      {
          int i = (idx - 1) % 20;
          if (((rootDepth / ONE_PLY + rootPos.game_ply() + SkipPhase[i]) / SkipSize[i]) % 2)
              continue;  // Retry with an incremented rootDepth
      }

      // Age out PV variability metric
      if (mainThread)
          mainThread->bestMoveChanges *= 0.517, mainThread->failedLow = false;

      // Save the last iteration's scores before first PV line is searched and
      // all the move scores except the (new) PV are set to -VALUE_INFINITE.
      for (RootMove& rm : rootMoves)
          rm.previousScore = rm.score;

      // MultiPV loop. We perform a full root search for each PV line
      for (PVIdx = 0; PVIdx < multiPV && !Threads.stop; ++PVIdx)
      {
          // Reset UCI info selDepth for each depth and each PV line
          selDepth = 0;

          // Reset aspiration window starting size
          if (rootDepth >= 5 * ONE_PLY)
          {
              delta = Value(18);
              alpha = std::max(rootMoves[PVIdx].previousScore - delta,-VALUE_INFINITE);
              beta  = std::min(rootMoves[PVIdx].previousScore + delta, VALUE_INFINITE);

<<<<<<< HEAD
              // Adjust contempt based on current bestValue
              int dynCt = ct + std::min(50, std::max(-50, (int)bestValue / 10));
=======
              ct =  Options["Contempt"] * PawnValueEg / 100; // From centipawns

              // Adjust contempt based on current bestValue (dynamic contempt)
              ct += int(std::round(48 * atan(float(bestValue) / 128)));
>>>>>>> 82697f11

              Eval::Contempt = (us == WHITE ?  make_score(dynCt, dynCt / 2)
                                            : -make_score(dynCt, dynCt / 2));
          }

          // Start with a small aspiration window and, in the case of a fail
          // high/low, re-search with a bigger window until we don't fail
          // high/low anymore.
          while (true)
          {
              bestValue = ::search<PV>(rootPos, ss, alpha, beta, rootDepth, false, false);

              // Bring the best move to the front. It is critical that sorting
              // is done with a stable algorithm because all the values but the
              // first and eventually the new best one are set to -VALUE_INFINITE
              // and we want to keep the same order for all the moves except the
              // new PV that goes to the front. Note that in case of MultiPV
              // search the already searched PV lines are preserved.
              std::stable_sort(rootMoves.begin() + PVIdx, rootMoves.end());

              // If search has been stopped, we break immediately. Sorting is
              // safe because RootMoves is still valid, although it refers to
              // the previous iteration.
              if (Threads.stop)
                  break;

              // When failing high/low give some update (without cluttering
              // the UI) before a re-search.
              if (   mainThread
                  && multiPV == 1
                  && (bestValue <= alpha || bestValue >= beta)
                  && Time.elapsed() > 3000)
                  sync_cout << UCI::pv(rootPos, rootDepth, alpha, beta) << sync_endl;

              // In case of failing low/high increase aspiration window and
              // re-search, otherwise exit the loop.
              if (bestValue <= alpha)
              {
                  beta = (alpha + beta) / 2;
                  alpha = std::max(bestValue - delta, -VALUE_INFINITE);

                  if (mainThread)
                  {
                      mainThread->failedLow = true;
                      Threads.stopOnPonderhit = false;
                  }
              }
              else if (bestValue >= beta)
                  beta = std::min(bestValue + delta, VALUE_INFINITE);
              else
                  break;

              delta += delta / 4 + 5;

              assert(alpha >= -VALUE_INFINITE && beta <= VALUE_INFINITE);
          }

          // Sort the PV lines searched so far and update the GUI
          std::stable_sort(rootMoves.begin(), rootMoves.begin() + PVIdx + 1);

          if (    mainThread
              && (Threads.stop || PVIdx + 1 == multiPV || Time.elapsed() > 3000))
              sync_cout << UCI::pv(rootPos, rootDepth, alpha, beta) << sync_endl;
      }

      if (!Threads.stop)
          completedDepth = rootDepth;

      if (rootMoves[0].pv[0] != lastBestMove) {
         lastBestMove = rootMoves[0].pv[0];
         lastBestMoveDepth = rootDepth;
      }

      // Have we found a "mate in x"?
      if (   Limits.mate
          && bestValue >= VALUE_MATE_IN_MAX_PLY
          && VALUE_MATE - bestValue <= 2 * Limits.mate)
          Threads.stop = true;

      if (!mainThread)
          continue;

      // If skill level is enabled and time is up, pick a sub-optimal best move
      if (skill.enabled() && skill.time_to_pick(rootDepth))
          skill.pick_best(multiPV);

      // Do we have time for the next iteration? Can we stop searching now?
      if (    Limits.use_time_management()
          && !Threads.stop
          && !Threads.stopOnPonderhit)
          {
              const int F[] = { mainThread->failedLow,
                                bestValue - mainThread->previousScore };

              int improvingFactor = std::max(246, std::min(832, 306 + 119 * F[0] - 6 * F[1]));

              // If the bestMove is stable over several iterations, reduce time accordingly
              timeReduction = 1.0;
              for (int i : {3, 4, 5})
                  if (lastBestMoveDepth * i < completedDepth)
                     timeReduction *= 1.25;

              // Use part of the gained time from a previous stable move for the current move
              double unstablePvFactor = 1.0 + mainThread->bestMoveChanges;
              unstablePvFactor *= std::pow(mainThread->previousTimeReduction, 0.528) / timeReduction;

              // Stop the search if we have only one legal move, or if available time elapsed
              if (   rootMoves.size() == 1
                  || Time.elapsed() > Time.optimum() * unstablePvFactor * improvingFactor / 581)
              {
                  // If we are allowed to ponder do not stop the search now but
                  // keep pondering until the GUI sends "ponderhit" or "stop".
                  if (Threads.ponder)
                      Threads.stopOnPonderhit = true;
                  else
                      Threads.stop = true;
              }
          }
  }

  if (!mainThread)
      return;

  mainThread->previousTimeReduction = timeReduction;

  // If skill level is enabled, swap best PV line with the sub-optimal one
  if (skill.enabled())
      std::swap(rootMoves[0], *std::find(rootMoves.begin(), rootMoves.end(),
                skill.best ? skill.best : skill.pick_best(multiPV)));
}


namespace {

  // search<>() is the main search function for both PV and non-PV nodes

  template <NodeType NT>
  Value search(Position& pos, Stack* ss, Value alpha, Value beta, Depth depth, bool cutNode, bool skipEarlyPruning) {

    const bool PvNode = NT == PV;
    const bool rootNode = PvNode && ss->ply == 0;

    assert(-VALUE_INFINITE <= alpha && alpha < beta && beta <= VALUE_INFINITE);
    assert(PvNode || (alpha == beta - 1));
    assert(DEPTH_ZERO < depth && depth < DEPTH_MAX);
    assert(!(PvNode && cutNode));
    assert(depth / ONE_PLY * ONE_PLY == depth);

    Move pv[MAX_PLY+1], capturesSearched[32], quietsSearched[64];
    StateInfo st;
    TTEntry* tte;
    Key posKey;
    Move ttMove, move, excludedMove, bestMove;
    Depth extension, newDepth;
    Value bestValue, value, ttValue, eval, maxValue;
    bool ttHit, inCheck, givesCheck, singularExtensionNode, improving;
    bool captureOrPromotion, doFullDepthSearch, moveCountPruning, skipQuiets, ttCapture, pvExact;
    Piece movedPiece;
    int moveCount, captureCount, quietCount;

    // Step 1. Initialize node
    Thread* thisThread = pos.this_thread();
    inCheck = pos.checkers();
    moveCount = captureCount = quietCount = ss->moveCount = 0;
    bestValue = -VALUE_INFINITE;
    maxValue = VALUE_INFINITE;

    // Check for the available remaining time
    if (thisThread == Threads.main())
        static_cast<MainThread*>(thisThread)->check_time();

    // Used to send selDepth info to GUI (selDepth counts from 1, ply from 0)
    if (PvNode && thisThread->selDepth < ss->ply + 1)
        thisThread->selDepth = ss->ply + 1;

    if (!rootNode)
    {
        // Step 2. Check for aborted search and immediate draw
        if (   Threads.stop.load(std::memory_order_relaxed)
            || pos.is_draw(ss->ply)
            || ss->ply >= MAX_PLY)
            return (ss->ply >= MAX_PLY && !inCheck) ? evaluate(pos) : VALUE_DRAW;

        // Step 3. Mate distance pruning. Even if we mate at the next move our score
        // would be at best mate_in(ss->ply+1), but if alpha is already bigger because
        // a shorter mate was found upward in the tree then there is no need to search
        // because we will never beat the current alpha. Same logic but with reversed
        // signs applies also in the opposite condition of being mated instead of giving
        // mate. In this case return a fail-high score.
        alpha = std::max(mated_in(ss->ply), alpha);
        beta = std::min(mate_in(ss->ply+1), beta);
        if (alpha >= beta)
            return alpha;
    }

    assert(0 <= ss->ply && ss->ply < MAX_PLY);

    (ss+1)->ply = ss->ply + 1;
    ss->currentMove = (ss+1)->excludedMove = bestMove = MOVE_NONE;
    ss->contHistory = thisThread->contHistory[NO_PIECE][0].get();
    (ss+2)->killers[0] = (ss+2)->killers[1] = MOVE_NONE;
    Square prevSq = to_sq((ss-1)->currentMove);

    // Initialize statScore to zero for the grandchildren of the current position.
    // So statScore is shared between all grandchildren and only the first grandchild
    // starts with statScore = 0. Later grandchildren start with the last calculated
    // statScore of the previous grandchild. This influences the reduction rules in
    // LMR which are based on the statScore of parent position.
    (ss+2)->statScore = 0;

    // Step 4. Transposition table lookup. We don't want the score of a partial
    // search to overwrite a previous full search TT value, so we use a different
    // position key in case of an excluded move.
    excludedMove = ss->excludedMove;
    posKey = pos.key() ^ Key(excludedMove << 16); // Isn't a very good hash
    tte = TT.probe(posKey, ttHit);
    ttValue = ttHit ? value_from_tt(tte->value(), ss->ply) : VALUE_NONE;
    ttMove =  rootNode ? thisThread->rootMoves[thisThread->PVIdx].pv[0]
            : ttHit    ? tte->move() : MOVE_NONE;

    // At non-PV nodes we check for an early TT cutoff
    if (  !PvNode
        && ttHit
        && tte->depth() >= depth
        && ttValue != VALUE_NONE // Possible in case of TT access race
        && (ttValue >= beta ? (tte->bound() & BOUND_LOWER)
                            : (tte->bound() & BOUND_UPPER)))
    {
        // If ttMove is quiet, update move sorting heuristics on TT hit
        if (ttMove)
        {
            if (ttValue >= beta)
            {
                if (!pos.capture_or_promotion(ttMove))
                    update_quiet_stats(pos, ss, ttMove, nullptr, 0, stat_bonus(depth));

                // Extra penalty for a quiet TT move in previous ply when it gets refuted
                if ((ss-1)->moveCount == 1 && !pos.captured_piece())
                    update_continuation_histories(ss-1, pos.piece_on(prevSq), prevSq, -stat_bonus(depth + ONE_PLY));
            }
            // Penalty for a quiet ttMove that fails low
            else if (!pos.capture_or_promotion(ttMove))
            {
                int penalty = -stat_bonus(depth);
                thisThread->mainHistory[pos.side_to_move()][from_to(ttMove)] << penalty;
                update_continuation_histories(ss, pos.moved_piece(ttMove), to_sq(ttMove), penalty);
            }
        }
        return ttValue;
    }

    // Step 5. Tablebases probe
    if (!rootNode && TB::Cardinality)
    {
        int piecesCount = pos.count<ALL_PIECES>();

        if (    piecesCount <= TB::Cardinality
            && (piecesCount <  TB::Cardinality || depth >= TB::ProbeDepth)
            &&  pos.rule50_count() == 0
            && !pos.can_castle(ANY_CASTLING))
        {
            TB::ProbeState err;
            TB::WDLScore wdl = Tablebases::probe_wdl(pos, &err);

            if (err != TB::ProbeState::FAIL)
            {
                thisThread->tbHits.fetch_add(1, std::memory_order_relaxed);

                int drawScore = TB::UseRule50 ? 1 : 0;

                value =  wdl < -drawScore ? -VALUE_MATE + MAX_PLY + ss->ply + 1
                       : wdl >  drawScore ?  VALUE_MATE - MAX_PLY - ss->ply - 1
                                          :  VALUE_DRAW + 2 * wdl * drawScore;

                Bound b =  wdl < -drawScore ? BOUND_UPPER
                         : wdl >  drawScore ? BOUND_LOWER : BOUND_EXACT;

                if (    b == BOUND_EXACT
                    || (b == BOUND_LOWER ? value >= beta : value <= alpha))
                {
                    tte->save(posKey, value_to_tt(value, ss->ply), b,
                              std::min(DEPTH_MAX - ONE_PLY, depth + 6 * ONE_PLY),
                              MOVE_NONE, VALUE_NONE, TT.generation());

                    return value;
                }

                if (PvNode)
                {
                    if (b == BOUND_LOWER)
                        bestValue = value, alpha = std::max(alpha, bestValue);
                    else
                        maxValue = value;
                }
            }
        }
    }

    // Step 6. Evaluate the position statically
    if (inCheck)
    {
        ss->staticEval = eval = VALUE_NONE;
        goto moves_loop;
    }
    else if (ttHit)
    {
        // Never assume anything on values stored in TT
        if ((ss->staticEval = eval = tte->eval()) == VALUE_NONE)
            eval = ss->staticEval = evaluate(pos);

        // Can ttValue be used as a better position evaluation?
        if (    ttValue != VALUE_NONE
            && (tte->bound() & (ttValue > eval ? BOUND_LOWER : BOUND_UPPER)))
            eval = ttValue;
    }
    else
    {
        ss->staticEval = eval =
        (ss-1)->currentMove != MOVE_NULL ? evaluate(pos)
                                         : -(ss-1)->staticEval + 2 * Eval::Tempo;

        tte->save(posKey, VALUE_NONE, BOUND_NONE, DEPTH_NONE, MOVE_NONE,
                  ss->staticEval, TT.generation());
    }

    improving =   ss->staticEval >= (ss-2)->staticEval
            /* || ss->staticEval == VALUE_NONE Already implicit in the previous condition */
               ||(ss-2)->staticEval == VALUE_NONE;

    if (skipEarlyPruning || !pos.non_pawn_material(pos.side_to_move()))
        goto moves_loop;

    // Step 7. Razoring (skipped when in check)
    if (  !PvNode
        && depth <= 2 * ONE_PLY)
    {
        if (   depth == ONE_PLY
            && eval + RazorMargin1 <= alpha)
            return qsearch<NonPV, false>(pos, ss, alpha, alpha+1);

        else if (eval + RazorMargin2 <= alpha)
        {
            Value ralpha = alpha - RazorMargin2;
            Value v = qsearch<NonPV, false>(pos, ss, ralpha, ralpha+1);

            if (v <= ralpha)
                return v;
        }
    }

    // Step 8. Futility pruning: child node (skipped when in check)
    if (   !rootNode
        &&  depth < 7 * ONE_PLY
        &&  eval - futility_margin(depth, improving) >= beta
        &&  eval < VALUE_KNOWN_WIN) // Do not return unproven wins
        return eval;

    // Step 9. Null move search with verification search
    if (   !PvNode
        &&  eval >= beta
        &&  ss->staticEval >= beta - 36 * depth / ONE_PLY + 225
        && (ss->ply >= thisThread->nmp_ply || ss->ply % 2 != thisThread->nmp_odd))
    {
        assert(eval - beta >= 0);

        // Null move dynamic reduction based on depth and value
        Depth R = ((823 + 67 * depth / ONE_PLY) / 256 + std::min((eval - beta) / PawnValueMg, 3)) * ONE_PLY;

        ss->currentMove = MOVE_NULL;
        ss->contHistory = thisThread->contHistory[NO_PIECE][0].get();

        pos.do_null_move(st);
        Value nullValue = depth-R < ONE_PLY ? -qsearch<NonPV, false>(pos, ss+1, -beta, -beta+1)
                                            : - search<NonPV>(pos, ss+1, -beta, -beta+1, depth-R, !cutNode, true);
        pos.undo_null_move();

        if (nullValue >= beta)
        {
            // Do not return unproven mate scores
            if (nullValue >= VALUE_MATE_IN_MAX_PLY)
                nullValue = beta;

            if (abs(beta) < VALUE_KNOWN_WIN && (depth < 12 * ONE_PLY || thisThread->nmp_ply))
                return nullValue;

            // Do verification search at high depths. Disable null move pruning
            // for side to move for the first part of the remaining search tree.
            thisThread->nmp_ply = ss->ply + 3 * (depth-R) / 4;
            thisThread->nmp_odd = ss->ply % 2;

            Value v = depth-R < ONE_PLY ? qsearch<NonPV, false>(pos, ss, beta-1, beta)
                                        :  search<NonPV>(pos, ss, beta-1, beta, depth-R, false, true);

            thisThread->nmp_odd = thisThread->nmp_ply = 0;

            if (v >= beta)
                return nullValue;
        }
    }

    // Step 10. ProbCut (skipped when in check)
    // If we have a good enough capture and a reduced search returns a value
    // much above beta, we can (almost) safely prune the previous move.
    if (   !PvNode
        &&  depth >= 5 * ONE_PLY
        &&  abs(beta) < VALUE_MATE_IN_MAX_PLY)
    {
        assert(is_ok((ss-1)->currentMove));

        Value rbeta = std::min(beta + 200, VALUE_INFINITE);
        MovePicker mp(pos, ttMove, rbeta - ss->staticEval, &thisThread->captureHistory);
        int probCutCount = 0;

        while (  (move = mp.next_move()) != MOVE_NONE
               && probCutCount < depth / ONE_PLY - 3)
            if (pos.legal(move))
            {
                probCutCount++;

                ss->currentMove = move;
                ss->contHistory = thisThread->contHistory[pos.moved_piece(move)][to_sq(move)].get();

                assert(depth >= 5 * ONE_PLY);

                pos.do_move(move, st);

                // Perform a preliminary search at depth 1 to verify that the move holds.
                // We will only do this search if the depth is not 5, thus avoiding two
                // searches at depth 1 in a row.
                if (depth != 5 * ONE_PLY)
                    value = -search<NonPV>(pos, ss+1, -rbeta, -rbeta+1, ONE_PLY, !cutNode, true);

                // If the first search was skipped or was performed and held, perform
                // the regular search.
                if (depth == 5 * ONE_PLY || value >= rbeta)
                    value = -search<NonPV>(pos, ss+1, -rbeta, -rbeta+1, depth - 4 * ONE_PLY, !cutNode, false);

                pos.undo_move(move);

                if (value >= rbeta)
                    return value;
            }
    }

    // Step 11. Internal iterative deepening (skipped when in check)
    if (    depth >= 6 * ONE_PLY
        && !ttMove
        && (PvNode || ss->staticEval + 256 >= beta))
    {
        Depth d = 3 * depth / 4 - 2 * ONE_PLY;
        search<NT>(pos, ss, alpha, beta, d, cutNode, true);

        tte = TT.probe(posKey, ttHit);
        ttValue = ttHit ? value_from_tt(tte->value(), ss->ply) : VALUE_NONE;
        ttMove = ttHit ? tte->move() : MOVE_NONE;
    }

moves_loop: // When in check, search starts from here

    const PieceToHistory* contHist[] = { (ss-1)->contHistory, (ss-2)->contHistory, nullptr, (ss-4)->contHistory };
    Move countermove = thisThread->counterMoves[pos.piece_on(prevSq)][prevSq];

    MovePicker mp(pos, ttMove, depth, &thisThread->mainHistory, &thisThread->captureHistory, contHist, countermove, ss->killers);
    value = bestValue; // Workaround a bogus 'uninitialized' warning under gcc
    improving =   ss->staticEval >= (ss-2)->staticEval
            /* || ss->staticEval == VALUE_NONE Already implicit in the previous condition */
               ||(ss-2)->staticEval == VALUE_NONE;

    singularExtensionNode =   !rootNode
                           &&  depth >= 8 * ONE_PLY
                           &&  ttMove != MOVE_NONE
                           &&  ttValue != VALUE_NONE
                           && !excludedMove // Recursive singular search is not allowed
                           && (tte->bound() & BOUND_LOWER)
                           &&  tte->depth() >= depth - 3 * ONE_PLY;
    skipQuiets = false;
    ttCapture = false;
    pvExact = PvNode && ttHit && tte->bound() == BOUND_EXACT;

    // Step 12. Loop through all pseudo-legal moves until no moves remain
    // or a beta cutoff occurs.
    while ((move = mp.next_move(skipQuiets)) != MOVE_NONE)
    {
      assert(is_ok(move));

      if (move == excludedMove)
          continue;

      // At root obey the "searchmoves" option and skip moves not listed in Root
      // Move List. As a consequence any illegal move is also skipped. In MultiPV
      // mode we also skip PV moves which have been already searched.
      if (rootNode && !std::count(thisThread->rootMoves.begin() + thisThread->PVIdx,
                                  thisThread->rootMoves.end(), move))
          continue;

      ss->moveCount = ++moveCount;

      if (rootNode && thisThread == Threads.main() && Time.elapsed() > 3000)
          sync_cout << "info depth " << depth / ONE_PLY
                    << " currmove " << UCI::move(move, pos.is_chess960())
                    << " currmovenumber " << moveCount + thisThread->PVIdx << sync_endl;
      if (PvNode)
          (ss+1)->pv = nullptr;

      extension = DEPTH_ZERO;
      captureOrPromotion = pos.capture_or_promotion(move);
      movedPiece = pos.moved_piece(move);
      givesCheck = gives_check(pos, move);

      moveCountPruning =   depth < 16 * ONE_PLY
                        && moveCount >= FutilityMoveCounts[improving][depth / ONE_PLY];

      // Step 13. Extensions

      // Singular extension search. If all moves but one fail low on a search
      // of (alpha-s, beta-s), and just one fails high on (alpha, beta), then
      // that move is singular and should be extended. To verify this we do a
      // reduced search on on all the other moves but the ttMove and if the
      // result is lower than ttValue minus a margin then we will extend the ttMove.
      if (    singularExtensionNode
          &&  move == ttMove
          &&  pos.legal(move))
      {
          Value rBeta = std::max(ttValue - 2 * depth / ONE_PLY, -VALUE_MATE);
          ss->excludedMove = move;
          value = search<NonPV>(pos, ss, rBeta - 1, rBeta, depth / 2, cutNode, true);
          ss->excludedMove = MOVE_NONE;

          if (value < rBeta)
              extension = ONE_PLY;
      }
      else if (    givesCheck // Check extension
               && !moveCountPruning
               &&  pos.see_ge(move))
          extension = ONE_PLY;

      // Calculate new depth for this move
      newDepth = depth - ONE_PLY + extension;

      // Step 14. Pruning at shallow depth
      if (  !rootNode
          && pos.non_pawn_material(pos.side_to_move())
          && bestValue > VALUE_MATED_IN_MAX_PLY)
      {
          if (   !captureOrPromotion
              && !givesCheck
              && (!pos.advanced_pawn_push(move) || pos.non_pawn_material() >= Value(5000)))
          {
              // Move count based pruning
              if (moveCountPruning)
              {
                  skipQuiets = true;
                  continue;
              }

              // Reduced depth of the next LMR search
              int lmrDepth = std::max(newDepth - reduction<PvNode>(improving, depth, moveCount), DEPTH_ZERO) / ONE_PLY;

              // Countermoves based pruning
              if (   lmrDepth < 3
                  && (*contHist[0])[movedPiece][to_sq(move)] < CounterMovePruneThreshold
                  && (*contHist[1])[movedPiece][to_sq(move)] < CounterMovePruneThreshold)
                  continue;

              // Futility pruning: parent node
              if (   lmrDepth < 7
                  && !inCheck
                  && ss->staticEval + 256 + 200 * lmrDepth <= alpha)
                  continue;

              // Prune moves with negative SEE
              if (   lmrDepth < 8
                  && !pos.see_ge(move, Value(-35 * lmrDepth * lmrDepth)))
                  continue;
          }
          else if (    depth < 7 * ONE_PLY
                   && !extension
                   && !pos.see_ge(move, -PawnValueEg * (depth / ONE_PLY)))
                  continue;
      }

      // Speculative prefetch as early as possible
      prefetch(TT.first_entry(pos.key_after(move)));

      // Check for legality just before making the move
      if (!rootNode && !pos.legal(move))
      {
          ss->moveCount = --moveCount;
          continue;
      }

      if (move == ttMove && captureOrPromotion)
          ttCapture = true;

      // Update the current move (this must be done after singular extension search)
      ss->currentMove = move;
      ss->contHistory = thisThread->contHistory[movedPiece][to_sq(move)].get();

      // Step 15. Make the move
      pos.do_move(move, st, givesCheck);

      // Step 16. Reduced depth search (LMR). If the move fails high it will be
      // re-searched at full depth.
      if (    depth >= 3 * ONE_PLY
          &&  moveCount > 1
          && (!captureOrPromotion || moveCountPruning))
      {
          Depth r = reduction<PvNode>(improving, depth, moveCount);

          if (captureOrPromotion)
              r -= r ? ONE_PLY : DEPTH_ZERO;
          else
          {
              // Decrease reduction if opponent's move count is high
              if ((ss-1)->moveCount > 15)
                  r -= ONE_PLY;

              // Decrease reduction for exact PV nodes
              if (pvExact)
                  r -= ONE_PLY;

              // Increase reduction if ttMove is a capture
              if (ttCapture)
                  r += ONE_PLY;

              // Increase reduction for cut nodes
              if (cutNode)
                  r += 2 * ONE_PLY;

              // Decrease reduction for moves that escape a capture. Filter out
              // castling moves, because they are coded as "king captures rook" and
              // hence break make_move().
              else if (    type_of(move) == NORMAL
                       && !pos.see_ge(make_move(to_sq(move), from_sq(move))))
                  r -= 2 * ONE_PLY;

              ss->statScore =  thisThread->mainHistory[~pos.side_to_move()][from_to(move)]
                             + (*contHist[0])[movedPiece][to_sq(move)]
                             + (*contHist[1])[movedPiece][to_sq(move)]
                             + (*contHist[3])[movedPiece][to_sq(move)]
                             - 4000;

              // Decrease/increase reduction by comparing opponent's stat score
              if (ss->statScore >= 0 && (ss-1)->statScore < 0)
                  r -= ONE_PLY;

              else if ((ss-1)->statScore >= 0 && ss->statScore < 0)
                  r += ONE_PLY;

              // Decrease/increase reduction for moves with a good/bad history
              r = std::max(DEPTH_ZERO, (r / ONE_PLY - ss->statScore / 20000) * ONE_PLY);
          }

          Depth d = std::max(newDepth - r, ONE_PLY);

          value = -search<NonPV>(pos, ss+1, -(alpha+1), -alpha, d, true, false);

          doFullDepthSearch = (value > alpha && d != newDepth);
      }
      else
          doFullDepthSearch = !PvNode || moveCount > 1;

      // Step 17. Full depth search when LMR is skipped or fails high
      if (doFullDepthSearch)
          value = newDepth <   ONE_PLY ?
                            givesCheck ? -qsearch<NonPV,  true>(pos, ss+1, -(alpha+1), -alpha)
                                       : -qsearch<NonPV, false>(pos, ss+1, -(alpha+1), -alpha)
                                       : - search<NonPV>(pos, ss+1, -(alpha+1), -alpha, newDepth, !cutNode, false);

      // For PV nodes only, do a full PV search on the first move or after a fail
      // high (in the latter case search only if value < beta), otherwise let the
      // parent node fail low with value <= alpha and try another move.
      if (PvNode && (moveCount == 1 || (value > alpha && (rootNode || value < beta))))
      {
          (ss+1)->pv = pv;
          (ss+1)->pv[0] = MOVE_NONE;

          value = newDepth <   ONE_PLY ?
                            givesCheck ? -qsearch<PV,  true>(pos, ss+1, -beta, -alpha)
                                       : -qsearch<PV, false>(pos, ss+1, -beta, -alpha)
                                       : - search<PV>(pos, ss+1, -beta, -alpha, newDepth, false, false);
      }

      // Step 18. Undo move
      pos.undo_move(move);

      assert(value > -VALUE_INFINITE && value < VALUE_INFINITE);

      // Step 19. Check for a new best move
      // Finished searching the move. If a stop occurred, the return value of
      // the search cannot be trusted, and we return immediately without
      // updating best move, PV and TT.
      if (Threads.stop.load(std::memory_order_relaxed))
          return VALUE_ZERO;

      if (rootNode)
      {
          RootMove& rm = *std::find(thisThread->rootMoves.begin(),
                                    thisThread->rootMoves.end(), move);

          // PV move or new best move?
          if (moveCount == 1 || value > alpha)
          {
              rm.score = value;
              rm.selDepth = thisThread->selDepth;
              rm.pv.resize(1);

              assert((ss+1)->pv);

              for (Move* m = (ss+1)->pv; *m != MOVE_NONE; ++m)
                  rm.pv.push_back(*m);

              // We record how often the best move has been changed in each
              // iteration. This information is used for time management: When
              // the best move changes frequently, we allocate some more time.
              if (moveCount > 1 && thisThread == Threads.main())
                  ++static_cast<MainThread*>(thisThread)->bestMoveChanges;
          }
          else
              // All other moves but the PV are set to the lowest value: this
              // is not a problem when sorting because the sort is stable and the
              // move position in the list is preserved - just the PV is pushed up.
              rm.score = -VALUE_INFINITE;
      }

      if (value > bestValue)
      {
          bestValue = value;

          if (value > alpha)
          {
              bestMove = move;

              if (PvNode && !rootNode) // Update pv even in fail-high case
                  update_pv(ss->pv, move, (ss+1)->pv);

              if (PvNode && value < beta) // Update alpha! Always alpha < beta
                  alpha = value;
              else
              {
                  assert(value >= beta); // Fail high
                  break;
              }
          }
      }

      if (move != bestMove)
      {
          if (captureOrPromotion && captureCount < 32)
              capturesSearched[captureCount++] = move;

          else if (!captureOrPromotion && quietCount < 64)
              quietsSearched[quietCount++] = move;
      }
    }

    // The following condition would detect a stop only after move loop has been
    // completed. But in this case bestValue is valid because we have fully
    // searched our subtree, and we can anyhow save the result in TT.
    /*
       if (Threads.stop)
        return VALUE_DRAW;
    */

    // Step 20. Check for mate and stalemate
    // All legal moves have been searched and if there are no legal moves, it
    // must be a mate or a stalemate. If we are in a singular extension search then
    // return a fail low score.

    assert(moveCount || !inCheck || excludedMove || !MoveList<LEGAL>(pos).size());

    if (!moveCount)
        bestValue = excludedMove ? alpha
                   :     inCheck ? mated_in(ss->ply) : VALUE_DRAW;
    else if (bestMove)
    {
        // Quiet best move: update move sorting heuristics
        if (!pos.capture_or_promotion(bestMove))
            update_quiet_stats(pos, ss, bestMove, quietsSearched, quietCount, stat_bonus(depth));
        else
            update_capture_stats(pos, bestMove, capturesSearched, captureCount, stat_bonus(depth));

        // Extra penalty for a quiet TT move in previous ply when it gets refuted
        if ((ss-1)->moveCount == 1 && !pos.captured_piece())
            update_continuation_histories(ss-1, pos.piece_on(prevSq), prevSq, -stat_bonus(depth + ONE_PLY));
    }
    // Bonus for prior countermove that caused the fail low
    else if (    depth >= 3 * ONE_PLY
             && !pos.captured_piece()
             && is_ok((ss-1)->currentMove))
        update_continuation_histories(ss-1, pos.piece_on(prevSq), prevSq, stat_bonus(depth));

    if (PvNode)
        bestValue = std::min(bestValue, maxValue);

    if (!excludedMove)
        tte->save(posKey, value_to_tt(bestValue, ss->ply),
                  bestValue >= beta ? BOUND_LOWER :
                  PvNode && bestMove ? BOUND_EXACT : BOUND_UPPER,
                  depth, bestMove, ss->staticEval, TT.generation());

    assert(bestValue > -VALUE_INFINITE && bestValue < VALUE_INFINITE);

    return bestValue;
  }


  // qsearch() is the quiescence search function, which is called by the main
  // search function with depth zero, or recursively with depth less than ONE_PLY.

  template <NodeType NT, bool InCheck>
  Value qsearch(Position& pos, Stack* ss, Value alpha, Value beta, Depth depth) {

    const bool PvNode = NT == PV;

    assert(alpha >= -VALUE_INFINITE && alpha < beta && beta <= VALUE_INFINITE);
    assert(PvNode || (alpha == beta - 1));
    assert(depth <= DEPTH_ZERO);
    assert(depth / ONE_PLY * ONE_PLY == depth);
    assert(InCheck == bool(pos.checkers()));

    Move pv[MAX_PLY+1];
    StateInfo st;
    TTEntry* tte;
    Key posKey;
    Move ttMove, move, bestMove;
    Depth ttDepth;
    Value bestValue, value, ttValue, futilityValue, futilityBase, oldAlpha;
    bool ttHit, givesCheck, evasionPrunable;
    int moveCount;

    if (PvNode)
    {
        oldAlpha = alpha; // To flag BOUND_EXACT when eval above alpha and no available moves
        (ss+1)->pv = pv;
        ss->pv[0] = MOVE_NONE;
    }

    (ss+1)->ply = ss->ply + 1;
    ss->currentMove = bestMove = MOVE_NONE;
    moveCount = 0;

    // Check for an immediate draw or maximum ply reached
    if (   pos.is_draw(ss->ply)
        || ss->ply >= MAX_PLY)
        return (ss->ply >= MAX_PLY && !InCheck) ? evaluate(pos) : VALUE_DRAW;

    assert(0 <= ss->ply && ss->ply < MAX_PLY);

    // Decide whether or not to include checks: this fixes also the type of
    // TT entry depth that we are going to use. Note that in qsearch we use
    // only two types of depth in TT: DEPTH_QS_CHECKS or DEPTH_QS_NO_CHECKS.
    ttDepth = InCheck || depth >= DEPTH_QS_CHECKS ? DEPTH_QS_CHECKS
                                                  : DEPTH_QS_NO_CHECKS;
    // Transposition table lookup
    posKey = pos.key();
    tte = TT.probe(posKey, ttHit);
    ttValue = ttHit ? value_from_tt(tte->value(), ss->ply) : VALUE_NONE;
    ttMove = ttHit ? tte->move() : MOVE_NONE;

    if (  !PvNode
        && ttHit
        && tte->depth() >= ttDepth
        && ttValue != VALUE_NONE // Only in case of TT access race
        && (ttValue >= beta ? (tte->bound() &  BOUND_LOWER)
                            : (tte->bound() &  BOUND_UPPER)))
        return ttValue;

    // Evaluate the position statically
    if (InCheck)
    {
        ss->staticEval = VALUE_NONE;
        bestValue = futilityBase = -VALUE_INFINITE;
    }
    else
    {
        if (ttHit)
        {
            // Never assume anything on values stored in TT
            if ((ss->staticEval = bestValue = tte->eval()) == VALUE_NONE)
                ss->staticEval = bestValue = evaluate(pos);

            // Can ttValue be used as a better position evaluation?
            if (   ttValue != VALUE_NONE
                && (tte->bound() & (ttValue > bestValue ? BOUND_LOWER : BOUND_UPPER)))
                bestValue = ttValue;
        }
        else
            ss->staticEval = bestValue =
            (ss-1)->currentMove != MOVE_NULL ? evaluate(pos)
                                             : -(ss-1)->staticEval + 2 * Eval::Tempo;

        // Stand pat. Return immediately if static value is at least beta
        if (bestValue >= beta)
        {
            if (!ttHit)
                tte->save(posKey, value_to_tt(bestValue, ss->ply), BOUND_LOWER,
                          DEPTH_NONE, MOVE_NONE, ss->staticEval, TT.generation());

            return bestValue;
        }

        if (PvNode && bestValue > alpha)
            alpha = bestValue;

        futilityBase = bestValue + 128;
    }

    // Initialize a MovePicker object for the current position, and prepare
    // to search the moves. Because the depth is <= 0 here, only captures,
    // queen promotions and checks (only if depth >= DEPTH_QS_CHECKS) will
    // be generated.
    MovePicker mp(pos, ttMove, depth, &pos.this_thread()->mainHistory, &pos.this_thread()->captureHistory, to_sq((ss-1)->currentMove));

    // Loop through the moves until no moves remain or a beta cutoff occurs
    while ((move = mp.next_move()) != MOVE_NONE)
    {
      assert(is_ok(move));

      givesCheck = gives_check(pos, move);

      moveCount++;

      // Futility pruning
      if (   !InCheck
          && !givesCheck
          &&  futilityBase > -VALUE_KNOWN_WIN
          && !pos.advanced_pawn_push(move))
      {
          assert(type_of(move) != ENPASSANT); // Due to !pos.advanced_pawn_push

          futilityValue = futilityBase + PieceValue[EG][pos.piece_on(to_sq(move))];

          if (futilityValue <= alpha)
          {
              bestValue = std::max(bestValue, futilityValue);
              continue;
          }

          if (futilityBase <= alpha && !pos.see_ge(move, VALUE_ZERO + 1))
          {
              bestValue = std::max(bestValue, futilityBase);
              continue;
          }
      }

      // Detect non-capture evasions that are candidates to be pruned
      evasionPrunable =    InCheck
                       &&  (depth != DEPTH_ZERO || moveCount > 2)
                       &&  bestValue > VALUE_MATED_IN_MAX_PLY
                       && !pos.capture(move);

      // Don't search moves with negative SEE values
      if (  (!InCheck || evasionPrunable)
          && !pos.see_ge(move))
          continue;

      // Speculative prefetch as early as possible
      prefetch(TT.first_entry(pos.key_after(move)));

      // Check for legality just before making the move
      if (!pos.legal(move))
      {
          moveCount--;
          continue;
      }

      ss->currentMove = move;

      // Make and search the move
      pos.do_move(move, st, givesCheck);
      value = givesCheck ? -qsearch<NT,  true>(pos, ss+1, -beta, -alpha, depth - ONE_PLY)
                         : -qsearch<NT, false>(pos, ss+1, -beta, -alpha, depth - ONE_PLY);
      pos.undo_move(move);

      assert(value > -VALUE_INFINITE && value < VALUE_INFINITE);

      // Check for a new best move
      if (value > bestValue)
      {
          bestValue = value;

          if (value > alpha)
          {
              if (PvNode) // Update pv even in fail-high case
                  update_pv(ss->pv, move, (ss+1)->pv);

              if (PvNode && value < beta) // Update alpha here!
              {
                  alpha = value;
                  bestMove = move;
              }
              else // Fail high
              {
                  tte->save(posKey, value_to_tt(value, ss->ply), BOUND_LOWER,
                            ttDepth, move, ss->staticEval, TT.generation());

                  return value;
              }
          }
       }
    }

    // All legal moves have been searched. A special case: If we're in check
    // and no legal moves were found, it is checkmate.
    if (InCheck && bestValue == -VALUE_INFINITE)
        return mated_in(ss->ply); // Plies to mate from the root

    tte->save(posKey, value_to_tt(bestValue, ss->ply),
              PvNode && bestValue > oldAlpha ? BOUND_EXACT : BOUND_UPPER,
              ttDepth, bestMove, ss->staticEval, TT.generation());

    assert(bestValue > -VALUE_INFINITE && bestValue < VALUE_INFINITE);

    return bestValue;
  }


  // value_to_tt() adjusts a mate score from "plies to mate from the root" to
  // "plies to mate from the current position". Non-mate scores are unchanged.
  // The function is called before storing a value in the transposition table.

  Value value_to_tt(Value v, int ply) {

    assert(v != VALUE_NONE);

    return  v >= VALUE_MATE_IN_MAX_PLY  ? v + ply
          : v <= VALUE_MATED_IN_MAX_PLY ? v - ply : v;
  }


  // value_from_tt() is the inverse of value_to_tt(): It adjusts a mate score
  // from the transposition table (which refers to the plies to mate/be mated
  // from current position) to "plies to mate/be mated from the root".

  Value value_from_tt(Value v, int ply) {

    return  v == VALUE_NONE             ? VALUE_NONE
          : v >= VALUE_MATE_IN_MAX_PLY  ? v - ply
          : v <= VALUE_MATED_IN_MAX_PLY ? v + ply : v;
  }


  // update_pv() adds current move and appends child pv[]

  void update_pv(Move* pv, Move move, Move* childPv) {

    for (*pv++ = move; childPv && *childPv != MOVE_NONE; )
        *pv++ = *childPv++;
    *pv = MOVE_NONE;
  }


  // update_continuation_histories() updates histories of the move pairs formed
  // by moves at ply -1, -2, and -4 with current move.

  void update_continuation_histories(Stack* ss, Piece pc, Square to, int bonus) {

    for (int i : {1, 2, 4})
        if (is_ok((ss-i)->currentMove))
            (*(ss-i)->contHistory)[pc][to] << bonus;
  }


  // update_capture_stats() updates move sorting heuristics when a new capture best move is found

  void update_capture_stats(const Position& pos, Move move,
                            Move* captures, int captureCnt, int bonus) {

      CapturePieceToHistory& captureHistory =  pos.this_thread()->captureHistory;
      Piece moved_piece = pos.moved_piece(move);
      PieceType captured = type_of(pos.piece_on(to_sq(move)));
      captureHistory[moved_piece][to_sq(move)][captured] << bonus;

      // Decrease all the other played capture moves
      for (int i = 0; i < captureCnt; ++i)
      {
          moved_piece = pos.moved_piece(captures[i]);
          captured = type_of(pos.piece_on(to_sq(captures[i])));
          captureHistory[moved_piece][to_sq(captures[i])][captured] << -bonus;
      }
  }


  // update_quiet_stats() updates move sorting heuristics when a new quiet best move is found

  void update_quiet_stats(const Position& pos, Stack* ss, Move move,
                          Move* quiets, int quietsCnt, int bonus) {

    if (ss->killers[0] != move)
    {
        ss->killers[1] = ss->killers[0];
        ss->killers[0] = move;
    }

    Color us = pos.side_to_move();
    Thread* thisThread = pos.this_thread();
    thisThread->mainHistory[us][from_to(move)] << bonus;
    update_continuation_histories(ss, pos.moved_piece(move), to_sq(move), bonus);

    if (is_ok((ss-1)->currentMove))
    {
        Square prevSq = to_sq((ss-1)->currentMove);
        thisThread->counterMoves[pos.piece_on(prevSq)][prevSq] = move;
    }

    // Decrease all the other played quiet moves
    for (int i = 0; i < quietsCnt; ++i)
    {
        thisThread->mainHistory[us][from_to(quiets[i])] << -bonus;
        update_continuation_histories(ss, pos.moved_piece(quiets[i]), to_sq(quiets[i]), -bonus);
    }
  }

  // When playing with strength handicap, choose best move among a set of RootMoves
  // using a statistical rule dependent on 'level'. Idea by Heinz van Saanen.

  Move Skill::pick_best(size_t multiPV) {

    const RootMoves& rootMoves = Threads.main()->rootMoves;
    static PRNG rng(now()); // PRNG sequence should be non-deterministic

    // RootMoves are already sorted by score in descending order
    Value topScore = rootMoves[0].score;
    int delta = std::min(topScore - rootMoves[multiPV - 1].score, PawnValueMg);
    int weakness = 120 - 2 * level;
    int maxScore = -VALUE_INFINITE;

    // Choose best move. For each move score we add two terms, both dependent on
    // weakness. One is deterministic and bigger for weaker levels, and one is
    // random. Then we choose the move with the resulting highest score.
    for (size_t i = 0; i < multiPV; ++i)
    {
        // This is our magic formula
        int push = (  weakness * int(topScore - rootMoves[i].score)
                    + delta * (rng.rand<unsigned>() % weakness)) / 128;

        if (rootMoves[i].score + push >= maxScore)
        {
            maxScore = rootMoves[i].score + push;
            best = rootMoves[i].pv[0];
        }
    }

    return best;
  }

} // namespace

/// MainThread::check_time() is used to print debug info and, more importantly,
/// to detect when we are out of available time and thus stop the search.

void MainThread::check_time() {

  if (--callsCnt > 0)
      return;

  // When using nodes, ensure checking rate is not lower than 0.1% of nodes
  callsCnt = Limits.nodes ? std::min(4096, int(Limits.nodes / 1024)) : 4096;

  static TimePoint lastInfoTime = now();

  int elapsed = Time.elapsed();
  TimePoint tick = Limits.startTime + elapsed;

  if (tick - lastInfoTime >= 1000)
  {
      lastInfoTime = tick;
      dbg_print();
  }

  // We should not stop pondering until told so by the GUI
  if (Threads.ponder)
      return;

  if (   (Limits.use_time_management() && elapsed > Time.maximum() - 10)
      || (Limits.movetime && elapsed >= Limits.movetime)
      || (Limits.nodes && Threads.nodes_searched() >= (uint64_t)Limits.nodes))
      Threads.stop = true;
}


/// UCI::pv() formats PV information according to the UCI protocol. UCI requires
/// that all (if any) unsearched PV lines are sent using a previous search score.

string UCI::pv(const Position& pos, Depth depth, Value alpha, Value beta) {

  std::stringstream ss;
  int elapsed = Time.elapsed() + 1;
  const RootMoves& rootMoves = pos.this_thread()->rootMoves;
  size_t PVIdx = pos.this_thread()->PVIdx;
  size_t multiPV = std::min((size_t)Options["MultiPV"], rootMoves.size());
  uint64_t nodesSearched = Threads.nodes_searched();
  uint64_t tbHits = Threads.tb_hits() + (TB::RootInTB ? rootMoves.size() : 0);

  for (size_t i = 0; i < multiPV; ++i)
  {
      bool updated = (i <= PVIdx && rootMoves[i].score != -VALUE_INFINITE);

      if (depth == ONE_PLY && !updated)
          continue;

      Depth d = updated ? depth : depth - ONE_PLY;
      Value v = updated ? rootMoves[i].score : rootMoves[i].previousScore;

      bool tb = TB::RootInTB && abs(v) < VALUE_MATE - MAX_PLY;
      v = tb ? TB::Score : v;

      if (ss.rdbuf()->in_avail()) // Not at first line
          ss << "\n";

      ss << "info"
         << " depth "    << d / ONE_PLY
         << " seldepth " << rootMoves[i].selDepth
         << " multipv "  << i + 1
         << " score "    << UCI::value(v);

      if (!tb && i == PVIdx)
          ss << (v >= beta ? " lowerbound" : v <= alpha ? " upperbound" : "");

      ss << " nodes "    << nodesSearched
         << " nps "      << nodesSearched * 1000 / elapsed;

      if (elapsed > 1000) // Earlier makes little sense
          ss << " hashfull " << TT.hashfull();

      ss << " tbhits "   << tbHits
         << " time "     << elapsed
         << " pv";

      for (Move m : rootMoves[i].pv)
          ss << " " << UCI::move(m, pos.is_chess960());
  }

  return ss.str();
}


/// RootMove::extract_ponder_from_tt() is called in case we have no ponder move
/// before exiting the search, for instance, in case we stop the search during a
/// fail high at root. We try hard to have a ponder move to return to the GUI,
/// otherwise in case of 'ponder on' we have nothing to think on.

bool RootMove::extract_ponder_from_tt(Position& pos) {

    StateInfo st;
    bool ttHit;

    assert(pv.size() == 1);

    if (!pv[0])
        return false;

    pos.do_move(pv[0], st);
    TTEntry* tte = TT.probe(pos.key(), ttHit);

    if (ttHit)
    {
        Move m = tte->move(); // Local copy to be SMP safe
        if (MoveList<LEGAL>(pos).contains(m))
            pv.push_back(m);
    }

    pos.undo_move(pv[0]);
    return pv.size() > 1;
}


void Tablebases::filter_root_moves(Position& pos, Search::RootMoves& rootMoves) {

    RootInTB = false;
    UseRule50 = Options["Syzygy50MoveRule"];
    ProbeDepth = Options["SyzygyProbeDepth"] * ONE_PLY;
    Cardinality = Options["SyzygyProbeLimit"];

    // Skip TB probing when no TB found: !TBLargest -> !TB::Cardinality
    if (Cardinality > MaxCardinality)
    {
        Cardinality = MaxCardinality;
        ProbeDepth = DEPTH_ZERO;
    }

    if (Cardinality < popcount(pos.pieces()) || pos.can_castle(ANY_CASTLING))
        return;

    // Don't filter any moves if the user requested analysis on multiple
    if (Options["MultiPV"] != 1)
        return;

    // If the current root position is in the tablebases, then RootMoves
    // contains only moves that preserve the draw or the win.
    RootInTB = root_probe(pos, rootMoves, TB::Score);

    if (RootInTB)
        Cardinality = 0; // Do not probe tablebases during the search

    else // If DTZ tables are missing, use WDL tables as a fallback
    {
        // Filter out moves that do not preserve the draw or the win.
        RootInTB = root_probe_wdl(pos, rootMoves, TB::Score);

        // Only probe during search if winning
        if (RootInTB && TB::Score <= VALUE_DRAW)
            Cardinality = 0;
    }

    if (RootInTB && !UseRule50)
        TB::Score =  TB::Score > VALUE_DRAW ?  VALUE_MATE - MAX_PLY - 1
                   : TB::Score < VALUE_DRAW ? -VALUE_MATE + MAX_PLY + 1
                                            :  VALUE_DRAW;

    // Since root_probe() and root_probe_wdl() dirty the root move scores,
    // we reset them to -VALUE_INFINITE
    for (RootMove& rm : rootMoves)
        rm.score = -VALUE_INFINITE;
}<|MERGE_RESOLUTION|>--- conflicted
+++ resolved
@@ -357,15 +357,8 @@
               alpha = std::max(rootMoves[PVIdx].previousScore - delta,-VALUE_INFINITE);
               beta  = std::min(rootMoves[PVIdx].previousScore + delta, VALUE_INFINITE);
 
-<<<<<<< HEAD
-              // Adjust contempt based on current bestValue
-              int dynCt = ct + std::min(50, std::max(-50, (int)bestValue / 10));
-=======
-              ct =  Options["Contempt"] * PawnValueEg / 100; // From centipawns
-
               // Adjust contempt based on current bestValue (dynamic contempt)
-              ct += int(std::round(48 * atan(float(bestValue) / 128)));
->>>>>>> 82697f11
+              int dynCt = ct + int(std::round(48 * atan(float(bestValue) / 128)));
 
               Eval::Contempt = (us == WHITE ?  make_score(dynCt, dynCt / 2)
                                             : -make_score(dynCt, dynCt / 2));
