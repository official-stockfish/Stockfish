/*
  Stockfish, a UCI chess playing engine derived from Glaurung 2.1
  Copyright (C) 2004-2024 The Stockfish developers (see AUTHORS file)

  Stockfish is free software: you can redistribute it and/or modify
  it under the terms of the GNU General Public License as published by
  the Free Software Foundation, either version 3 of the License, or
  (at your option) any later version.

  Stockfish is distributed in the hope that it will be useful,
  but WITHOUT ANY WARRANTY; without even the implied warranty of
  MERCHANTABILITY or FITNESS FOR A PARTICULAR PURPOSE.  See the
  GNU General Public License for more details.

  You should have received a copy of the GNU General Public License
  along with this program.  If not, see <http://www.gnu.org/licenses/>.
*/

#include "search.h"

#include <algorithm>
#include <array>
#include <list>
#include <atomic>
#include <cassert>
#include <cmath>
#include <cstdint>
#include <cstdlib>
#include <initializer_list>
#include <string>
#include <utility>
#include <chrono>
#include <iostream>
#include <ratio>

#include "cluster.h"
#include "evaluate.h"
#include "misc.h"
#include "movegen.h"
#include "movepick.h"
#include "nnue/network.h"
#include "nnue/nnue_accumulator.h"
#include "nnue/nnue_common.h"
#include "nnue/nnue_misc.h"
#include "position.h"
#include "syzygy/tbprobe.h"
#include "thread.h"
#include "timeman.h"
#include "tt.h"
#include "types.h"
#include "uci.h"
#include "ucioption.h"

namespace Stockfish {

namespace TB = Tablebases;

void syzygy_extend_pv(const OptionsMap&            options,
                      const Search::LimitsType&    limits,
                      Stockfish::Position&         pos,
                      Stockfish::Search::RootMove& rootMove,
                      Value&                       v);

using Eval::evaluate;
using namespace Search;

namespace {

static constexpr double EvalLevel[10] = {0.981, 0.956, 0.895, 0.949, 0.913,
                                         0.942, 0.933, 0.890, 0.984, 0.941};

// Futility margin
Value futility_margin(Depth d, bool noTtCutNode, bool improving, bool oppWorsening) {
    Value futilityMult       = 109 - 40 * noTtCutNode;
    Value improvingDeduction = 59 * improving * futilityMult / 32;
    Value worseningDeduction = oppWorsening * futilityMult / 3;

    return futilityMult * d - improvingDeduction - worseningDeduction;
}

constexpr int futility_move_count(bool improving, Depth depth) {
    return improving ? (3 + depth * depth) : (3 + depth * depth) / 2;
}

// Add correctionHistory value to raw staticEval and guarantee evaluation does not hit the tablebase range
Value to_corrected_static_eval(Value v, const Worker& w, const Position& pos) {
    auto cv = w.correctionHistory[pos.side_to_move()][pawn_structure_index<Correction>(pos)];
    v += cv / 10;
    return std::clamp(v, VALUE_TB_LOSS_IN_MAX_PLY + 1, VALUE_TB_WIN_IN_MAX_PLY - 1);
}

// History and stats update bonus, based on depth
int stat_bonus(Depth d) { return std::clamp(191 * d - 285, 20, 1412); }

// History and stats update malus, based on depth
int stat_malus(Depth d) { return (d < 4 ? 727 * d - 260 : 1908); }

// Add a small random component to draw evaluations to avoid 3-fold blindness
Value value_draw(size_t nodes) { return VALUE_DRAW - 1 + Value(nodes & 0x2); }

// Skill structure is used to implement strength limit. If we have a UCI_Elo,
// we convert it to an appropriate skill level, anchored to the Stash engine.
// This method is based on a fit of the Elo results for games played between
// Stockfish at various skill levels and various versions of the Stash engine.
// Skill 0 .. 19 now covers CCRL Blitz Elo from 1320 to 3190, approximately
// Reference: https://github.com/vondele/Stockfish/commit/a08b8d4e9711c2
struct Skill {
    Skill(int skill_level, int uci_elo) {
        if (uci_elo)
        {
            double e = double(uci_elo - 1320) / (3190 - 1320);
            level = std::clamp((((37.2473 * e - 40.8525) * e + 22.2943) * e - 0.311438), 0.0, 19.0);
        }
        else
            level = double(skill_level);
    }
    bool enabled() const { return level < 20.0; }
    bool time_to_pick(Depth depth) const { return depth == 1 + int(level); }
    Move pick_best(const RootMoves&, size_t multiPV);

    double level;
    Move   best = Move::none();
};

Value value_to_tt(Value v, int ply);
Value value_from_tt(Value v, int ply, int r50c);
void  update_pv(Move* pv, Move move, const Move* childPv);
void  update_continuation_histories(Stack* ss, Piece pc, Square to, int bonus);
void  update_refutations(const Position& pos, Stack* ss, Search::Worker& workerThread, Move move);
void  update_quiet_histories(
   const Position& pos, Stack* ss, Search::Worker& workerThread, Move move, int bonus);
void update_quiet_stats(
  const Position& pos, Stack* ss, Search::Worker& workerThread, Move move, int bonus);
void update_all_stats(const Position& pos,
                      Stack*          ss,
                      Search::Worker& workerThread,
                      Move            bestMove,
                      Value           bestValue,
                      Value           beta,
                      Square          prevSq,
                      Move*           quietsSearched,
                      int             quietCount,
                      Move*           capturesSearched,
                      int             captureCount,
                      Depth           depth);

}  // namespace

Search::Worker::Worker(SharedState&                    sharedState,
                       std::unique_ptr<ISearchManager> sm,
                       size_t                          threadId,
                       NumaReplicatedAccessToken       token) :
    // Unpack the SharedState struct into member variables
    threadIdx(threadId),
    numaAccessToken(token),
    manager(std::move(sm)),
    options(sharedState.options),
    threads(sharedState.threads),
    tt(sharedState.tt),
    networks(sharedState.networks),
    refreshTable(networks[token]) {
    clear();
}

void Search::Worker::start_searching() {

    // Non-main threads go directly to iterative_deepening()
    if (!is_mainthread())
    {
        iterative_deepening();
        return;
    }

    main_manager()->tm.init(limits, rootPos.side_to_move(), rootPos.game_ply(), options,
                            main_manager()->originalTimeAdjust);
    tt.new_search();

    if (rootMoves.empty())
    {
        rootMoves.emplace_back(Move::none());
        if (Distributed::is_root())
            main_manager()->updates.onUpdateNoMoves(
              {0, {rootPos.checkers() ? -VALUE_MATE : VALUE_DRAW, rootPos}});
    }
    else
    {
        threads.start_searching();  // start non-main threads
        iterative_deepening();      // main thread start searching
    }

    // When we reach the maximum depth, we can arrive here without a raise of
    // threads.stop. However, if we are pondering or in an infinite search,
    // the UCI protocol states that we shouldn't print the best move before the
    // GUI sends a "stop" or "ponderhit" command. We therefore simply wait here
    // until the GUI sends one of those commands.
    while (!threads.stop && (main_manager()->ponder || limits.infinite))
    {
        Distributed::signals_poll(threads);
    }  // Busy wait for a stop or a ponder reset

    // Stop the threads if not already stopped (also raise the stop if
    // "ponderhit" just reset threads.ponder).
    threads.stop = true;

    // Signal and synchronize all other ranks
    Distributed::signals_sync(threads);

    // Wait until all threads have finished
    threads.wait_for_search_finished();

    // When playing in 'nodes as time' mode, subtract the searched nodes from
    // the available ones before exiting.
    if (limits.npmsec)
        main_manager()->tm.advance_nodes_time(Distributed::nodes_searched(threads)
                                              - limits.inc[rootPos.side_to_move()]);

    Worker* bestThread = this;
    Skill   skill =
      Skill(options["Skill Level"], options["UCI_LimitStrength"] ? int(options["UCI_Elo"]) : 0);

    if (int(options["MultiPV"]) == 1 && !limits.depth && !limits.mate && !skill.enabled()
        && rootMoves[0].pv[0] != Move::none())
        bestThread = threads.get_best_thread()->worker.get();

    main_manager()->bestPreviousScore        = bestThread->rootMoves[0].score;
    main_manager()->bestPreviousAverageScore = bestThread->rootMoves[0].averageScore;

    Move bestMove   = bestThread->rootMoves[0].pv[0];
    Move ponderMove = Move::none();
    if (bestThread->rootMoves[0].pv.size() > 1
        || bestThread->rootMoves[0].extract_ponder_from_tt(tt, rootPos))
        ponderMove = bestThread->rootMoves[0].pv[1];

    // Temporarily switch out onUpdateFull to capture the PV information that we need,
    // so that we can exchange it through MPI. (We may end up not actually printing
    // it out.)
    auto oldOnUpdateFull = std::move(main_manager()->updates.onUpdateFull);
    std::vector<std::vector<char>> serializedInfo;  // One for each MultiPV.
    main_manager()->updates.onUpdateFull = [&](const InfoFull& info) {
        serializedInfo.push_back(info.serialize());
    };
    main_manager()->pv(*bestThread, threads, tt, bestThread->completedDepth);
    assert(!serializedInfo.empty());
    main_manager()->updates.onUpdateFull = std::move(oldOnUpdateFull);

    // Exchange info as needed
    Distributed::MoveInfo mi{bestMove.raw(), ponderMove.raw(), bestThread->completedDepth,
                             bestThread->rootMoves[0].score, Distributed::rank()};
    Distributed::pick_moves(mi, serializedInfo);

    main_manager()->bestPreviousScore = static_cast<Value>(mi.score);

    if (Distributed::is_root())
    {
        // Send again PV info if we have a new best thread/rank
        if (bestThread != this || mi.rank != 0)
        {
            for (const auto& serializedInfoOne : serializedInfo)
            {
                Search::InfoFull info = Search::InfoFull::unserialize(serializedInfoOne);
                main_manager()->updates.onUpdateFull(info);
            }
        }

        bestMove   = static_cast<Move>(mi.move);
        ponderMove = static_cast<Move>(mi.ponder);

        std::string ponder;
        if (ponderMove != Move::none())
            ponder = UCIEngine::move(ponderMove, rootPos.is_chess960());

        auto bestmove = UCIEngine::move(bestThread->rootMoves[0].pv[0], rootPos.is_chess960());
        main_manager()->updates.onBestmove(bestmove, ponder);
    }
}

// Main iterative deepening loop. It calls search()
// repeatedly with increasing depth until the allocated thinking time has been
// consumed, the user stops the search, or the maximum search depth is reached.
void Search::Worker::iterative_deepening() {

    SearchManager* mainThread = (is_mainthread() ? main_manager() : nullptr);

    Move pv[MAX_PLY + 1];

    Depth lastBestMoveDepth = 0;
    Value lastBestScore     = -VALUE_INFINITE;
    auto  lastBestPV        = std::vector{Move::none()};

    Value  alpha, beta;
    Value  bestValue     = -VALUE_INFINITE;
    Color  us            = rootPos.side_to_move();
    double timeReduction = 1, totBestMoveChanges = 0;
    int    delta, iterIdx                        = 0;

    // Allocate stack with extra size to allow access from (ss - 7) to (ss + 2):
    // (ss - 7) is needed for update_continuation_histories(ss - 1) which accesses (ss - 6),
    // (ss + 2) is needed for initialization of cutOffCnt and killers.
    Stack  stack[MAX_PLY + 10] = {};
    Stack* ss                  = stack + 7;

    for (int i = 7; i > 0; --i)
    {
        (ss - i)->continuationHistory =
          &this->continuationHistory[0][0][NO_PIECE][0];  // Use as a sentinel
        (ss - i)->staticEval = VALUE_NONE;
    }

    for (int i = 0; i <= MAX_PLY + 2; ++i)
        (ss + i)->ply = i;

    ss->pv = pv;

    if (mainThread)
    {
        if (mainThread->bestPreviousScore == VALUE_INFINITE)
            mainThread->iterValue.fill(VALUE_ZERO);
        else
            mainThread->iterValue.fill(mainThread->bestPreviousScore);
    }

    size_t multiPV = size_t(options["MultiPV"]);
    Skill skill(options["Skill Level"], options["UCI_LimitStrength"] ? int(options["UCI_Elo"]) : 0);

    // When playing with strength handicap enable MultiPV search that we will
    // use behind-the-scenes to retrieve a set of possible moves.
    if (skill.enabled())
        multiPV = std::max(multiPV, size_t(4));

    multiPV = std::min(multiPV, rootMoves.size());

    int searchAgainCounter = 0;

    // Iterative deepening loop until requested to stop or the target depth is reached
    while (++rootDepth < MAX_PLY && !threads.stop
           && !(limits.depth && mainThread && Distributed::is_root() && rootDepth > limits.depth))
    {
        // Age out PV variability metric
        if (mainThread)
            totBestMoveChanges /= 2;

        // Save the last iteration's scores before the first PV line is searched and
        // all the move scores except the (new) PV are set to -VALUE_INFINITE.
        for (RootMove& rm : rootMoves)
            rm.previousScore = rm.score;

        size_t pvFirst = 0;
        pvLast         = 0;

        if (!threads.increaseDepth)
            searchAgainCounter++;

        // MultiPV loop. We perform a full root search for each PV line
        for (pvIdx = 0; pvIdx < multiPV; ++pvIdx)
        {
            if (pvIdx == pvLast)
            {
                pvFirst = pvLast;
                for (pvLast++; pvLast < rootMoves.size(); pvLast++)
                    if (rootMoves[pvLast].tbRank != rootMoves[pvFirst].tbRank)
                        break;
            }

            // Reset UCI info selDepth for each depth and each PV line
            selDepth = 0;

            // Reset aspiration window starting size
            Value avg = rootMoves[pvIdx].averageScore;
            delta     = 9 + avg * avg / 10182;
            alpha     = std::max(avg - delta, -VALUE_INFINITE);
            beta      = std::min(avg + delta, VALUE_INFINITE);

            // Adjust optimism based on root move's averageScore (~4 Elo)
            optimism[us]  = 127 * avg / (std::abs(avg) + 86);
            optimism[~us] = -optimism[us];

            // Start with a small aspiration window and, in the case of a fail
            // high/low, re-search with a bigger window until we don't fail
            // high/low anymore.
            int failedHighCnt = 0;
            while (true)
            {
                // Adjust the effective depth searched, but ensure at least one effective increment
                // for every four searchAgain steps (see issue #2717).
                Depth adjustedDepth =
                  std::max(1, rootDepth - failedHighCnt - 3 * (searchAgainCounter + 1) / 4);
                rootDelta = beta - alpha;
                bestValue = search<Root>(rootPos, ss, alpha, beta, adjustedDepth, false);

                // Bring the best move to the front. It is critical that sorting
                // is done with a stable algorithm because all the values but the
                // first and eventually the new best one is set to -VALUE_INFINITE
                // and we want to keep the same order for all the moves except the
                // new PV that goes to the front. Note that in the case of MultiPV
                // search the already searched PV lines are preserved.
                std::stable_sort(rootMoves.begin() + pvIdx, rootMoves.begin() + pvLast);

                // If search has been stopped, we break immediately. Sorting is
                // safe because RootMoves is still valid, although it refers to
                // the previous iteration.
                if (threads.stop)
                    break;

                // When failing high/low give some update before a re-search.
                // To avoid excessive output, only start at rootDepth > 30.
                if (Distributed::is_root() && mainThread && multiPV == 1
                    && (bestValue <= alpha || bestValue >= beta) && rootDepth > 30)
                {
                    main_manager()->pv(*this, threads, tt, rootDepth);
                    Distributed::cluster_info(threads, rootDepth, elapsed());
                }

                // In case of failing low/high increase aspiration window and
                // re-search, otherwise exit the loop.
                if (bestValue <= alpha)
                {
                    beta  = (alpha + beta) / 2;
                    alpha = std::max(bestValue - delta, -VALUE_INFINITE);

                    failedHighCnt = 0;
                    if (mainThread)
                        mainThread->stopOnPonderhit = false;
                }
                else if (bestValue >= beta)
                {
                    beta = std::min(bestValue + delta, VALUE_INFINITE);
                    ++failedHighCnt;
                }
                else
                    break;

                delta += delta / 3;

                assert(alpha >= -VALUE_INFINITE && beta <= VALUE_INFINITE);
            }

            // Sort the PV lines searched so far and update the GUI
            std::stable_sort(rootMoves.begin() + pvFirst, rootMoves.begin() + pvIdx + 1);

            if (Distributed::is_root() && mainThread
                && (threads.stop || pvIdx + 1 == multiPV || rootDepth > 30)
                // A thread that aborted search can have mated-in/TB-loss PV and score
                // that cannot be trusted, i.e. it can be delayed or refuted if we would have
                // had time to fully search other root-moves. Thus we suppress this output and
                // below pick a proven score/PV for this thread (from the previous iteration).
                && !(threads.abortedSearch && rootMoves[0].uciScore <= VALUE_TB_LOSS_IN_MAX_PLY))
            {
                main_manager()->pv(*this, threads, tt, rootDepth);
                Distributed::cluster_info(threads, rootDepth, elapsed() + 1);
            }

            if (threads.stop)
                break;
        }

        if (!threads.stop)
            completedDepth = rootDepth;

        // We make sure not to pick an unproven mated-in score,
        // in case this thread prematurely stopped search (aborted-search).
        if (threads.abortedSearch && rootMoves[0].score != -VALUE_INFINITE
            && rootMoves[0].score <= VALUE_TB_LOSS_IN_MAX_PLY)
        {
            // Bring the last best move to the front for best thread selection.
            Utility::move_to_front(rootMoves, [&lastBestPV = std::as_const(lastBestPV)](
                                                const auto& rm) { return rm == lastBestPV[0]; });
            rootMoves[0].pv    = lastBestPV;
            rootMoves[0].score = rootMoves[0].uciScore = lastBestScore;
        }
        else if (rootMoves[0].pv[0] != lastBestPV[0])
        {
            lastBestPV        = rootMoves[0].pv;
            lastBestScore     = rootMoves[0].score;
            lastBestMoveDepth = rootDepth;
        }

        if (!mainThread)
            continue;

        // Have we found a "mate in x"?
        if (limits.mate && rootMoves[0].score == rootMoves[0].uciScore
            && ((rootMoves[0].score >= VALUE_MATE_IN_MAX_PLY
                 && VALUE_MATE - rootMoves[0].score <= 2 * limits.mate)
                || (rootMoves[0].score != -VALUE_INFINITE
                    && rootMoves[0].score <= VALUE_MATED_IN_MAX_PLY
                    && VALUE_MATE + rootMoves[0].score <= 2 * limits.mate)))
            threads.stop = true;

        // If the skill level is enabled and time is up, pick a sub-optimal best move
        if (skill.enabled() && skill.time_to_pick(rootDepth))
            skill.pick_best(rootMoves, multiPV);

        // Use part of the gained time from a previous stable move for the current move
        for (auto&& th : threads)
        {
            totBestMoveChanges += th->worker->bestMoveChanges;
            th->worker->bestMoveChanges = 0;
        }

        // Do we have time for the next iteration? Can we stop searching now?
        if (limits.use_time_management() && !threads.stop && !mainThread->stopOnPonderhit)
        {
            int nodesEffort = rootMoves[0].effort * 100 / std::max(size_t(1), size_t(nodes));

            double fallingEval = (1067 + 223 * (mainThread->bestPreviousAverageScore - bestValue)
                                  + 97 * (mainThread->iterValue[iterIdx] - bestValue))
                               / 10000.0;
            fallingEval = std::clamp(fallingEval, 0.580, 1.667);

            // If the bestMove is stable over several iterations, reduce time accordingly
            timeReduction    = lastBestMoveDepth + 8 < completedDepth ? 1.495 : 0.687;
            double reduction = (1.48 + mainThread->previousTimeReduction) / (2.17 * timeReduction);
            double bestMoveInstability = 1 + 1.88 * totBestMoveChanges / threads.size();
            int    el                  = std::clamp((bestValue + 750) / 150, 0, 9);
            double recapture           = limits.capSq == rootMoves[0].pv[0].to_sq() ? 0.955 : 1.005;

            double totalTime = mainThread->tm.optimum() * fallingEval * reduction
                             * bestMoveInstability * EvalLevel[el] * recapture;

            // Cap used time in case of a single legal move for a better viewer experience
            if (rootMoves.size() == 1)
                totalTime = std::min(500.0, totalTime);

            auto elapsedTime = elapsed();

            if (completedDepth >= 10 && nodesEffort >= 97 && elapsedTime > totalTime * 0.739
                && !mainThread->ponder)
                threads.stop = true;

            // Stop the search if we have exceeded the totalTime
            if (elapsedTime > totalTime)
            {
                // If we are allowed to ponder do not stop the search now but
                // keep pondering until the GUI sends "ponderhit" or "stop".
                if (mainThread->ponder)
                    mainThread->stopOnPonderhit = true;
                else
                    threads.stop = true;
            }
            else
                threads.increaseDepth = mainThread->ponder || elapsedTime <= totalTime * 0.506;
        }

        mainThread->iterValue[iterIdx] = bestValue;
        iterIdx                        = (iterIdx + 1) & 3;
    }

    if (!mainThread)
        return;

    mainThread->previousTimeReduction = timeReduction;

    // If the skill level is enabled, swap the best PV line with the sub-optimal one
    if (skill.enabled())
        std::swap(rootMoves[0],
                  *std::find(rootMoves.begin(), rootMoves.end(),
                             skill.best ? skill.best : skill.pick_best(rootMoves, multiPV)));
}

void Search::Worker::clear() {
    counterMoves.fill(Move::none());
    mainHistory.fill(0);
    captureHistory.fill(-700);
    pawnHistory.fill(-1193);
    correctionHistory.fill(0);

    for (bool inCheck : {false, true})
        for (StatsType c : {NoCaptures, Captures})
            for (auto& to : continuationHistory[inCheck][c])
                for (auto& h : to)
                    h->fill(-56);

    for (size_t i = 1; i < reductions.size(); ++i)
        reductions[i] = int((19.26 + std::log(size_t(options["Threads"])) / 2) * std::log(i));

    refreshTable.clear(networks[numaAccessToken]);
}


// Main search function for both PV and non-PV nodes.
template<NodeType nodeType>
Value Search::Worker::search(
  Position& pos, Stack* ss, Value alpha, Value beta, Depth depth, bool cutNode) {

    constexpr bool PvNode   = nodeType != NonPV;
    constexpr bool rootNode = nodeType == Root;

    // Dive into quiescence search when the depth reaches zero
    if (depth <= 0)
        return qsearch<PvNode ? PV : NonPV>(pos, ss, alpha, beta);

    // Limit the depth if extensions made it too large
    depth = std::min(depth, MAX_PLY - 1);

    // Check if we have an upcoming move that draws by repetition.
    if (!rootNode && alpha < VALUE_DRAW && pos.upcoming_repetition(ss->ply))
    {
        alpha = value_draw(this->nodes);
        if (alpha >= beta)
            return alpha;
    }

    assert(-VALUE_INFINITE <= alpha && alpha < beta && beta <= VALUE_INFINITE);
    assert(PvNode || (alpha == beta - 1));
    assert(0 < depth && depth < MAX_PLY);
    assert(!(PvNode && cutNode));

    Move      pv[MAX_PLY + 1], capturesSearched[32], quietsSearched[32];
    StateInfo st;
    ASSERT_ALIGNED(&st, Eval::NNUE::CacheLineSize);

    Key   posKey;
    Move  move, excludedMove, bestMove;
    Depth extension, newDepth;
    Value bestValue, value, eval, maxValue, probCutBeta, singularValue;
    bool  givesCheck, improving, priorCapture, opponentWorsening;
    bool  capture, moveCountPruning, ttCapture;
    Piece movedPiece;
    int   moveCount, captureCount, quietCount;
    Bound singularBound;

    // Step 1. Initialize node
    Worker* thisThread = this;
    ss->inCheck        = pos.checkers();
    priorCapture       = pos.captured_piece();
    Color us           = pos.side_to_move();
    moveCount = captureCount = quietCount = ss->moveCount = 0;
    bestValue                                             = -VALUE_INFINITE;
    maxValue                                              = VALUE_INFINITE;

    // Check for the available remaining time
    if (is_mainthread())
        main_manager()->check_time(*thisThread);

    // Used to send selDepth info to GUI (selDepth counts from 1, ply from 0)
    if (PvNode && thisThread->selDepth < ss->ply + 1)
        thisThread->selDepth = ss->ply + 1;

    if (!rootNode)
    {
        // Step 2. Check for aborted search and immediate draw
        if (threads.stop.load(std::memory_order_relaxed) || pos.is_draw(ss->ply)
            || ss->ply >= MAX_PLY)
            return (ss->ply >= MAX_PLY && !ss->inCheck)
                   ? evaluate(networks[numaAccessToken], pos, refreshTable,
                              thisThread->optimism[us])
                   : value_draw(thisThread->nodes);

        // Step 3. Mate distance pruning. Even if we mate at the next move our score
        // would be at best mate_in(ss->ply + 1), but if alpha is already bigger because
        // a shorter mate was found upward in the tree then there is no need to search
        // because we will never beat the current alpha. Same logic but with reversed
        // signs apply also in the opposite condition of being mated instead of giving
        // mate. In this case, return a fail-high score.
        alpha = std::max(mated_in(ss->ply), alpha);
        beta  = std::min(mate_in(ss->ply + 1), beta);
        if (alpha >= beta)
            return alpha;
    }

    assert(0 <= ss->ply && ss->ply < MAX_PLY);

    bestMove             = Move::none();
    (ss + 2)->killers[0] = (ss + 2)->killers[1] = Move::none();
    (ss + 2)->cutoffCnt                         = 0;
    Square prevSq = ((ss - 1)->currentMove).is_ok() ? ((ss - 1)->currentMove).to_sq() : SQ_NONE;
    ss->statScore = 0;

    // Step 4. Transposition table lookup.
    excludedMove                   = ss->excludedMove;
    posKey                         = pos.key();
    auto [ttHit, ttData, ttWriter] = tt.probe(posKey);
    // Need further processing of the saved data
    ss->ttHit    = ttHit;
    ttData.move  = rootNode ? thisThread->rootMoves[thisThread->pvIdx].pv[0]
                 : ttHit    ? ttData.move
                            : Move::none();
    ttData.value = ttHit ? value_from_tt(ttData.value, ss->ply, pos.rule50_count()) : VALUE_NONE;
    ss->ttPv     = excludedMove ? ss->ttPv : PvNode || (ttHit && ttData.is_pv);
    ttCapture    = ttData.move && pos.capture_stage(ttData.move);

    // At this point, if excluded, skip straight to step 6, static eval. However,
    // to save indentation, we list the condition in all code between here and there.

    // At non-PV nodes we check for an early TT cutoff
    if (!PvNode && !excludedMove && ttData.depth > depth - (ttData.value <= beta)
        && ttData.value != VALUE_NONE  // Can happen when !ttHit or when access race in probe()
        && (ttData.bound & (ttData.value >= beta ? BOUND_LOWER : BOUND_UPPER)))
    {
        // If ttMove is quiet, update move sorting heuristics on TT hit (~2 Elo)
        if (ttData.move && ttData.value >= beta)
        {
            // Bonus for a quiet ttMove that fails high (~2 Elo)
            if (!ttCapture)
                update_quiet_stats(pos, ss, *this, ttData.move, stat_bonus(depth));

            // Extra penalty for early quiet moves of
            // the previous ply (~1 Elo on STC, ~2 Elo on LTC)
            if (prevSq != SQ_NONE && (ss - 1)->moveCount <= 2 && !priorCapture)
                update_continuation_histories(ss - 1, pos.piece_on(prevSq), prevSq,
                                              -stat_malus(depth + 1));
        }

        // Partial workaround for the graph history interaction problem
        // For high rule50 counts don't produce transposition table cutoffs.
        if (pos.rule50_count() < 90)
            return ttData.value;
    }

    // Step 5. Tablebases probe
    if (!rootNode && !excludedMove && tbConfig.cardinality)
    {
        int piecesCount = pos.count<ALL_PIECES>();

        if (piecesCount <= tbConfig.cardinality
            && (piecesCount < tbConfig.cardinality || depth >= tbConfig.probeDepth)
            && pos.rule50_count() == 0 && !pos.can_castle(ANY_CASTLING))
        {
            TB::ProbeState err;
            TB::WDLScore   wdl = Tablebases::probe_wdl(pos, &err);

            // Force check of time on the next occasion
            if (is_mainthread())
                main_manager()->callsCnt = 0;

            if (err != TB::ProbeState::FAIL)
            {
                thisThread->tbHits.fetch_add(1, std::memory_order_relaxed);

                int drawScore = tbConfig.useRule50 ? 1 : 0;

                Value tbValue = VALUE_TB - ss->ply;

                // use the range VALUE_TB to VALUE_TB_WIN_IN_MAX_PLY to score
                value = wdl < -drawScore ? -tbValue
                      : wdl > drawScore  ? tbValue
                                         : VALUE_DRAW + 2 * wdl * drawScore;

                Bound b = wdl < -drawScore ? BOUND_UPPER
                        : wdl > drawScore  ? BOUND_LOWER
                                           : BOUND_EXACT;

                if (b == BOUND_EXACT || (b == BOUND_LOWER ? value >= beta : value <= alpha))
                {
                    Distributed::save(tt, threads, thisThread, ttWriter, posKey,
                                      value_to_tt(value, ss->ply), ss->ttPv, b,
                                      std::min(MAX_PLY - 1, depth + 6), Move::none(), VALUE_NONE,
                                      tt.generation());

                    return value;
                }

                if (PvNode)
                {
                    if (b == BOUND_LOWER)
                        bestValue = value, alpha = std::max(alpha, bestValue);
                    else
                        maxValue = value;
                }
            }
        }
    }

    // Step 6. Static evaluation of the position
    Value unadjustedStaticEval = VALUE_NONE;
    if (ss->inCheck)
    {
        // Skip early pruning when in check
        ss->staticEval = eval = VALUE_NONE;
        improving             = false;
        goto moves_loop;
    }
    else if (excludedMove)
    {
        // Providing the hint that this node's accumulator will be used often
        // brings significant Elo gain (~13 Elo).
        Eval::NNUE::hint_common_parent_position(pos, networks[numaAccessToken], refreshTable);
        unadjustedStaticEval = eval = ss->staticEval;
    }
    else if (ss->ttHit)
    {
        // Never assume anything about values stored in TT
        unadjustedStaticEval = ttData.eval;
        if (unadjustedStaticEval == VALUE_NONE)
            unadjustedStaticEval =
              evaluate(networks[numaAccessToken], pos, refreshTable, thisThread->optimism[us]);
        else if (PvNode)
            Eval::NNUE::hint_common_parent_position(pos, networks[numaAccessToken], refreshTable);

        ss->staticEval = eval = to_corrected_static_eval(unadjustedStaticEval, *thisThread, pos);

        // ttValue can be used as a better position evaluation (~7 Elo)
        if (ttData.value != VALUE_NONE
            && (ttData.bound & (ttData.value > eval ? BOUND_LOWER : BOUND_UPPER)))
            eval = ttData.value;
    }
    else
    {
        unadjustedStaticEval =
          evaluate(networks[numaAccessToken], pos, refreshTable, thisThread->optimism[us]);
        ss->staticEval = eval = to_corrected_static_eval(unadjustedStaticEval, *thisThread, pos);

        // Static evaluation is saved as it was before adjustment by correction history
        Distributed::save(tt, threads, thisThread, ttWriter, posKey, VALUE_NONE, ss->ttPv,
                          BOUND_NONE, DEPTH_UNSEARCHED, Move::none(), unadjustedStaticEval,
                          tt.generation());
    }

    // Use static evaluation difference to improve quiet move ordering (~9 Elo)
    if (((ss - 1)->currentMove).is_ok() && !(ss - 1)->inCheck && !priorCapture)
    {
        int bonus = std::clamp(-10 * int((ss - 1)->staticEval + ss->staticEval), -1590, 1371) + 800;
        thisThread->mainHistory[~us][((ss - 1)->currentMove).from_to()] << bonus;
        if (type_of(pos.piece_on(prevSq)) != PAWN && ((ss - 1)->currentMove).type_of() != PROMOTION)
            thisThread->pawnHistory[pawn_structure_index(pos)][pos.piece_on(prevSq)][prevSq]
              << bonus / 2;
    }

    // Set up the improving flag, which is true if current static evaluation is
    // bigger than the previous static evaluation at our turn (if we were in
    // check at our previous move we look at static evaluation at move prior to it
    // and if we were in check at move prior to it flag is set to true) and is
    // false otherwise. The improving flag is used in various pruning heuristics.
    improving = (ss - 2)->staticEval != VALUE_NONE
                ? ss->staticEval > (ss - 2)->staticEval
                : (ss - 4)->staticEval != VALUE_NONE && ss->staticEval > (ss - 4)->staticEval;

    opponentWorsening = ss->staticEval + (ss - 1)->staticEval > 2;

    // Step 7. Razoring (~1 Elo)
    // If eval is really low check with qsearch if it can exceed alpha, if it can't,
    // return a fail low.
    if (eval < alpha - 512 - 293 * depth * depth)
    {
        value = qsearch<NonPV>(pos, ss, alpha - 1, alpha);
        if (value < alpha && std::abs(value) < VALUE_TB_WIN_IN_MAX_PLY)
            return value;
    }

    // Step 8. Futility pruning: child node (~40 Elo)
    // The depth condition is important for mate finding.
    if (!ss->ttPv && depth < 13
        && eval - futility_margin(depth, cutNode && !ss->ttHit, improving, opponentWorsening)
               - (ss - 1)->statScore / 263
             >= beta
        && eval >= beta && (!ttData.move || ttCapture) && beta > VALUE_TB_LOSS_IN_MAX_PLY
        && eval < VALUE_TB_WIN_IN_MAX_PLY)
        return beta + (eval - beta) / 3;

    // Step 9. Null move search with verification search (~35 Elo)
    if (!PvNode && (ss - 1)->currentMove != Move::null() && (ss - 1)->statScore < 14369
        && eval >= beta && ss->staticEval >= beta - 21 * depth + 393 && !excludedMove
        && pos.non_pawn_material(us) && ss->ply >= thisThread->nmpMinPly
        && beta > VALUE_TB_LOSS_IN_MAX_PLY)
    {
        assert(eval - beta >= 0);

        // Null move dynamic reduction based on depth and eval
        Depth R = std::min(int(eval - beta) / 197, 6) + depth / 3 + 5;

        ss->currentMove         = Move::null();
        ss->continuationHistory = &thisThread->continuationHistory[0][0][NO_PIECE][0];

        pos.do_null_move(st, tt);

        Value nullValue = -search<NonPV>(pos, ss + 1, -beta, -beta + 1, depth - R, !cutNode);

        pos.undo_null_move();

        // Do not return unproven mate or TB scores
        if (nullValue >= beta && nullValue < VALUE_TB_WIN_IN_MAX_PLY)
        {
            if (thisThread->nmpMinPly || depth < 16)
                return nullValue;

            assert(!thisThread->nmpMinPly);  // Recursive verification is not allowed

            // Do verification search at high depths, with null move pruning disabled
            // until ply exceeds nmpMinPly.
            thisThread->nmpMinPly = ss->ply + 3 * (depth - R) / 4;

            Value v = search<NonPV>(pos, ss, beta - 1, beta, depth - R, false);

            thisThread->nmpMinPly = 0;

            if (v >= beta)
                return nullValue;
        }
    }

    // Step 10. Internal iterative reductions (~9 Elo)
    // For PV nodes without a ttMove, we decrease depth.
    // Additionally, if the current position is found in the TT
    // and the stored depth in the TT is greater than or equal to
    // current search depth, we decrease search depth even further.
    if (PvNode && !ttData.move)
        depth -= 3 + (ss->ttHit && ttData.depth >= depth);

    // Use qsearch if depth <= 0.
    if (depth <= 0)
        return qsearch<PV>(pos, ss, alpha, beta);

    // For cutNodes, if depth is high enough, decrease depth by 2 if there is no ttMove, or
    // by 1 if there is a ttMove with an upper bound.
    if (cutNode && depth >= 8 && (!ttData.move || ttData.bound == BOUND_UPPER))
        depth -= 1 + !ttData.move;

    // Step 11. ProbCut (~10 Elo)
    // If we have a good enough capture (or queen promotion) and a reduced search returns a value
    // much above beta, we can (almost) safely prune the previous move.
    probCutBeta = beta + 177 - 57 * improving;
    if (
      !PvNode && depth > 3
      && std::abs(beta) < VALUE_TB_WIN_IN_MAX_PLY
      // If value from transposition table is lower than probCutBeta, don't attempt probCut
      // there and in further interactions with transposition table cutoff depth is set to depth - 3
      // because probCut search has depth set to depth - 4 but we also do a move before it
      // So effective depth is equal to depth - 3
      && !(ttData.depth >= depth - 3 && ttData.value != VALUE_NONE && ttData.value < probCutBeta))
    {
        assert(probCutBeta < VALUE_INFINITE && probCutBeta > beta);

        MovePicker mp(pos, ttData.move, probCutBeta - ss->staticEval, &thisThread->captureHistory);
        Move       probcutCapturesSearched[32];
        int        probcutCaptureCount = 0;
        Piece      captured;

        while ((move = mp.next_move()) != Move::none())
            if (move != excludedMove && pos.legal(move))
            {
                assert(pos.capture_stage(move));

                movedPiece = pos.moved_piece(move);
                captured   = pos.piece_on(move.to_sq());


                // Prefetch the TT entry for the resulting position
                prefetch(tt.first_entry(pos.key_after(move)));

                ss->currentMove = move;
                ss->continuationHistory =
                  &this
                     ->continuationHistory[ss->inCheck][true][pos.moved_piece(move)][move.to_sq()];

                thisThread->nodes.fetch_add(1, std::memory_order_relaxed);
                pos.do_move(move, st);

                // Perform a preliminary qsearch to verify that the move holds
                value = -qsearch<NonPV>(pos, ss + 1, -probCutBeta, -probCutBeta + 1);

                // If the qsearch held, perform the regular search
                if (value >= probCutBeta)
                    value = -search<NonPV>(pos, ss + 1, -probCutBeta, -probCutBeta + 1, depth - 4,
                                           !cutNode);

                pos.undo_move(move);

                if (value >= probCutBeta)
                {
                    thisThread->captureHistory[movedPiece][move.to_sq()][type_of(captured)]
                      << stat_bonus(depth - 2);

                    for (int i = 0; i < probcutCaptureCount; i++)
                    {
                        movedPiece = pos.moved_piece(probcutCapturesSearched[i]);
                        captured   = pos.piece_on(probcutCapturesSearched[i].to_sq());

                        thisThread->captureHistory[movedPiece][probcutCapturesSearched[i].to_sq()]
                                                  [type_of(captured)]
                          << -stat_malus(depth - 3);
                    }

                    // Save ProbCut data into transposition table
                    Distributed::save(tt, threads, thisThread, ttWriter, posKey,
                                      value_to_tt(value, ss->ply), ss->ttPv, BOUND_LOWER, depth - 3,
                                      move, unadjustedStaticEval, tt.generation());
                    return std::abs(value) < VALUE_TB_WIN_IN_MAX_PLY ? value - (probCutBeta - beta)
                                                                     : value;
                }

                if (probcutCaptureCount < 32)
                    probcutCapturesSearched[probcutCaptureCount++] = move;
            }

        Eval::NNUE::hint_common_parent_position(pos, networks[numaAccessToken], refreshTable);
    }

moves_loop:  // When in check, search starts here

    // Step 12. A small Probcut idea, when we are in check (~4 Elo)
    probCutBeta = beta + 388;
    if (ss->inCheck && (ttData.bound & BOUND_LOWER) && ttData.depth >= depth - 4
        && ttData.value >= probCutBeta && std::abs(ttData.value) < VALUE_TB_WIN_IN_MAX_PLY
        && std::abs(beta) < VALUE_TB_WIN_IN_MAX_PLY)
        return probCutBeta;

    const PieceToHistory* contHist[] = {(ss - 1)->continuationHistory,
                                        (ss - 2)->continuationHistory,
                                        (ss - 3)->continuationHistory,
                                        (ss - 4)->continuationHistory,
                                        nullptr,
                                        (ss - 6)->continuationHistory};

    Move countermove =
      prevSq != SQ_NONE ? thisThread->counterMoves[pos.piece_on(prevSq)][prevSq] : Move::none();

    MovePicker mp(pos, ttData.move, depth, &thisThread->mainHistory, &thisThread->captureHistory,
                  contHist, &thisThread->pawnHistory, countermove, ss->killers);

    value            = bestValue;
    moveCountPruning = false;
    singularValue    = VALUE_INFINITE;
    singularBound    = BOUND_NONE;

    // Step 13. Loop through all pseudo-legal moves until no moves remain
    // or a beta cutoff occurs.
    while ((move = mp.next_move(moveCountPruning)) != Move::none())
    {
        assert(move.is_ok());

        if (move == excludedMove)
            continue;

        // Check for legality
        if (!pos.legal(move))
            continue;

        // At root obey the "searchmoves" option and skip moves not listed in Root
        // Move List. In MultiPV mode we also skip PV moves that have been already
        // searched and those of lower "TB rank" if we are in a TB root position.
        if (rootNode
            && !std::count(thisThread->rootMoves.begin() + thisThread->pvIdx,
                           thisThread->rootMoves.begin() + thisThread->pvLast, move))
            continue;

        ss->moveCount = ++moveCount;

        if (rootNode && Distributed::is_root() && is_mainthread() && rootDepth > 30)
        {
            main_manager()->updates.onIter(
              {depth, UCIEngine::move(move, pos.is_chess960()), moveCount + thisThread->pvIdx});
        }
        if (PvNode)
            (ss + 1)->pv = nullptr;

        extension  = 0;
        capture    = pos.capture_stage(move);
        movedPiece = pos.moved_piece(move);
        givesCheck = pos.gives_check(move);

        // Calculate new depth for this move
        newDepth = depth - 1;

        int delta = beta - alpha;

        Depth r = reduction(improving, depth, moveCount, delta);

        // Step 14. Pruning at shallow depth (~120 Elo).
        // Depth conditions are important for mate finding.
        if (!rootNode && pos.non_pawn_material(us) && bestValue > VALUE_TB_LOSS_IN_MAX_PLY)
        {
            // Skip quiet moves if movecount exceeds our FutilityMoveCount threshold (~8 Elo)
            moveCountPruning =
              moveCount >= futility_move_count(improving, depth)
                             - (singularBound == BOUND_UPPER && singularValue < alpha - 50);

            // Reduced depth of the next LMR search
            int lmrDepth = newDepth - r;

            if (capture || givesCheck)
            {
                Piece capturedPiece = pos.piece_on(move.to_sq());
                int   captHist =
                  thisThread->captureHistory[movedPiece][move.to_sq()][type_of(capturedPiece)];

                // Futility pruning for captures (~2 Elo)
                if (!givesCheck && lmrDepth < 7 && !ss->inCheck)
                {
                    Value futilityValue = ss->staticEval + 294 + 246 * lmrDepth
                                        + PieceValue[capturedPiece] + captHist / 7;
                    if (futilityValue <= alpha)
                        continue;
                }

                // SEE based pruning for captures and checks (~11 Elo)
                int seeHist = std::clamp(captHist / 32, -180 * depth, 163 * depth);
                if (!pos.see_ge(move, -163 * depth - seeHist))
                    continue;
            }
            else
            {
                int history =
                  (*contHist[0])[movedPiece][move.to_sq()]
                  + (*contHist[1])[movedPiece][move.to_sq()]
                  + thisThread->pawnHistory[pawn_structure_index(pos)][movedPiece][move.to_sq()];

                // Continuation history based pruning (~2 Elo)
                if (lmrDepth < 6 && history < -3899 * depth)
                    continue;

                history += 2 * thisThread->mainHistory[us][move.from_to()];

                lmrDepth += history / 4040;

                Value futilityValue =
                  ss->staticEval + (bestValue < ss->staticEval - 51 ? 135 : 56) + 140 * lmrDepth;

                // Futility pruning: parent node (~13 Elo)
                if (!ss->inCheck && lmrDepth < 12 && futilityValue <= alpha)
                {
                    if (bestValue <= futilityValue && std::abs(bestValue) < VALUE_TB_WIN_IN_MAX_PLY
                        && futilityValue < VALUE_TB_WIN_IN_MAX_PLY)
                        bestValue = (bestValue + futilityValue * 3) / 4;
                    continue;
                }

                lmrDepth = std::max(lmrDepth, 0);

                // Prune moves with negative SEE (~4 Elo)
                if (!pos.see_ge(move, -24 * lmrDepth * lmrDepth))
                    continue;
            }
        }

        // Step 15. Extensions (~100 Elo)
        // We take care to not overdo to avoid search getting stuck.
        if (ss->ply < thisThread->rootDepth * 2)
        {
            // Singular extension search (~94 Elo). If all moves but one fail low on a
            // search of (alpha-s, beta-s), and just one fails high on (alpha, beta),
            // then that move is singular and should be extended. To verify this we do
            // a reduced search on the position excluding the ttMove and if the result
            // is lower than ttValue minus a margin, then we will extend the ttMove.
            // Recursive singular search is avoided.

            // Note: the depth margin and singularBeta margin are known for having non-linear
            // scaling. Their values are optimized to time controls of 180+1.8 and longer
            // so changing them requires tests at these types of time controls.
            // Generally, higher singularBeta (i.e closer to ttValue) and lower extension
            // margins scale well.

            if (!rootNode && move == ttData.move && !excludedMove
                && depth >= 4 - (thisThread->completedDepth > 35) + ss->ttPv
                && std::abs(ttData.value) < VALUE_TB_WIN_IN_MAX_PLY && (ttData.bound & BOUND_LOWER)
                && ttData.depth >= depth - 3)
            {
                Value singularBeta  = ttData.value - (52 + 80 * (ss->ttPv && !PvNode)) * depth / 64;
                Depth singularDepth = newDepth / 2;

                ss->excludedMove = move;
                value            = singularValue =
                  search<NonPV>(pos, ss, singularBeta - 1, singularBeta, singularDepth, cutNode);
                singularBound    = singularValue >= singularBeta ? BOUND_LOWER : BOUND_UPPER;
                ss->excludedMove = Move::none();

                if (value < singularBeta)
                {
                    int doubleMargin = 290 * PvNode - 200 * !ttCapture;
                    int tripleMargin = 107 + 247 * PvNode - 278 * !ttCapture + 99 * ss->ttPv;

                    extension = 1 + (value < singularBeta - doubleMargin)
                              + (value < singularBeta - tripleMargin);

                    depth += ((!PvNode) && (depth < 18));
                }

                // Multi-cut pruning
                // Our ttMove is assumed to fail high based on the bound of the TT entry,
                // and if after excluding the ttMove with a reduced search we fail high over the original beta,
                // we assume this expected cut-node is not singular (multiple moves fail high),
                // and we can prune the whole subtree by returning a softbound.
                else if (value >= beta && std::abs(value) < VALUE_TB_WIN_IN_MAX_PLY)
                    return value;

                // Negative extensions
                // If other moves failed high over (ttValue - margin) without the ttMove on a reduced search,
                // but we cannot do multi-cut because (ttValue - margin) is lower than the original beta,
                // we do not know if the ttMove is singular or can do a multi-cut,
                // so we reduce the ttMove in favor of other moves based on some conditions:

                // If the ttMove is assumed to fail high over current beta (~7 Elo)
                else if (ttData.value >= beta)
                    extension = -3;

                // If we are on a cutNode but the ttMove is not assumed to fail high over current beta (~1 Elo)
                else if (cutNode)
                    extension = -2;
            }

            // Extension for capturing the previous moved piece (~0 Elo on STC, ~1 Elo on LTC)
            else if (PvNode && move.to_sq() == prevSq
                     && thisThread->captureHistory[movedPiece][move.to_sq()]
                                                  [type_of(pos.piece_on(move.to_sq()))]
                          > 3922)
                extension = 1;
        }

        // Add extension to new depth
        newDepth += extension;

        // Speculative prefetch as early as possible
        prefetch(tt.first_entry(pos.key_after(move)));

        // Update the current move (this must be done after singular extension search)
        ss->currentMove = move;
        ss->continuationHistory =
          &thisThread->continuationHistory[ss->inCheck][capture][movedPiece][move.to_sq()];

        uint64_t nodeCount = rootNode ? uint64_t(nodes) : 0;

        // Step 16. Make the move
        thisThread->nodes.fetch_add(1, std::memory_order_relaxed);
        pos.do_move(move, st, givesCheck);

        // These reduction adjustments have proven non-linear scaling.
        // They are optimized to time controls of 180 + 1.8 and longer so
        // changing them or adding conditions that are similar
        // requires tests at these types of time controls.

        // Decrease reduction if position is or has been on the PV (~7 Elo)
        if (ss->ttPv)
            r -= 1 + (ttData.value > alpha) + (ttData.depth >= depth)
               - (PvNode && ttData.value < alpha && ttData.depth >= depth);

        // Decrease reduction for PvNodes (~0 Elo on STC, ~2 Elo on LTC)
        if (PvNode)
            r--;

        // These reduction adjustments have no proven non-linear scaling.

        // Increase reduction for cut nodes (~4 Elo)
        if (cutNode)
            r += 2 - (ttData.depth >= depth && ss->ttPv)
               + (!ss->ttPv && move != ttData.move && move != ss->killers[0]);

        // Increase reduction if ttMove is a capture (~3 Elo)
        if (ttCapture)
            r++;

        // Increase reduction if next ply has a lot of fail high (~5 Elo)
        if ((ss + 1)->cutoffCnt > 3)
            r += 1 + !(PvNode || cutNode);

        // For first picked move (ttMove) reduce reduction
        // but never allow it to go below 0 (~3 Elo)
        else if (move == ttData.move)
            r = std::max(0, r - 2);

        ss->statScore = 2 * thisThread->mainHistory[us][move.from_to()]
                      + (*contHist[0])[movedPiece][move.to_sq()]
                      + (*contHist[1])[movedPiece][move.to_sq()] - 4747;

        // Decrease/increase reduction for moves with a good/bad history (~8 Elo)
        r -= ss->statScore / 11125;

        // Step 17. Late moves reduction / extension (LMR, ~117 Elo)
        if (depth >= 2 && moveCount > 1 + rootNode)
        {
            // In general we want to cap the LMR depth search at newDepth, but when
            // reduction is negative, we allow this move a limited search extension
            // beyond the first move depth.
            // To prevent problems when the max value is less than the min value,
            // std::clamp has been replaced by a more robust implementation.
            Depth d = std::max(1, std::min(newDepth - r, newDepth + 1));

            value = -search<NonPV>(pos, ss + 1, -(alpha + 1), -alpha, d, true);

            // Do a full-depth search when reduced LMR search fails high
            if (value > alpha && d < newDepth)
            {
                // Adjust full-depth search based on LMR results - if the result
                // was good enough search deeper, if it was bad enough search shallower.
                const bool doDeeperSearch    = value > (bestValue + 35 + 2 * newDepth);  // (~1 Elo)
                const bool doShallowerSearch = value < bestValue + newDepth;             // (~2 Elo)

                newDepth += doDeeperSearch - doShallowerSearch;

                if (newDepth > d)
                    value = -search<NonPV>(pos, ss + 1, -(alpha + 1), -alpha, newDepth, !cutNode);

                // Post LMR continuation history updates (~1 Elo)
                int bonus = value <= alpha ? -stat_malus(newDepth)
                          : value >= beta  ? stat_bonus(newDepth)
                                           : 0;

                update_continuation_histories(ss, movedPiece, move.to_sq(), bonus);
            }
        }

        // Step 18. Full-depth search when LMR is skipped
        else if (!PvNode || moveCount > 1)
        {
            // Increase reduction if ttMove is not present (~6 Elo)
            if (!ttData.move)
                r += 2;

            // Note that if expected reduction is high, we reduce search depth by 1 here (~9 Elo)
            value = -search<NonPV>(pos, ss + 1, -(alpha + 1), -alpha, newDepth - (r > 3), !cutNode);
        }

        // For PV nodes only, do a full PV search on the first move or after a fail high,
        // otherwise let the parent node fail low with value <= alpha and try another move.
        if (PvNode && (moveCount == 1 || value > alpha))
        {
            (ss + 1)->pv    = pv;
            (ss + 1)->pv[0] = Move::none();

            value = -search<PV>(pos, ss + 1, -beta, -alpha, newDepth, false);
        }

        // Step 19. Undo move
        pos.undo_move(move);

        assert(value > -VALUE_INFINITE && value < VALUE_INFINITE);

        // Step 20. Check for a new best move
        // Finished searching the move. If a stop occurred, the return value of
        // the search cannot be trusted, and we return immediately without
        // updating best move, PV and TT.
        if (threads.stop.load(std::memory_order_relaxed))
            return VALUE_ZERO;

        if (rootNode)
        {
            RootMove& rm =
              *std::find(thisThread->rootMoves.begin(), thisThread->rootMoves.end(), move);

            rm.effort += nodes - nodeCount;

            rm.averageScore =
              rm.averageScore != -VALUE_INFINITE ? (value + rm.averageScore) / 2 : value;

            // PV move or new best move?
            if (moveCount == 1 || value > alpha)
            {
                rm.score = rm.uciScore = value;
                rm.selDepth            = thisThread->selDepth;
                rm.scoreLowerbound = rm.scoreUpperbound = false;

                if (value >= beta)
                {
                    rm.scoreLowerbound = true;
                    rm.uciScore        = beta;
                }
                else if (value <= alpha)
                {
                    rm.scoreUpperbound = true;
                    rm.uciScore        = alpha;
                }

                rm.pv.resize(1);

                assert((ss + 1)->pv);

                for (Move* m = (ss + 1)->pv; *m != Move::none(); ++m)
                    rm.pv.push_back(*m);

                // We record how often the best move has been changed in each iteration.
                // This information is used for time management. In MultiPV mode,
                // we must take care to only do this for the first PV line.
                if (moveCount > 1 && !thisThread->pvIdx)
                    ++thisThread->bestMoveChanges;
            }
            else
                // All other moves but the PV, are set to the lowest value: this
                // is not a problem when sorting because the sort is stable and the
                // move position in the list is preserved - just the PV is pushed up.
                rm.score = -VALUE_INFINITE;
        }

        // In case we have an alternative move equal in eval to the current bestmove,
        // promote it to bestmove by pretending it just exceeds alpha (but not beta).
        int inc = (value == bestValue && (int(nodes) & 15) == 0
                   && ss->ply + 2 + ss->ply / 32 >= thisThread->rootDepth
                   && std::abs(value) + 1 < VALUE_TB_WIN_IN_MAX_PLY);

        if (value + inc > bestValue)
        {
            bestValue = value;

            if (value + inc > alpha)
            {
                bestMove = move;

                if (PvNode && !rootNode)  // Update pv even in fail-high case
                    update_pv(ss->pv, move, (ss + 1)->pv);

                if (value >= beta)
                {
                    ss->cutoffCnt += 1 + !ttData.move - (extension >= 2);
                    assert(value >= beta);  // Fail high
                    break;
                }
                else
                {
                    // Reduce other moves if we have found at least one score improvement (~2 Elo)
                    if (depth > 2 && depth < 13 && std::abs(value) < VALUE_TB_WIN_IN_MAX_PLY)
                        depth -= 2;

                    assert(depth > 0);
                    alpha = value;  // Update alpha! Always alpha < beta
                }
            }
        }

        // If the move is worse than some previously searched move,
        // remember it, to update its stats later.
        if (move != bestMove && moveCount <= 32)
        {
            if (capture)
                capturesSearched[captureCount++] = move;
            else
                quietsSearched[quietCount++] = move;
        }
    }

    // Step 21. Check for mate and stalemate
    // All legal moves have been searched and if there are no legal moves, it
    // must be a mate or a stalemate. If we are in a singular extension search then
    // return a fail low score.

    assert(moveCount || !ss->inCheck || excludedMove || !MoveList<LEGAL>(pos).size());

    // Adjust best value for fail high cases at non-pv nodes
    if (!PvNode && bestValue >= beta && std::abs(bestValue) < VALUE_TB_WIN_IN_MAX_PLY
        && std::abs(beta) < VALUE_TB_WIN_IN_MAX_PLY && std::abs(alpha) < VALUE_TB_WIN_IN_MAX_PLY)
        bestValue = (bestValue * depth + beta) / (depth + 1);

    if (!moveCount)
        bestValue = excludedMove ? alpha : ss->inCheck ? mated_in(ss->ply) : VALUE_DRAW;

    // If there is a move that produces search value greater than alpha we update the stats of searched moves
    else if (bestMove)
        update_all_stats(pos, ss, *this, bestMove, bestValue, beta, prevSq, quietsSearched,
                         quietCount, capturesSearched, captureCount, depth);

    // Bonus for prior countermove that caused the fail low
    else if (!priorCapture && prevSq != SQ_NONE)
    {
        int bonus = (113 * (depth > 5) + 118 * (PvNode || cutNode) + 119 * ((ss - 1)->moveCount > 8)
                     + 64 * (!ss->inCheck && bestValue <= ss->staticEval - 107)
                     + 147 * (!(ss - 1)->inCheck && bestValue <= -(ss - 1)->staticEval - 75));

        // Proportional to "how much damage we have to undo"
        if ((ss - 1)->statScore < -7850)
            bonus += std::clamp(-(ss - 1)->statScore / 100, 0, 224);

        update_continuation_histories(ss - 1, pos.piece_on(prevSq), prevSq,
                                      stat_bonus(depth) * bonus / 100);
        thisThread->mainHistory[~us][((ss - 1)->currentMove).from_to()]
          << stat_bonus(depth) * bonus / 200;


        if (type_of(pos.piece_on(prevSq)) != PAWN && ((ss - 1)->currentMove).type_of() != PROMOTION)
            thisThread->pawnHistory[pawn_structure_index(pos)][pos.piece_on(prevSq)][prevSq]
              << stat_bonus(depth) * bonus / 25;
    }

    if (PvNode)
        bestValue = std::min(bestValue, maxValue);

    // If no good move is found and the previous position was ttPv, then the previous
    // opponent move is probably good and the new position is added to the search tree. (~7 Elo)
    if (bestValue <= alpha)
        ss->ttPv = ss->ttPv || ((ss - 1)->ttPv && depth > 3);

    // Write gathered information in transposition table
    // Static evaluation is saved as it was before correction history
    if (!excludedMove && !(rootNode && thisThread->pvIdx))
        Distributed::save(tt, threads, thisThread, ttWriter, posKey,
                          value_to_tt(bestValue, ss->ply), ss->ttPv,
                          bestValue >= beta    ? BOUND_LOWER
                          : PvNode && bestMove ? BOUND_EXACT
                                               : BOUND_UPPER,
                          depth, bestMove, unadjustedStaticEval, tt.generation());

    // Adjust correction history
    if (!ss->inCheck && (!bestMove || !pos.capture(bestMove))
        && !(bestValue >= beta && bestValue <= ss->staticEval)
        && !(!bestMove && bestValue >= ss->staticEval))
    {
        auto bonus = std::clamp(int(bestValue - ss->staticEval) * depth / 8,
                                -CORRECTION_HISTORY_LIMIT / 4, CORRECTION_HISTORY_LIMIT / 4);
        thisThread->correctionHistory[us][pawn_structure_index<Correction>(pos)] << bonus;
    }

    assert(bestValue > -VALUE_INFINITE && bestValue < VALUE_INFINITE);

    return bestValue;
}


// Quiescence search function, which is called by the main search function with zero depth, or
// recursively with further decreasing depth per call. With depth <= 0, we "should" be using
// static eval only, but tactical moves may confuse the static eval. To fight this horizon effect,
// we implement this qsearch of tactical moves only.
// See https://www.chessprogramming.org/Horizon_Effect and https://www.chessprogramming.org/Quiescence_Search
// (~155 Elo)
template<NodeType nodeType>
Value Search::Worker::qsearch(Position& pos, Stack* ss, Value alpha, Value beta, Depth depth) {

    static_assert(nodeType != Root);
    constexpr bool PvNode = nodeType == PV;

    assert(alpha >= -VALUE_INFINITE && alpha < beta && beta <= VALUE_INFINITE);
    assert(PvNode || (alpha == beta - 1));
    assert(depth <= 0);

    // Check if we have an upcoming move that draws by repetition. (~1 Elo)
    if (alpha < VALUE_DRAW && pos.upcoming_repetition(ss->ply))
    {
        alpha = value_draw(this->nodes);
        if (alpha >= beta)
            return alpha;
    }

    Move      pv[MAX_PLY + 1];
    StateInfo st;
    ASSERT_ALIGNED(&st, Eval::NNUE::CacheLineSize);

    Key   posKey;
    Move  move, bestMove;
    Value bestValue, value, futilityBase;
    bool  pvHit, givesCheck, capture;
    int   moveCount;
    Color us = pos.side_to_move();

    // Step 1. Initialize node
    if (PvNode)
    {
        (ss + 1)->pv = pv;
        ss->pv[0]    = Move::none();
    }

    Worker* thisThread = this;
    bestMove           = Move::none();
    ss->inCheck        = pos.checkers();
    moveCount          = 0;

    // Used to send selDepth info to GUI (selDepth counts from 1, ply from 0)
    if (PvNode && thisThread->selDepth < ss->ply + 1)
        thisThread->selDepth = ss->ply + 1;

    // Step 2. Check for an immediate draw or maximum ply reached
    if (pos.is_draw(ss->ply) || ss->ply >= MAX_PLY)
        return (ss->ply >= MAX_PLY && !ss->inCheck)
               ? evaluate(networks[numaAccessToken], pos, refreshTable, thisThread->optimism[us])
               : VALUE_DRAW;

    assert(0 <= ss->ply && ss->ply < MAX_PLY);

    // Note that unlike regular search, which stores the literal depth into the TT, from QS we
    // only store the current movegen stage as "depth". If in check, we search all evasions and
    // thus store DEPTH_QS_CHECKS. (Evasions may be quiet, and _CHECKS includes quiets.)
    Depth qsTtDepth = ss->inCheck || depth >= DEPTH_QS_CHECKS ? DEPTH_QS_CHECKS : DEPTH_QS_NORMAL;

    // Step 3. Transposition table lookup
    posKey                         = pos.key();
    auto [ttHit, ttData, ttWriter] = tt.probe(posKey);
    // Need further processing of the saved data
    ss->ttHit    = ttHit;
    ttData.move  = ttHit ? ttData.move : Move::none();
    ttData.value = ttHit ? value_from_tt(ttData.value, ss->ply, pos.rule50_count()) : VALUE_NONE;
    pvHit        = ttHit && ttData.is_pv;

    // At non-PV nodes we check for an early TT cutoff
    if (!PvNode && ttData.depth >= qsTtDepth
        && ttData.value != VALUE_NONE  // Can happen when !ttHit or when access race in probe()
        && (ttData.bound & (ttData.value >= beta ? BOUND_LOWER : BOUND_UPPER)))
        return ttData.value;

    // Step 4. Static evaluation of the position
    Value unadjustedStaticEval = VALUE_NONE;
    if (ss->inCheck)
        bestValue = futilityBase = -VALUE_INFINITE;
    else
    {
        if (ss->ttHit)
        {
            // Never assume anything about values stored in TT
            unadjustedStaticEval = ttData.eval;
            if (unadjustedStaticEval == VALUE_NONE)
                unadjustedStaticEval =
                  evaluate(networks[numaAccessToken], pos, refreshTable, thisThread->optimism[us]);
            ss->staticEval = bestValue =
              to_corrected_static_eval(unadjustedStaticEval, *thisThread, pos);

            // ttValue can be used as a better position evaluation (~13 Elo)
            if (std::abs(ttData.value) < VALUE_TB_WIN_IN_MAX_PLY
                && (ttData.bound & (ttData.value > bestValue ? BOUND_LOWER : BOUND_UPPER)))
                bestValue = ttData.value;
        }
        else
        {
            // In case of null move search, use previous static eval with a different sign
            unadjustedStaticEval =
              (ss - 1)->currentMove != Move::null()
                ? evaluate(networks[numaAccessToken], pos, refreshTable, thisThread->optimism[us])
                : -(ss - 1)->staticEval;
            ss->staticEval = bestValue =
              to_corrected_static_eval(unadjustedStaticEval, *thisThread, pos);
        }

        // Stand pat. Return immediately if static value is at least beta
        if (bestValue >= beta)
        {
            if (std::abs(bestValue) < VALUE_TB_WIN_IN_MAX_PLY && !PvNode)
                bestValue = (3 * bestValue + beta) / 4;
            if (!ss->ttHit)
                Distributed::save(tt, threads, thisThread, ttWriter, posKey,
                                  value_to_tt(bestValue, ss->ply), false, BOUND_LOWER,
                                  DEPTH_UNSEARCHED, Move::none(), unadjustedStaticEval,
                                  tt.generation());

            return bestValue;
        }

        if (bestValue > alpha)
            alpha = bestValue;

        futilityBase = ss->staticEval + 294;
    }

    const PieceToHistory* contHist[] = {(ss - 1)->continuationHistory,
                                        (ss - 2)->continuationHistory};

    // Initialize a MovePicker object for the current position, and prepare to search the moves.
    // We presently use two stages of qs movegen, first captures+checks, then captures only.
    // (When in check, we simply search all evasions.)
    // (Presently, having the checks stage is worth only 1 Elo, and may be removable in the near future,
    // which would result in only a single stage of QS movegen.)
    Square     prevSq = ((ss - 1)->currentMove).is_ok() ? ((ss - 1)->currentMove).to_sq() : SQ_NONE;
    MovePicker mp(pos, ttData.move, depth, &thisThread->mainHistory, &thisThread->captureHistory,
                  contHist, &thisThread->pawnHistory);

    // Step 5. Loop through all pseudo-legal moves until no moves remain or a beta cutoff occurs.
    while ((move = mp.next_move()) != Move::none())
    {
        assert(move.is_ok());

        // Check for legality
        if (!pos.legal(move))
            continue;

        givesCheck = pos.gives_check(move);
        capture    = pos.capture_stage(move);

        moveCount++;

        // Step 6. Pruning
        if (bestValue > VALUE_TB_LOSS_IN_MAX_PLY && pos.non_pawn_material(us))
        {
            // Futility pruning and moveCount pruning (~10 Elo)
            if (!givesCheck && move.to_sq() != prevSq && futilityBase > VALUE_TB_LOSS_IN_MAX_PLY
                && move.type_of() != PROMOTION)
            {
                if (moveCount > 2)
                    continue;

                Value futilityValue = futilityBase + PieceValue[pos.piece_on(move.to_sq())];

                // If static eval + value of piece we are going to capture is much lower
                // than alpha we can prune this move. (~2 Elo)
                if (futilityValue <= alpha)
                {
                    bestValue = std::max(bestValue, futilityValue);
                    continue;
                }

                // If static eval is much lower than alpha and move is not winning material
                // we can prune this move. (~2 Elo)
                if (futilityBase <= alpha && !pos.see_ge(move, 1))
                {
                    bestValue = std::max(bestValue, futilityBase);
                    continue;
                }

                // If static exchange evaluation is much worse than what is needed to not
                // fall below alpha we can prune this move.
                if (futilityBase > alpha && !pos.see_ge(move, (alpha - futilityBase) * 4))
                {
                    bestValue = alpha;
                    continue;
                }
            }

            // Continuation history based pruning (~3 Elo)
            if (!capture
                && (*contHist[0])[pos.moved_piece(move)][move.to_sq()]
                       + (*contHist[1])[pos.moved_piece(move)][move.to_sq()]
                       + thisThread->pawnHistory[pawn_structure_index(pos)][pos.moved_piece(move)]
                                                [move.to_sq()]
                     <= 4452)
                continue;

            // Do not search moves with bad enough SEE values (~5 Elo)
            if (!pos.see_ge(move, -74))
                continue;
        }

        // Speculative prefetch as early as possible
        prefetch(tt.first_entry(pos.key_after(move)));

        // Update the current move
        ss->currentMove = move;
        ss->continuationHistory =
          &thisThread
             ->continuationHistory[ss->inCheck][capture][pos.moved_piece(move)][move.to_sq()];

        // Step 7. Make and search the move
        thisThread->nodes.fetch_add(1, std::memory_order_relaxed);
        pos.do_move(move, st, givesCheck);
        value = -qsearch<nodeType>(pos, ss + 1, -beta, -alpha, depth - 1);
        pos.undo_move(move);

        assert(value > -VALUE_INFINITE && value < VALUE_INFINITE);

        // Step 8. Check for a new best move
        if (value > bestValue)
        {
            bestValue = value;

            if (value > alpha)
            {
                bestMove = move;

                if (PvNode)  // Update pv even in fail-high case
                    update_pv(ss->pv, move, (ss + 1)->pv);

                if (value < beta)  // Update alpha here!
                    alpha = value;
                else
                    break;  // Fail high
            }
        }
    }

    // Step 9. Check for mate
    // All legal moves have been searched. A special case: if we're in check
    // and no legal moves were found, it is checkmate.
    if (ss->inCheck && bestValue == -VALUE_INFINITE)
    {
        assert(!MoveList<LEGAL>(pos).size());
        return mated_in(ss->ply);  // Plies to mate from the root
    }

    if (std::abs(bestValue) < VALUE_TB_WIN_IN_MAX_PLY && bestValue >= beta)
        bestValue = (3 * bestValue + beta) / 4;

    // Save gathered info in transposition table
    // Static evaluation is saved as it was before adjustment by correction history
    Distributed::save(tt, threads, thisThread, ttWriter, posKey, value_to_tt(bestValue, ss->ply),
                      pvHit, bestValue >= beta ? BOUND_LOWER : BOUND_UPPER, qsTtDepth, bestMove,
                      unadjustedStaticEval, tt.generation());

    assert(bestValue > -VALUE_INFINITE && bestValue < VALUE_INFINITE);

    return bestValue;
}

Depth Search::Worker::reduction(bool i, Depth d, int mn, int delta) const {
    int reductionScale = reductions[d] * reductions[mn];
    return (reductionScale + 1236 - delta * 746 / rootDelta) / 1024 + (!i && reductionScale > 1326);
}

// elapsed() returns the time elapsed since the search started. If the
// 'nodestime' option is enabled, it will return the count of nodes searched
// instead. This function is called to check whether the search should be
// stopped based on predefined thresholds like time limits or nodes searched.
//
// elapsed_time() returns the actual time elapsed since the start of the search.
// This function is intended for use only when printing PV outputs, and not used
// for making decisions within the search algorithm itself.
TimePoint Search::Worker::elapsed() const {
    return main_manager()->tm.elapsed([this]() { return Distributed::nodes_searched(threads); });
}

TimePoint Search::Worker::elapsed_time() const { return main_manager()->tm.elapsed_time(); }


namespace {
// Adjusts a mate or TB score from "plies to mate from the root"
// to "plies to mate from the current position". Standard scores are unchanged.
// The function is called before storing a value in the transposition table.
Value value_to_tt(Value v, int ply) {

    assert(v != VALUE_NONE);
    return v >= VALUE_TB_WIN_IN_MAX_PLY ? v + ply : v <= VALUE_TB_LOSS_IN_MAX_PLY ? v - ply : v;
}


// Inverse of value_to_tt(): it adjusts a mate or TB score
// from the transposition table (which refers to the plies to mate/be mated from
// current position) to "plies to mate/be mated (TB win/loss) from the root".
// However, to avoid potentially false mate or TB scores related to the 50 moves rule
// and the graph history interaction, we return the highest non-TB score instead.
Value value_from_tt(Value v, int ply, int r50c) {

    if (v == VALUE_NONE)
        return VALUE_NONE;

    // handle TB win or better
    if (v >= VALUE_TB_WIN_IN_MAX_PLY)
    {
        // Downgrade a potentially false mate score
        if (v >= VALUE_MATE_IN_MAX_PLY && VALUE_MATE - v > 100 - r50c)
            return VALUE_TB_WIN_IN_MAX_PLY - 1;

        // Downgrade a potentially false TB score.
        if (VALUE_TB - v > 100 - r50c)
            return VALUE_TB_WIN_IN_MAX_PLY - 1;

        return v - ply;
    }

    // handle TB loss or worse
    if (v <= VALUE_TB_LOSS_IN_MAX_PLY)
    {
        // Downgrade a potentially false mate score.
        if (v <= VALUE_MATED_IN_MAX_PLY && VALUE_MATE + v > 100 - r50c)
            return VALUE_TB_LOSS_IN_MAX_PLY + 1;

        // Downgrade a potentially false TB score.
        if (VALUE_TB + v > 100 - r50c)
            return VALUE_TB_LOSS_IN_MAX_PLY + 1;

        return v + ply;
    }

    return v;
}


// Adds current move and appends child pv[]
void update_pv(Move* pv, Move move, const Move* childPv) {

    for (*pv++ = move; childPv && *childPv != Move::none();)
        *pv++ = *childPv++;
    *pv = Move::none();
}


// Updates stats at the end of search() when a bestMove is found
void update_all_stats(const Position& pos,
                      Stack*          ss,
                      Search::Worker& workerThread,
                      Move            bestMove,
                      Value           bestValue,
                      Value           beta,
                      Square          prevSq,
                      Move*           quietsSearched,
                      int             quietCount,
                      Move*           capturesSearched,
                      int             captureCount,
                      Depth           depth) {

    CapturePieceToHistory& captureHistory = workerThread.captureHistory;
    Piece                  moved_piece    = pos.moved_piece(bestMove);
    PieceType              captured;

    int quietMoveBonus = stat_bonus(depth + 1);
    int quietMoveMalus = stat_malus(depth);

    if (!pos.capture_stage(bestMove))
    {
        int bestMoveBonus = bestValue > beta + 166 ? quietMoveBonus      // larger bonus
                                                   : stat_bonus(depth);  // smaller bonus

        update_quiet_stats(pos, ss, workerThread, bestMove, bestMoveBonus);

        // Decrease stats for all non-best quiet moves
        for (int i = 0; i < quietCount; ++i)
            update_quiet_histories(pos, ss, workerThread, quietsSearched[i], -quietMoveMalus);
    }
    else
    {
        // Increase stats for the best move in case it was a capture move
        captured = type_of(pos.piece_on(bestMove.to_sq()));
        captureHistory[moved_piece][bestMove.to_sq()][captured] << quietMoveBonus;
    }

    // Extra penalty for a quiet early move that was not a TT move or
    // main killer move in previous ply when it gets refuted.
    if (prevSq != SQ_NONE
        && ((ss - 1)->moveCount == 1 + (ss - 1)->ttHit
            || ((ss - 1)->currentMove == (ss - 1)->killers[0]))
        && !pos.captured_piece())
        update_continuation_histories(ss - 1, pos.piece_on(prevSq), prevSq, -quietMoveMalus);

    // Decrease stats for all non-best capture moves
    for (int i = 0; i < captureCount; ++i)
    {
        moved_piece = pos.moved_piece(capturesSearched[i]);
        captured    = type_of(pos.piece_on(capturesSearched[i].to_sq()));
        captureHistory[moved_piece][capturesSearched[i].to_sq()][captured] << -quietMoveMalus;
    }
}


// Updates histories of the move pairs formed
// by moves at ply -1, -2, -3, -4, and -6 with current move.
void update_continuation_histories(Stack* ss, Piece pc, Square to, int bonus) {

    bonus = bonus * 51 / 64;

    for (int i : {1, 2, 3, 4, 6})
    {
        // Only update the first 2 continuation histories if we are in check
        if (ss->inCheck && i > 2)
            break;
        if (((ss - i)->currentMove).is_ok())
            (*(ss - i)->continuationHistory)[pc][to] << bonus / (1 + (i == 3));
    }
}

// Updates move sorting heuristics
void update_refutations(const Position& pos, Stack* ss, Search::Worker& workerThread, Move move) {

    // Update killers
    if (ss->killers[0] != move)
    {
        ss->killers[1] = ss->killers[0];
        ss->killers[0] = move;
    }

    // Update countermove history
    if (((ss - 1)->currentMove).is_ok())
    {
        Square prevSq                                           = ((ss - 1)->currentMove).to_sq();
        workerThread.counterMoves[pos.piece_on(prevSq)][prevSq] = move;
    }
}

void update_quiet_histories(
  const Position& pos, Stack* ss, Search::Worker& workerThread, Move move, int bonus) {

    Color us = pos.side_to_move();
    workerThread.mainHistory[us][move.from_to()] << bonus;

    update_continuation_histories(ss, pos.moved_piece(move), move.to_sq(), bonus);

    int pIndex = pawn_structure_index(pos);
    workerThread.pawnHistory[pIndex][pos.moved_piece(move)][move.to_sq()] << bonus / 2;
}

// Updates move sorting heuristics
void update_quiet_stats(
  const Position& pos, Stack* ss, Search::Worker& workerThread, Move move, int bonus) {

    update_refutations(pos, ss, workerThread, move);
    update_quiet_histories(pos, ss, workerThread, move, bonus);
}

}

// When playing with strength handicap, choose the best move among a set of RootMoves
// using a statistical rule dependent on 'level'. Idea by Heinz van Saanen.
Move Skill::pick_best(const RootMoves& rootMoves, size_t multiPV) {
    static PRNG rng(now());  // PRNG sequence should be non-deterministic

    // RootMoves are already sorted by score in descending order
    Value  topScore = rootMoves[0].score;
    int    delta    = std::min(topScore - rootMoves[multiPV - 1].score, int(PawnValue));
    int    maxScore = -VALUE_INFINITE;
    double weakness = 120 - 2 * level;

    // Choose best move. For each move score we add two terms, both dependent on
    // weakness. One is deterministic and bigger for weaker levels, and one is
    // random. Then we choose the move with the resulting highest score.
    for (size_t i = 0; i < multiPV; ++i)
    {
        // This is our magic formula
        int push = (weakness * int(topScore - rootMoves[i].score)
                    + delta * (rng.rand<unsigned>() % int(weakness)))
                 / 128;

        if (rootMoves[i].score + push >= maxScore)
        {
            maxScore = rootMoves[i].score + push;
            best     = rootMoves[i].pv[0];
        }
    }

    return best;
}


// Used to print debug info and, more importantly,
// to detect when we are out of available time and thus stop the search.
void SearchManager::check_time(Search::Worker& worker) {
    if (--callsCnt > 0)
        return;

    // When using nodes, ensure checking rate is not lower than 0.1% of nodes
    callsCnt = worker.limits.nodes ? std::min(512, int(worker.limits.nodes / 1024)) : 512;

    static TimePoint lastInfoTime = now();

    TimePoint elapsed =
      tm.elapsed([&worker]() { return Distributed::nodes_searched(worker.threads); });
    TimePoint tick = worker.limits.startTime + elapsed;

    if (tick - lastInfoTime >= 1000)
    {
        lastInfoTime = tick;
        dbg_print();
    }

    // poll on MPI signals
    Distributed::signals_poll(worker.threads);

    // We should not stop pondering until told so by the GUI
    if (ponder)
        return;

    if (
      // Later we rely on the fact that we can at least use the mainthread previous
      // root-search score and PV in a multithreaded environment to prove mated-in scores.
      worker.completedDepth >= 1
      && ((worker.limits.use_time_management() && (elapsed > tm.maximum() || stopOnPonderhit))
          || (worker.limits.movetime && elapsed >= worker.limits.movetime)
          || (worker.limits.nodes
              && Distributed::nodes_searched(worker.threads) >= worker.limits.nodes)))
        worker.threads.stop = worker.threads.abortedSearch = true;
}

// Used to correct and extend PVs for moves that have a TB (but not a mate) score.
// Keeps the search based PV for as long as it is verified to maintain the game outcome, truncates afterwards.
// Finally, extends to mate the PV, providing a possible continuation (but not a proven mating line).
void syzygy_extend_pv(const OptionsMap&         options,
                      const Search::LimitsType& limits,
                      Position&                 pos,
                      RootMove&                 rootMove,
                      Value&                    v) {

    auto t_start      = std::chrono::steady_clock::now();
    int  moveOverhead = int(options["Move Overhead"]);

    // Do not use more than moveOverhead / 2 time, if time management is active.
    auto time_abort = [&t_start, &moveOverhead, &limits]() -> bool {
        auto t_end = std::chrono::steady_clock::now();
        return limits.use_time_management()
            && 2 * std::chrono::duration<double, std::milli>(t_end - t_start).count()
                 > moveOverhead;
    };

    std::list<StateInfo> sts;

    // Step 1, walk the PV to the last position in TB with correct decisive score
    int ply = 0;
    while (size_t(ply) < rootMove.pv.size())
    {
        Move& pvMove = rootMove.pv[ply];

        RootMoves legalMoves;
        for (const auto& m : MoveList<LEGAL>(pos))
            legalMoves.emplace_back(m);

        Tablebases::Config config = Tablebases::rank_root_moves(options, pos, legalMoves);
        RootMove&          rm     = *std::find(legalMoves.begin(), legalMoves.end(), pvMove);

        if (legalMoves[0].tbRank != rm.tbRank)
            break;

        ply++;

        auto& st = sts.emplace_back();
        pos.do_move(pvMove, st);

        // don't allow for repetitions or drawing moves along the PV in TB regime.
        if (config.rootInTB && pos.is_draw(ply))
        {
            pos.undo_move(pvMove);
            ply--;
            break;
        }

        // Full PV shown will thus be validated and end TB.
        // If we can't validate the full PV in time, we don't show it.
        if (config.rootInTB && time_abort())
            break;
    }

    // resize the PV to the correct part
    rootMove.pv.resize(ply);

    // Step 2, now extend the PV to mate, as if the user explores syzygy-tables.info using
    // top ranked moves (minimal DTZ), which gives optimal mates only for simple endgames e.g. KRvK
    while (!pos.is_draw(0))
    {
        if (time_abort())
            break;

        RootMoves legalMoves;
        for (const auto& m : MoveList<LEGAL>(pos))
        {
            auto&     rm = legalMoves.emplace_back(m);
            StateInfo tmpSI;
            pos.do_move(m, tmpSI);
            // Give a score of each move to break DTZ ties
            // restricting opponent mobility, but not giving the opponent a capture.
            for (const auto& mOpp : MoveList<LEGAL>(pos))
                rm.tbRank -= pos.capture(mOpp) ? 100 : 1;
            pos.undo_move(m);
        }

        // Mate found
        if (legalMoves.size() == 0)
            break;

        // sort moves according to their above assigned rank,
        // This will break ties for moves with equal DTZ in rank_root_moves.
        std::stable_sort(
          legalMoves.begin(), legalMoves.end(),
          [](const Search::RootMove& a, const Search::RootMove& b) { return a.tbRank > b.tbRank; });

        // The winning side tries to minimize DTZ, the losing side maximizes it.
        Tablebases::Config config = Tablebases::rank_root_moves(options, pos, legalMoves, true);

        // If DTZ is not available we might not find a mate, so we bail out.
        if (!config.rootInTB || config.cardinality > 0)
            break;

        ply++;

        Move& pvMove = legalMoves[0].pv[0];
        rootMove.pv.push_back(pvMove);
        auto& st = sts.emplace_back();
        pos.do_move(pvMove, st);
    }

    // Finding a draw in this function is an exceptional case, that cannot happen during engine game play,
    // since we have a winning score, and play correctly with TB support.
    // However, it can be that a position is draw due to the 50 move rule if it has been been reached
    // on the board with a non-optimal 50 move counter e.g. 8/8/6k1/3B4/3K4/4N3/8/8 w - - 54 106
    // which TB with dtz counter rounding cannot always correctly rank. See also
    // https://github.com/official-stockfish/Stockfish/issues/5175#issuecomment-2058893495
    // We adjust the score to match the found PV. Note that a TB loss score can be displayed
    // if the engine did not find a drawing move yet, but eventually search will figure it out.
    // E.g. 1kq5/q2r4/5K2/8/8/8/8/7Q w - - 96 1
    if (pos.is_draw(0))
        v = VALUE_DRAW;

    // Undo the PV moves.
    for (auto it = rootMove.pv.rbegin(); it != rootMove.pv.rend(); ++it)
        pos.undo_move(*it);

    // Inform if we couldn't get a full extension in time.
    if (time_abort())
        sync_cout
          << "info string Syzygy based PV extension requires more time, increase Move Overhead as needed."
          << sync_endl;
}

void SearchManager::pv(Search::Worker&           worker,
                       const ThreadPool&         threads,
                       const TranspositionTable& tt,
                       Depth                     depth) {

<<<<<<< HEAD
    const auto  nodes     = Distributed::nodes_searched(threads);
    const auto& rootMoves = worker.rootMoves;
    const auto& pos       = worker.rootPos;
    size_t      pvIdx     = worker.pvIdx;
    TimePoint   time      = tm.elapsed_time() + 1;
    size_t      multiPV   = std::min(size_t(worker.options["MultiPV"]), rootMoves.size());
    uint64_t    tbHits =
      Distributed::tb_hits(threads) + (worker.tbConfig.rootInTB ? rootMoves.size() : 0);
=======
    const auto nodes     = threads.nodes_searched();
    auto&      rootMoves = worker.rootMoves;
    auto&      pos       = worker.rootPos;
    size_t     pvIdx     = worker.pvIdx;
    size_t     multiPV   = std::min(size_t(worker.options["MultiPV"]), rootMoves.size());
    uint64_t   tbHits    = threads.tb_hits() + (worker.tbConfig.rootInTB ? rootMoves.size() : 0);
>>>>>>> 2cbc20e8

    for (size_t i = 0; i < multiPV; ++i)
    {
        bool updated = rootMoves[i].score != -VALUE_INFINITE;

        if (depth == 1 && !updated && i > 0)
            continue;

        Depth d = updated ? depth : std::max(1, depth - 1);
        Value v = updated ? rootMoves[i].uciScore : rootMoves[i].previousScore;

        if (v == -VALUE_INFINITE)
            v = VALUE_ZERO;

        bool tb = worker.tbConfig.rootInTB && std::abs(v) <= VALUE_TB;
        v       = tb ? rootMoves[i].tbScore : v;

        bool isExact = i != pvIdx || tb || !updated;  // tablebase- and previous-scores are exact

        // Potentially correct and extend the PV, and in exceptional cases v
        if (std::abs(v) >= VALUE_TB_WIN_IN_MAX_PLY && std::abs(v) < VALUE_MATE_IN_MAX_PLY
            && ((!rootMoves[i].scoreLowerbound && !rootMoves[i].scoreUpperbound) || isExact))
            syzygy_extend_pv(worker.options, worker.limits, pos, rootMoves[i], v);

        std::string pv;
        for (Move m : rootMoves[i].pv)
            pv += UCIEngine::move(m, pos.is_chess960()) + " ";

        // remove last whitespace
        if (!pv.empty())
            pv.pop_back();

        auto wdl   = worker.options["UCI_ShowWDL"] ? UCIEngine::wdl(v, pos) : "";
        auto bound = rootMoves[i].scoreLowerbound
                     ? "lowerbound"
                     : (rootMoves[i].scoreUpperbound ? "upperbound" : "");

        InfoFull info;

        info.depth    = d;
        info.selDepth = rootMoves[i].selDepth;
        info.multiPV  = i + 1;
        info.score    = {v, pos};
        info.wdl      = wdl;

        if (!isExact)
            info.bound = bound;

        TimePoint time = tm.elapsed_time() + 1;
        info.timeMs    = time;
        info.nodes     = nodes;
        info.nps       = nodes * 1000 / time;
        info.tbHits    = tbHits;
        info.pv        = pv;
        info.hashfull  = tt.hashfull();

        updates.onUpdateFull(info);
    }
}

// Called in case we have no ponder move before exiting the search,
// for instance, in case we stop the search during a fail high at root.
// We try hard to have a ponder move to return to the GUI,
// otherwise in case of 'ponder on' we have nothing to think about.
bool RootMove::extract_ponder_from_tt(const TranspositionTable& tt, Position& pos) {

    StateInfo st;
    ASSERT_ALIGNED(&st, Eval::NNUE::CacheLineSize);

    assert(pv.size() == 1);
    if (pv[0] == Move::none())
        return false;

    pos.do_move(pv[0], st);

    auto [ttHit, ttData, ttWriter] = tt.probe(pos.key());
    if (ttHit)
    {
        if (MoveList<LEGAL>(pos).contains(ttData.move))
            pv.push_back(ttData.move);
    }

    pos.undo_move(pv[0]);
    return pv.size() > 1;
}

std::vector<char> Search::InfoFull::serialize() const {
    std::vector<char> vec;
    vec.resize(sizeof(*this) + 3 * sizeof(size_t) + wdl.size() + bound.size() + pv.size());
    char* ptr = vec.data();

    // The base struct.
    memcpy(ptr, this, sizeof(*this));
    ptr += sizeof(*this);

    // All string lengths.
    size_t wdl_len = wdl.size();
    memcpy(ptr, &wdl_len, sizeof(wdl_len));
    ptr += sizeof(wdl_len);

    size_t bound_len = bound.size();
    memcpy(ptr, &bound_len, sizeof(bound_len));
    ptr += sizeof(bound_len);

    size_t pv_len = pv.size();
    memcpy(ptr, &pv_len, sizeof(pv_len));
    ptr += sizeof(pv_len);

    // The string data itself.
    memcpy(ptr, wdl.data(), wdl_len);
    ptr += wdl_len;

    memcpy(ptr, bound.data(), bound_len);
    ptr += bound_len;

    memcpy(ptr, pv.data(), pv_len);
    ptr += pv_len;

    assert(ptr == vec.data() + vec.size());
    return vec;
}

InfoFull Search::InfoFull::unserialize(const std::vector<char>& buf) {
    InfoFull    info;
    const char* ptr = buf.data();

    // The base struct.
    memcpy(&info, ptr, sizeof(info));
    ptr += sizeof(info);

    // All string lengths.
    size_t wdl_len;
    memcpy(&wdl_len, ptr, sizeof(wdl_len));
    ptr += sizeof(wdl_len);

    size_t bound_len;
    memcpy(&bound_len, ptr, sizeof(bound_len));
    ptr += sizeof(bound_len);

    size_t pv_len;
    memcpy(&pv_len, ptr, sizeof(pv_len));
    ptr += sizeof(pv_len);

    // The string data itself.
    info.wdl = std::string_view(ptr, wdl_len);
    ptr += wdl_len;

    info.bound = std::string_view(ptr, bound_len);
    ptr += bound_len;

    info.pv = std::string_view(ptr, pv_len);
    ptr += pv_len;

    assert(ptr == buf.data() + buf.size());
    return info;
}

}  // namespace Stockfish<|MERGE_RESOLUTION|>--- conflicted
+++ resolved
@@ -2157,23 +2157,13 @@
                        const TranspositionTable& tt,
                        Depth                     depth) {
 
-<<<<<<< HEAD
-    const auto  nodes     = Distributed::nodes_searched(threads);
-    const auto& rootMoves = worker.rootMoves;
-    const auto& pos       = worker.rootPos;
-    size_t      pvIdx     = worker.pvIdx;
-    TimePoint   time      = tm.elapsed_time() + 1;
-    size_t      multiPV   = std::min(size_t(worker.options["MultiPV"]), rootMoves.size());
-    uint64_t    tbHits =
-      Distributed::tb_hits(threads) + (worker.tbConfig.rootInTB ? rootMoves.size() : 0);
-=======
-    const auto nodes     = threads.nodes_searched();
+    const auto nodes     = Distributed::nodes_searched(threads);
     auto&      rootMoves = worker.rootMoves;
     auto&      pos       = worker.rootPos;
     size_t     pvIdx     = worker.pvIdx;
     size_t     multiPV   = std::min(size_t(worker.options["MultiPV"]), rootMoves.size());
-    uint64_t   tbHits    = threads.tb_hits() + (worker.tbConfig.rootInTB ? rootMoves.size() : 0);
->>>>>>> 2cbc20e8
+    uint64_t   tbHits =
+      Distributed::tb_hits(threads) + (worker.tbConfig.rootInTB ? rootMoves.size() : 0);
 
     for (size_t i = 0; i < multiPV; ++i)
     {
