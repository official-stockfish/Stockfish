/*
  Stockfish, a UCI chess playing engine derived from Glaurung 2.1
  Copyright (C) 2004-2025 The Stockfish developers (see AUTHORS file)

  Stockfish is free software: you can redistribute it and/or modify
  it under the terms of the GNU General Public License as published by
  the Free Software Foundation, either version 3 of the License, or
  (at your option) any later version.

  Stockfish is distributed in the hope that it will be useful,
  but WITHOUT ANY WARRANTY; without even the implied warranty of
  MERCHANTABILITY or FITNESS FOR A PARTICULAR PURPOSE.  See the
  GNU General Public License for more details.

  You should have received a copy of the GNU General Public License
  along with this program.  If not, see <http://www.gnu.org/licenses/>.
*/

#include "search.h"

#include <algorithm>
#include <array>
#include <atomic>
#include <cassert>
#include <chrono>
#include <cmath>
#include <cstdint>
#include <cstdlib>
#include <initializer_list>
#include <iostream>
#include <list>
#include <ratio>
#include <string>
#include <utility>

#include "bitboard.h"
#include "evaluate.h"
#include "history.h"
#include "misc.h"
#include "movegen.h"
#include "movepick.h"
#include "nnue/network.h"
#include "nnue/nnue_accumulator.h"
#include "position.h"
#include "syzygy/tbprobe.h"
#include "thread.h"
#include "timeman.h"
#include "tt.h"
#include "uci.h"
#include "ucioption.h"

namespace Stockfish {

namespace TB = Tablebases;

void syzygy_extend_pv(const OptionsMap&            options,
                      const Search::LimitsType&    limits,
                      Stockfish::Position&         pos,
                      Stockfish::Search::RootMove& rootMove,
                      Value&                       v);

using namespace Search;

namespace {

// (*Scalers):
// The values with Scaler asterisks have proven non-linear scaling.
// They are optimized to time controls of 180 + 1.8 and longer,
// so changing them or adding conditions that are similar requires
// tests at these types of time controls.

int correction_value(const Worker& w, const Position& pos, const Stack* const ss) {
    const Color us    = pos.side_to_move();
    const auto  m     = (ss - 1)->currentMove;
    const auto  pcv   = w.pawnCorrectionHistory[pawn_structure_index<Correction>(pos)][us];
    const auto  micv  = w.minorPieceCorrectionHistory[minor_piece_index(pos)][us];
    const auto  wnpcv = w.nonPawnCorrectionHistory[non_pawn_index<WHITE>(pos)][WHITE][us];
    const auto  bnpcv = w.nonPawnCorrectionHistory[non_pawn_index<BLACK>(pos)][BLACK][us];
    const auto  cntcv =
      m.is_ok() ? (*(ss - 2)->continuationCorrectionHistory)[pos.piece_on(m.to_sq())][m.to_sq()]
                 : 0;

    return 7696 * pcv + 7689 * micv + 9708 * (wnpcv + bnpcv) + 6978 * cntcv;
}

// Add correctionHistory value to raw staticEval and guarantee evaluation
// does not hit the tablebase range.
Value to_corrected_static_eval(const Value v, const int cv) {
    return std::clamp(v + cv / 131072, VALUE_TB_LOSS_IN_MAX_PLY + 1, VALUE_TB_WIN_IN_MAX_PLY - 1);
}

void update_correction_history(const Position& pos,
                               Stack* const    ss,
                               Search::Worker& workerThread,
                               const int       bonus) {
    const Move  m  = (ss - 1)->currentMove;
    const Color us = pos.side_to_move();

    static constexpr int nonPawnWeight = 172;

    workerThread.pawnCorrectionHistory[pawn_structure_index<Correction>(pos)][us]
      << bonus * 111 / 128;
    workerThread.minorPieceCorrectionHistory[minor_piece_index(pos)][us] << bonus * 151 / 128;
    workerThread.nonPawnCorrectionHistory[non_pawn_index<WHITE>(pos)][WHITE][us]
      << bonus * nonPawnWeight / 128;
    workerThread.nonPawnCorrectionHistory[non_pawn_index<BLACK>(pos)][BLACK][us]
      << bonus * nonPawnWeight / 128;

    if (m.is_ok())
        (*(ss - 2)->continuationCorrectionHistory)[pos.piece_on(m.to_sq())][m.to_sq()]
          << bonus * 141 / 128;
}

// Add a small random component to draw evaluations to avoid 3-fold blindness
Value value_draw(size_t nodes) { return VALUE_DRAW - 1 + Value(nodes & 0x2); }
Value value_to_tt(Value v, int ply);
Value value_from_tt(Value v, int ply, int r50c);
void  update_pv(Move* pv, Move move, const Move* childPv);
void  update_continuation_histories(Stack* ss, Piece pc, Square to, int bonus);
void  update_quiet_histories(
   const Position& pos, Stack* ss, Search::Worker& workerThread, Move move, int bonus);
void update_all_stats(const Position&      pos,
                      Stack*               ss,
                      Search::Worker&      workerThread,
                      Move                 bestMove,
                      Square               prevSq,
                      ValueList<Move, 32>& quietsSearched,
                      ValueList<Move, 32>& capturesSearched,
                      Depth                depth,
                      Move                 TTMove,
                      int                  moveCount);

bool isReverseOrTriangulaton(Move move, Stack* const ss) {
    if (!(ss-2)->currentMove.is_ok())
        return false;
    if (move == (ss-2)->currentMove.reverse())
        return true;
    if (!(ss-4)->currentMove.is_ok())
        return false;
    return move.to_sq() == (ss-4)->currentMove.from_sq()
        && move.from_sq() == (ss-2)->currentMove.to_sq()
        && (ss-4)->currentMove.to_sq() == (ss-2)->currentMove.from_sq();
}


}  // namespace

Search::Worker::Worker(SharedState&                    sharedState,
                       std::unique_ptr<ISearchManager> sm,
                       size_t                          threadId,
                       NumaReplicatedAccessToken       token) :
    // Unpack the SharedState struct into member variables
    threadIdx(threadId),
    numaAccessToken(token),
    manager(std::move(sm)),
    options(sharedState.options),
    threads(sharedState.threads),
    tt(sharedState.tt),
    networks(sharedState.networks),
    refreshTable(networks[token]) {
    clear();
}

void Search::Worker::ensure_network_replicated() {
    // Access once to force lazy initialization.
    // We do this because we want to avoid initialization during search.
    (void) (networks[numaAccessToken]);
}

void Search::Worker::start_searching() {

    accumulatorStack.reset();

    // Non-main threads go directly to iterative_deepening()
    if (!is_mainthread())
    {
        iterative_deepening();
        return;
    }

    main_manager()->tm.init(limits, rootPos.side_to_move(), rootPos.game_ply(), options,
                            main_manager()->originalTimeAdjust);
    tt.new_search();

    if (rootMoves.empty())
    {
        rootMoves.emplace_back(Move::none());
        main_manager()->updates.onUpdateNoMoves(
          {0, {rootPos.checkers() ? -VALUE_MATE : VALUE_DRAW, rootPos}});
    }
    else
    {
        threads.start_searching();  // start non-main threads
        iterative_deepening();      // main thread start searching
    }

    // When we reach the maximum depth, we can arrive here without a raise of
    // threads.stop. However, if we are pondering or in an infinite search,
    // the UCI protocol states that we shouldn't print the best move before the
    // GUI sends a "stop" or "ponderhit" command. We therefore simply wait here
    // until the GUI sends one of those commands.
    while (!threads.stop && (main_manager()->ponder || limits.infinite))
    {}  // Busy wait for a stop or a ponder reset

    // Stop the threads if not already stopped (also raise the stop if
    // "ponderhit" just reset threads.ponder)
    threads.stop = true;

    // Wait until all threads have finished
    threads.wait_for_search_finished();

    // When playing in 'nodes as time' mode, subtract the searched nodes from
    // the available ones before exiting.
    if (limits.npmsec)
        main_manager()->tm.advance_nodes_time(threads.nodes_searched()
                                              - limits.inc[rootPos.side_to_move()]);

    Worker* bestThread = this;
    Skill   skill =
      Skill(options["Skill Level"], options["UCI_LimitStrength"] ? int(options["UCI_Elo"]) : 0);

    if (int(options["MultiPV"]) == 1 && !limits.depth && !limits.mate && !skill.enabled()
        && rootMoves[0].pv[0] != Move::none())
        bestThread = threads.get_best_thread()->worker.get();

    main_manager()->bestPreviousScore        = bestThread->rootMoves[0].score;
    main_manager()->bestPreviousAverageScore = bestThread->rootMoves[0].averageScore;

    // Send again PV info if we have a new best thread
    if (bestThread != this)
        main_manager()->pv(*bestThread, threads, tt, bestThread->completedDepth);

    std::string ponder;

    if (bestThread->rootMoves[0].pv.size() > 1
        || bestThread->rootMoves[0].extract_ponder_from_tt(tt, rootPos))
        ponder = UCIEngine::move(bestThread->rootMoves[0].pv[1], rootPos.is_chess960());

    auto bestmove = UCIEngine::move(bestThread->rootMoves[0].pv[0], rootPos.is_chess960());
    main_manager()->updates.onBestmove(bestmove, ponder);
}

// Main iterative deepening loop. It calls search()
// repeatedly with increasing depth until the allocated thinking time has been
// consumed, the user stops the search, or the maximum search depth is reached.
void Search::Worker::iterative_deepening() {

    SearchManager* mainThread = (is_mainthread() ? main_manager() : nullptr);

    Move pv[MAX_PLY + 1];

    Depth lastBestMoveDepth = 0;
    Value lastBestScore     = -VALUE_INFINITE;
    auto  lastBestPV        = std::vector{Move::none()};

    Value  alpha, beta;
    Value  bestValue     = -VALUE_INFINITE;
    Color  us            = rootPos.side_to_move();
    double timeReduction = 1, totBestMoveChanges = 0;
    int    delta, iterIdx                        = 0;

    // Allocate stack with extra size to allow access from (ss - 7) to (ss + 2):
    // (ss - 7) is needed for update_continuation_histories(ss - 1) which accesses (ss - 6),
    // (ss + 2) is needed for initialization of cutOffCnt.
    Stack  stack[MAX_PLY + 10] = {};
    Stack* ss                  = stack + 7;

    for (int i = 7; i > 0; --i)
    {
        (ss - i)->continuationHistory =
          &this->continuationHistory[0][0][NO_PIECE][0];  // Use as a sentinel
        (ss - i)->continuationCorrectionHistory = &this->continuationCorrectionHistory[NO_PIECE][0];
        (ss - i)->staticEval                    = VALUE_NONE;
    }

    for (int i = 0; i <= MAX_PLY + 2; ++i)
        (ss + i)->ply = i;

    ss->pv = pv;

    if (mainThread)
    {
        if (mainThread->bestPreviousScore == VALUE_INFINITE)
            mainThread->iterValue.fill(VALUE_ZERO);
        else
            mainThread->iterValue.fill(mainThread->bestPreviousScore);
    }

    size_t multiPV = size_t(options["MultiPV"]);
    Skill skill(options["Skill Level"], options["UCI_LimitStrength"] ? int(options["UCI_Elo"]) : 0);

    // When playing with strength handicap enable MultiPV search that we will
    // use behind-the-scenes to retrieve a set of possible moves.
    if (skill.enabled())
        multiPV = std::max(multiPV, size_t(4));

    multiPV = std::min(multiPV, rootMoves.size());

    int searchAgainCounter = 0;

    lowPlyHistory.fill(86);

    // Iterative deepening loop until requested to stop or the target depth is reached
    while (++rootDepth < MAX_PLY && !threads.stop
           && !(limits.depth && mainThread && rootDepth > limits.depth))
    {
        // Age out PV variability metric
        if (mainThread)
            totBestMoveChanges /= 2;

        // Save the last iteration's scores before the first PV line is searched and
        // all the move scores except the (new) PV are set to -VALUE_INFINITE.
        for (RootMove& rm : rootMoves)
            rm.previousScore = rm.score;

        size_t pvFirst = 0;
        pvLast         = 0;

        if (!threads.increaseDepth)
            searchAgainCounter++;

        // MultiPV loop. We perform a full root search for each PV line
        for (pvIdx = 0; pvIdx < multiPV; ++pvIdx)
        {
            if (pvIdx == pvLast)
            {
                pvFirst = pvLast;
                for (pvLast++; pvLast < rootMoves.size(); pvLast++)
                    if (rootMoves[pvLast].tbRank != rootMoves[pvFirst].tbRank)
                        break;
            }

            // Reset UCI info selDepth for each depth and each PV line
            selDepth = 0;

            // Reset aspiration window starting size
            delta     = 5 + std::abs(rootMoves[pvIdx].meanSquaredScore) / 11134;
            Value avg = rootMoves[pvIdx].averageScore;
            alpha     = std::max(avg - delta, -VALUE_INFINITE);
            beta      = std::min(avg + delta, VALUE_INFINITE);

            // Adjust optimism based on root move's averageScore
            optimism[us]  = 137 * avg / (std::abs(avg) + 91);
            optimism[~us] = -optimism[us];

            // Start with a small aspiration window and, in the case of a fail
            // high/low, re-search with a bigger window until we don't fail
            // high/low anymore.
            int failedHighCnt = 0;
            while (true)
            {
                // Adjust the effective depth searched, but ensure at least one
                // effective increment for every four searchAgain steps (see issue #2717).
                Depth adjustedDepth =
                  std::max(1, rootDepth - failedHighCnt - 3 * (searchAgainCounter + 1) / 4);
                rootDelta = beta - alpha;
                bestValue = search<Root>(rootPos, ss, alpha, beta, adjustedDepth, false);

                // Bring the best move to the front. It is critical that sorting
                // is done with a stable algorithm because all the values but the
                // first and eventually the new best one is set to -VALUE_INFINITE
                // and we want to keep the same order for all the moves except the
                // new PV that goes to the front. Note that in the case of MultiPV
                // search the already searched PV lines are preserved.
                std::stable_sort(rootMoves.begin() + pvIdx, rootMoves.begin() + pvLast);

                // If search has been stopped, we break immediately. Sorting is
                // safe because RootMoves is still valid, although it refers to
                // the previous iteration.
                if (threads.stop)
                    break;

                // When failing high/low give some update before a re-search. To avoid
                // excessive output that could hang GUIs like Fritz 19, only start
                // at nodes > 10M (rather than depth N, which can be reached quickly)
                if (mainThread && multiPV == 1 && (bestValue <= alpha || bestValue >= beta)
                    && nodes > 10000000)
                    main_manager()->pv(*this, threads, tt, rootDepth);

                // In case of failing low/high increase aspiration window and re-search,
                // otherwise exit the loop.
                if (bestValue <= alpha)
                {
                    beta  = (alpha + beta) / 2;
                    alpha = std::max(bestValue - delta, -VALUE_INFINITE);

                    failedHighCnt = 0;
                    if (mainThread)
                        mainThread->stopOnPonderhit = false;
                }
                else if (bestValue >= beta)
                {
                    beta = std::min(bestValue + delta, VALUE_INFINITE);
                    ++failedHighCnt;
                }
                else
                    break;

                delta += delta / 3;

                assert(alpha >= -VALUE_INFINITE && beta <= VALUE_INFINITE);
            }

            // Sort the PV lines searched so far and update the GUI
            std::stable_sort(rootMoves.begin() + pvFirst, rootMoves.begin() + pvIdx + 1);

            if (mainThread
                && (threads.stop || pvIdx + 1 == multiPV || nodes > 10000000)
                // A thread that aborted search can have mated-in/TB-loss PV and
                // score that cannot be trusted, i.e. it can be delayed or refuted
                // if we would have had time to fully search other root-moves. Thus
                // we suppress this output and below pick a proven score/PV for this
                // thread (from the previous iteration).
                && !(threads.abortedSearch && is_loss(rootMoves[0].uciScore)))
                main_manager()->pv(*this, threads, tt, rootDepth);

            if (threads.stop)
                break;
        }

        if (!threads.stop)
            completedDepth = rootDepth;

        // We make sure not to pick an unproven mated-in score,
        // in case this thread prematurely stopped search (aborted-search).
        if (threads.abortedSearch && rootMoves[0].score != -VALUE_INFINITE
            && is_loss(rootMoves[0].score))
        {
            // Bring the last best move to the front for best thread selection.
            Utility::move_to_front(rootMoves, [&lastBestPV = std::as_const(lastBestPV)](
                                                const auto& rm) { return rm == lastBestPV[0]; });
            rootMoves[0].pv    = lastBestPV;
            rootMoves[0].score = rootMoves[0].uciScore = lastBestScore;
        }
        else if (rootMoves[0].pv[0] != lastBestPV[0])
        {
            lastBestPV        = rootMoves[0].pv;
            lastBestScore     = rootMoves[0].score;
            lastBestMoveDepth = rootDepth;
        }

        if (!mainThread)
            continue;

        // Have we found a "mate in x"?
        if (limits.mate && rootMoves[0].score == rootMoves[0].uciScore
            && ((rootMoves[0].score >= VALUE_MATE_IN_MAX_PLY
                 && VALUE_MATE - rootMoves[0].score <= 2 * limits.mate)
                || (rootMoves[0].score != -VALUE_INFINITE
                    && rootMoves[0].score <= VALUE_MATED_IN_MAX_PLY
                    && VALUE_MATE + rootMoves[0].score <= 2 * limits.mate)))
            threads.stop = true;

        // If the skill level is enabled and time is up, pick a sub-optimal best move
        if (skill.enabled() && skill.time_to_pick(rootDepth))
            skill.pick_best(rootMoves, multiPV);

        // Use part of the gained time from a previous stable move for the current move
        for (auto&& th : threads)
        {
            totBestMoveChanges += th->worker->bestMoveChanges;
            th->worker->bestMoveChanges = 0;
        }

        // Do we have time for the next iteration? Can we stop searching now?
        if (limits.use_time_management() && !threads.stop && !mainThread->stopOnPonderhit)
        {
            uint64_t nodesEffort =
              rootMoves[0].effort * 100000 / std::max(size_t(1), size_t(nodes));

            double fallingEval =
              (11.396 + 2.035 * (mainThread->bestPreviousAverageScore - bestValue)
               + 0.968 * (mainThread->iterValue[iterIdx] - bestValue))
              / 100.0;
            fallingEval = std::clamp(fallingEval, 0.5786, 1.6752);

            // If the bestMove is stable over several iterations, reduce time accordingly
            double k      = 0.527;
            double center = lastBestMoveDepth + 11;
            timeReduction = 0.8 + 0.84 / (1.077 + std::exp(-k * (completedDepth - center)));
            double reduction =
              (1.4540 + mainThread->previousTimeReduction) / (2.1593 * timeReduction);
            double bestMoveInstability = 0.9929 + 1.8519 * totBestMoveChanges / threads.size();

            double totalTime =
              mainThread->tm.optimum() * fallingEval * reduction * bestMoveInstability;

            // Cap used time in case of a single legal move for a better viewer experience
            if (rootMoves.size() == 1)
                totalTime = std::min(500.0, totalTime);

            auto elapsedTime = elapsed();

            if (completedDepth >= 10 && nodesEffort >= 97056 && elapsedTime > totalTime * 0.6540
                && !mainThread->ponder)
                threads.stop = true;

            // Stop the search if we have exceeded the totalTime or maximum
            if (elapsedTime > std::min(totalTime, double(mainThread->tm.maximum())))
            {
                // If we are allowed to ponder do not stop the search now but
                // keep pondering until the GUI sends "ponderhit" or "stop".
                if (mainThread->ponder)
                    mainThread->stopOnPonderhit = true;
                else
                    threads.stop = true;
            }
            else
                threads.increaseDepth = mainThread->ponder || elapsedTime <= totalTime * 0.5138;
        }

        mainThread->iterValue[iterIdx] = bestValue;
        iterIdx                        = (iterIdx + 1) & 3;
    }

    if (!mainThread)
        return;

    mainThread->previousTimeReduction = timeReduction;

    // If the skill level is enabled, swap the best PV line with the sub-optimal one
    if (skill.enabled())
        std::swap(rootMoves[0],
                  *std::find(rootMoves.begin(), rootMoves.end(),
                             skill.best ? skill.best : skill.pick_best(rootMoves, multiPV)));
}


void Search::Worker::do_move(Position& pos, const Move move, StateInfo& st) {
    do_move(pos, move, st, pos.gives_check(move));
}

void Search::Worker::do_move(Position& pos, const Move move, StateInfo& st, const bool givesCheck) {
    DirtyPiece dp = pos.do_move(move, st, givesCheck, &tt);
    nodes.fetch_add(1, std::memory_order_relaxed);
    accumulatorStack.push(dp);
}

void Search::Worker::do_null_move(Position& pos, StateInfo& st) { pos.do_null_move(st, tt); }

void Search::Worker::undo_move(Position& pos, const Move move) {
    pos.undo_move(move);
    accumulatorStack.pop();
}

void Search::Worker::undo_null_move(Position& pos) { pos.undo_null_move(); }


// Reset histories, usually before a new game
void Search::Worker::clear() {
    mainHistory.fill(67);
    lowPlyHistory.fill(107);
    captureHistory.fill(-688);
    pawnHistory.fill(-1287);
    pawnCorrectionHistory.fill(5);
    minorPieceCorrectionHistory.fill(0);
    nonPawnCorrectionHistory.fill(0);

    ttMoveHistory = 0;

    for (auto& to : continuationCorrectionHistory)
        for (auto& h : to)
            h.fill(8);

    for (bool inCheck : {false, true})
        for (StatsType c : {NoCaptures, Captures})
            for (auto& to : continuationHistory[inCheck][c])
                for (auto& h : to)
                    h.fill(-473);

    for (size_t i = 1; i < reductions.size(); ++i)
        reductions[i] = int(2796 / 128.0 * std::log(i));

    refreshTable.clear(networks[numaAccessToken]);
}


// Main search function for both PV and non-PV nodes
template<NodeType nodeType>
Value Search::Worker::search(
  Position& pos, Stack* ss, Value alpha, Value beta, Depth depth, bool cutNode) {

    constexpr bool PvNode   = nodeType != NonPV;
    constexpr bool rootNode = nodeType == Root;
    const bool     allNode  = !(PvNode || cutNode);

    // Dive into quiescence search when the depth reaches zero
    if (depth <= 0)
    {
        constexpr auto nt = PvNode ? PV : NonPV;
        return qsearch<nt>(pos, ss, alpha, beta);
    }

    // Limit the depth if extensions made it too large
    depth = std::min(depth, MAX_PLY - 1);

    // Check if we have an upcoming move that draws by repetition
    if (!rootNode && alpha < VALUE_DRAW && pos.upcoming_repetition(ss->ply))
    {
        alpha = value_draw(this->nodes);
        if (alpha >= beta)
            return alpha;
    }

    assert(-VALUE_INFINITE <= alpha && alpha < beta && beta <= VALUE_INFINITE);
    assert(PvNode || (alpha == beta - 1));
    assert(0 < depth && depth < MAX_PLY);
    assert(!(PvNode && cutNode));

    Move      pv[MAX_PLY + 1];
    StateInfo st;

    Key   posKey;
    Move  move, excludedMove, bestMove;
    Depth extension, newDepth;
    Value bestValue, value, eval, maxValue, probCutBeta;
    bool  givesCheck, improving, priorCapture, opponentWorsening;
    bool  capture, ttCapture;
    int   priorReduction;
    Piece movedPiece;

    ValueList<Move, 32> capturesSearched;
    ValueList<Move, 32> quietsSearched;

    // Step 1. Initialize node
    Worker* thisThread = this;
    ss->inCheck        = pos.checkers();
    priorCapture       = pos.captured_piece();
    Color us           = pos.side_to_move();
    ss->moveCount      = 0;
    bestValue          = -VALUE_INFINITE;
    maxValue           = VALUE_INFINITE;

    // Check for the available remaining time
    if (is_mainthread())
        main_manager()->check_time(*thisThread);

    // Used to send selDepth info to GUI (selDepth counts from 1, ply from 0)
    if (PvNode && thisThread->selDepth < ss->ply + 1)
        thisThread->selDepth = ss->ply + 1;

    if (!rootNode)
    {
        // Step 2. Check for aborted search and immediate draw
        if (threads.stop.load(std::memory_order_relaxed) || pos.is_draw(ss->ply)
            || ss->ply >= MAX_PLY)
            return (ss->ply >= MAX_PLY && !ss->inCheck) ? evaluate(pos)
                                                        : value_draw(thisThread->nodes);

        // Step 3. Mate distance pruning. Even if we mate at the next move our score
        // would be at best mate_in(ss->ply + 1), but if alpha is already bigger because
        // a shorter mate was found upward in the tree then there is no need to search
        // because we will never beat the current alpha. Same logic but with reversed
        // signs apply also in the opposite condition of being mated instead of giving
        // mate. In this case, return a fail-high score.
        alpha = std::max(mated_in(ss->ply), alpha);
        beta  = std::min(mate_in(ss->ply + 1), beta);
        if (alpha >= beta)
            return alpha;
    }

    assert(0 <= ss->ply && ss->ply < MAX_PLY);

    Square prevSq  = ((ss - 1)->currentMove).is_ok() ? ((ss - 1)->currentMove).to_sq() : SQ_NONE;
    bestMove       = Move::none();
    priorReduction = (ss - 1)->reduction;
    (ss - 1)->reduction = 0;
    ss->statScore       = 0;
    ss->isPvNode        = PvNode;
    (ss + 2)->cutoffCnt = 0;

    // Step 4. Transposition table lookup
    excludedMove                   = ss->excludedMove;
    posKey                         = pos.key();
    auto [ttHit, ttData, ttWriter] = tt.probe(posKey);
    // Need further processing of the saved data
    ss->ttHit    = ttHit;
    ttData.move  = rootNode ? thisThread->rootMoves[thisThread->pvIdx].pv[0]
                 : ttHit    ? ttData.move
                            : Move::none();
    ttData.value = ttHit ? value_from_tt(ttData.value, ss->ply, pos.rule50_count()) : VALUE_NONE;
    ss->ttPv     = excludedMove ? ss->ttPv : PvNode || (ttHit && ttData.is_pv);
    ttCapture    = ttData.move && pos.capture_stage(ttData.move);

    // At this point, if excluded, skip straight to step 6, static eval. However,
    // to save indentation, we list the condition in all code between here and there.

    // At non-PV nodes we check for an early TT cutoff
    if (!PvNode && !excludedMove && ttData.depth > depth - (ttData.value <= beta)
        && is_valid(ttData.value)  // Can happen when !ttHit or when access race in probe()
        && (ttData.bound & (ttData.value >= beta ? BOUND_LOWER : BOUND_UPPER))
        && (cutNode == (ttData.value >= beta) || depth > 5))
    {
        // If ttMove is quiet, update move sorting heuristics on TT hit
        if (ttData.move && ttData.value >= beta)
        {
            // Bonus for a quiet ttMove that fails high
            if (!ttCapture)
                update_quiet_histories(pos, ss, *this, ttData.move,
                                       std::min(125 * depth - 77, 1157));

            // Extra penalty for early quiet moves of the previous ply
            if (prevSq != SQ_NONE && (ss - 1)->moveCount <= 3 && !priorCapture)
                update_continuation_histories(ss - 1, pos.piece_on(prevSq), prevSq, -2301);
        }

        // Partial workaround for the graph history interaction problem
        // For high rule50 counts don't produce transposition table cutoffs.
        if (pos.rule50_count() < 90)
        {
            if (depth >= 8 && ttData.move && pos.pseudo_legal(ttData.move) && pos.legal(ttData.move)
                && !is_decisive(ttData.value))
            {
                do_move(pos, ttData.move, st);
                Key nextPosKey                             = pos.key();
                auto [ttHitNext, ttDataNext, ttWriterNext] = tt.probe(nextPosKey);
                ttDataNext.value =
                  ttHitNext ? value_from_tt(ttDataNext.value, ss->ply + 1, pos.rule50_count())
                            : VALUE_NONE;
                undo_move(pos, ttData.move);

                if (!is_valid(ttDataNext.value))
                    return ttData.value;

                if (ttData.value >= beta && -ttDataNext.value >= beta)
                    return ttData.value;

                if (ttData.value <= alpha && -ttDataNext.value <= alpha)
                    return ttData.value;
            }
            else
                return ttData.value;
        }
    }

    // Step 5. Tablebases probe
    if (!rootNode && !excludedMove && tbConfig.cardinality)
    {
        int piecesCount = pos.count<ALL_PIECES>();

        if (piecesCount <= tbConfig.cardinality
            && (piecesCount < tbConfig.cardinality || depth >= tbConfig.probeDepth)
            && pos.rule50_count() == 0 && !pos.can_castle(ANY_CASTLING))
        {
            TB::ProbeState err;
            TB::WDLScore   wdl = Tablebases::probe_wdl(pos, &err);

            // Force check of time on the next occasion
            if (is_mainthread())
                main_manager()->callsCnt = 0;

            if (err != TB::ProbeState::FAIL)
            {
                thisThread->tbHits.fetch_add(1, std::memory_order_relaxed);

                int drawScore = tbConfig.useRule50 ? 1 : 0;

                Value tbValue = VALUE_TB - ss->ply;

                // Use the range VALUE_TB to VALUE_TB_WIN_IN_MAX_PLY to score
                value = wdl < -drawScore ? -tbValue
                      : wdl > drawScore  ? tbValue
                                         : VALUE_DRAW + 2 * wdl * drawScore;

                Bound b = wdl < -drawScore ? BOUND_UPPER
                        : wdl > drawScore  ? BOUND_LOWER
                                           : BOUND_EXACT;

                if (b == BOUND_EXACT || (b == BOUND_LOWER ? value >= beta : value <= alpha))
                {
                    ttWriter.write(posKey, value_to_tt(value, ss->ply), ss->ttPv, b,
                                   std::min(MAX_PLY - 1, depth + 6), Move::none(), VALUE_NONE,
                                   tt.generation());

                    return value;
                }

                if (PvNode)
                {
                    if (b == BOUND_LOWER)
                        bestValue = value, alpha = std::max(alpha, bestValue);
                    else
                        maxValue = value;
                }
            }
        }
    }

    // Step 6. Static evaluation of the position
    Value      unadjustedStaticEval = VALUE_NONE;
    const auto correctionValue      = correction_value(*thisThread, pos, ss);
    if (ss->inCheck)
    {
        // Skip early pruning when in check
        ss->staticEval = eval = (ss - 2)->staticEval;
        improving             = false;
        goto moves_loop;
    }
    else if (excludedMove)
    {
        // Providing the hint that this node's accumulator will be used often
        unadjustedStaticEval = eval = ss->staticEval;
    }
    else if (ss->ttHit)
    {
        // Never assume anything about values stored in TT
        unadjustedStaticEval = ttData.eval;
        if (!is_valid(unadjustedStaticEval))
            unadjustedStaticEval = evaluate(pos);

        ss->staticEval = eval = to_corrected_static_eval(unadjustedStaticEval, correctionValue);

        // ttValue can be used as a better position evaluation
        if (is_valid(ttData.value)
            && (ttData.bound & (ttData.value > eval ? BOUND_LOWER : BOUND_UPPER)))
            eval = ttData.value;
    }
    else
    {
        unadjustedStaticEval = evaluate(pos);
        ss->staticEval = eval = to_corrected_static_eval(unadjustedStaticEval, correctionValue);

        // Static evaluation is saved as it was before adjustment by correction history
        ttWriter.write(posKey, VALUE_NONE, ss->ttPv, BOUND_NONE, DEPTH_UNSEARCHED, Move::none(),
                       unadjustedStaticEval, tt.generation());
    }

    // Use static evaluation difference to improve quiet move ordering
    if (((ss - 1)->currentMove).is_ok() && !(ss - 1)->inCheck && !priorCapture
        && (ttData.depth - 2) <= depth)
    {
        int bonus = std::clamp(-10 * int((ss - 1)->staticEval + ss->staticEval), -1858, 1492) + 661;
        thisThread->mainHistory[~us][((ss - 1)->currentMove).from_to()] << bonus * 1057 / 1024;
        if (type_of(pos.piece_on(prevSq)) != PAWN && ((ss - 1)->currentMove).type_of() != PROMOTION)
            thisThread->pawnHistory[pawn_structure_index(pos)][pos.piece_on(prevSq)][prevSq]
              << bonus * 1266 / 1024;
    }

    // Set up the improving flag, which is true if current static evaluation is
    // bigger than the previous static evaluation at our turn (if we were in
    // check at our previous move we go back until we weren't in check) and is
    // false otherwise. The improving flag is used in various pruning heuristics.
    improving = ss->staticEval > (ss - 2)->staticEval;

    opponentWorsening = ss->staticEval > -(ss - 1)->staticEval;

    if (priorReduction >= 3 && !opponentWorsening)
        depth++;
    if (priorReduction >= 1 && depth >= 2 && ss->staticEval + (ss - 1)->staticEval > 175)
        depth--;

    // Step 7. Razoring
    // If eval is really low, skip search entirely and return the qsearch value.
    // For PvNodes, we must have a guard against mates being returned.
    if (!PvNode && eval < alpha - 486 - 325 * depth * depth)
        return qsearch<NonPV>(pos, ss, alpha, beta);

    // Step 8. Futility pruning: child node
    // The depth condition is important for mate finding.
    {
        auto futility_margin = [&](Depth d) {
            Value futilityMult = 93 - 20 * (cutNode && !ss->ttHit);

            return futilityMult * d                      //
                 - improving * futilityMult * 2          //
                 - opponentWorsening * futilityMult / 3  //
                 + (ss - 1)->statScore / 376             //
                 + std::abs(correctionValue) / 168639;
        };

        if (!ss->ttPv && depth < 14 && eval - futility_margin(depth) >= beta && eval >= beta
            && (!ttData.move || ttCapture) && !is_loss(beta) && !is_win(eval))
            return beta + (eval - beta) / 3;
    }

    // Step 9. Null move search with verification search
    if (cutNode && (ss - 1)->currentMove != Move::null() && eval >= beta
        && ss->staticEval >= beta - 19 * depth + 389 && !excludedMove && pos.non_pawn_material(us)
        && ss->ply >= thisThread->nmpMinPly && !is_loss(beta))
    {
        assert(eval - beta >= 0);

        // Null move dynamic reduction based on depth and eval
        Depth R = std::min(int(eval - beta) / 213, 6) + depth / 3 + 5;

        ss->currentMove                   = Move::null();
        ss->continuationHistory           = &thisThread->continuationHistory[0][0][NO_PIECE][0];
        ss->continuationCorrectionHistory = &thisThread->continuationCorrectionHistory[NO_PIECE][0];

        do_null_move(pos, st);

        Value nullValue = -search<NonPV>(pos, ss + 1, -beta, -beta + 1, depth - R, false);

        undo_null_move(pos);

        // Do not return unproven mate or TB scores
        if (nullValue >= beta && !is_win(nullValue))
        {
            if (thisThread->nmpMinPly || depth < 16)
                return nullValue;

            assert(!thisThread->nmpMinPly);  // Recursive verification is not allowed

            // Do verification search at high depths, with null move pruning disabled
            // until ply exceeds nmpMinPly.
            thisThread->nmpMinPly = ss->ply + 3 * (depth - R) / 4;

            Value v = search<NonPV>(pos, ss, beta - 1, beta, depth - R, false);

            thisThread->nmpMinPly = 0;

            if (v >= beta)
                return nullValue;
        }
    }

    improving |= ss->staticEval >= beta + 94;

    // Step 10. Internal iterative reductions
    // For PV nodes without a ttMove as well as for deep enough cutNodes, we decrease depth.
    // (*Scaler) Especially if they make IIR less aggressive.
    if (!allNode && depth >= (PvNode ? 5 : 7) && !ttData.move)
        depth--;

    // Step 11. ProbCut
    // If we have a good enough capture (or queen promotion) and a reduced search
    // returns a value much above beta, we can (almost) safely prune the previous move.
    probCutBeta = beta + 201 - 58 * improving;
    if (depth >= 3
        && !is_decisive(beta)
        // If value from transposition table is lower than probCutBeta, don't attempt
        // probCut there and in further interactions with transposition table cutoff
        // depth is set to depth - 3 because probCut search has depth set to depth - 4
        // but we also do a move before it. So effective depth is equal to depth - 3.
        && !(is_valid(ttData.value) && ttData.value < probCutBeta))
    {
        assert(probCutBeta < VALUE_INFINITE && probCutBeta > beta);

        MovePicker mp(pos, ttData.move, probCutBeta - ss->staticEval, &thisThread->captureHistory);
        Depth      probCutDepth = std::max(depth - (4 + cutNode), 0);

        while ((move = mp.next_move()) != Move::none())
        {
            assert(move.is_ok());

            if (move == excludedMove || !pos.legal(move))
                continue;

            assert(pos.capture_stage(move));

            movedPiece = pos.moved_piece(move);

            do_move(pos, move, st);

            ss->currentMove = move;
            ss->continuationHistory =
              &this->continuationHistory[ss->inCheck][true][movedPiece][move.to_sq()];
            ss->continuationCorrectionHistory =
              &this->continuationCorrectionHistory[movedPiece][move.to_sq()];

            // Perform a preliminary qsearch to verify that the move holds
            value = -qsearch<NonPV>(pos, ss + 1, -probCutBeta, -probCutBeta + 1);

            // If the qsearch held, perform the regular search
            if (value >= probCutBeta && probCutDepth > 0)
                value = -search<NonPV>(pos, ss + 1, -probCutBeta, -probCutBeta + 1, probCutDepth,
                                       !cutNode);

            undo_move(pos, move);

            if (value >= probCutBeta)
            {
                // Save ProbCut data into transposition table
                ttWriter.write(posKey, value_to_tt(value, ss->ply), ss->ttPv, BOUND_LOWER,
                               probCutDepth + 1, move, unadjustedStaticEval, tt.generation());

                if (!is_decisive(value))
                    return value - (probCutBeta - beta);
            }
        }
    }

moves_loop:  // When in check, search starts here

    // Step 12. A small Probcut idea
    probCutBeta = beta + 400;
    if ((ttData.bound & BOUND_LOWER) && ttData.depth >= depth - 4 && ttData.value >= probCutBeta
        && !is_decisive(beta) && is_valid(ttData.value) && !is_decisive(ttData.value))
        return probCutBeta;

    const PieceToHistory* contHist[] = {
      (ss - 1)->continuationHistory, (ss - 2)->continuationHistory, (ss - 3)->continuationHistory,
      (ss - 4)->continuationHistory, (ss - 5)->continuationHistory, (ss - 6)->continuationHistory};


    MovePicker mp(pos, ttData.move, depth, &thisThread->mainHistory, &thisThread->lowPlyHistory,
                  &thisThread->captureHistory, contHist, &thisThread->pawnHistory, ss->ply);

    value = bestValue;

    int moveCount = 0;

    // Step 13. Loop through all pseudo-legal moves until no moves remain
    // or a beta cutoff occurs.
    while ((move = mp.next_move()) != Move::none())
    {
        assert(move.is_ok());

        if (move == excludedMove)
            continue;

        // Check for legality
        if (!pos.legal(move))
            continue;

        // At root obey the "searchmoves" option and skip moves not listed in Root
        // Move List. In MultiPV mode we also skip PV moves that have been already
        // searched and those of lower "TB rank" if we are in a TB root position.
        if (rootNode
            && !std::count(thisThread->rootMoves.begin() + thisThread->pvIdx,
                           thisThread->rootMoves.begin() + thisThread->pvLast, move))
            continue;

        ss->moveCount = ++moveCount;

        if (rootNode && is_mainthread() && nodes > 10000000)
        {
            main_manager()->updates.onIter(
              {depth, UCIEngine::move(move, pos.is_chess960()), moveCount + thisThread->pvIdx});
        }
        if (PvNode)
            (ss + 1)->pv = nullptr;

        extension  = 0;
        capture    = pos.capture_stage(move);
        movedPiece = pos.moved_piece(move);
        givesCheck = pos.gives_check(move);

        (ss + 1)->quietMoveStreak = (!capture && !givesCheck) ? (ss->quietMoveStreak + 1) : 0;

        // Calculate new depth for this move
        newDepth = depth - 1;

        int delta = beta - alpha;

        Depth r = reduction(improving, depth, moveCount, delta);

        // Increase reduction for ttPv nodes (*Scaler)
        // Smaller or even negative value is better for short time controls
        // Bigger value is better for long time controls
        if (ss->ttPv)
            r += 968;

        // Step 14. Pruning at shallow depth.
        // Depth conditions are important for mate finding.
        if (!rootNode && pos.non_pawn_material(us) && !is_loss(bestValue))
        {
            // Skip quiet moves if movecount exceeds our FutilityMoveCount threshold
            if (moveCount >= (3 + depth * depth) / (2 - improving))
                mp.skip_quiet_moves();

            // Reduced depth of the next LMR search
            int lmrDepth = newDepth - r / 1024;

            if (capture || givesCheck)
            {
                Piece capturedPiece = pos.piece_on(move.to_sq());
                int   captHist =
                  thisThread->captureHistory[movedPiece][move.to_sq()][type_of(capturedPiece)];

                // Futility pruning for captures
                if (!givesCheck && lmrDepth < 7 && !ss->inCheck)
                {
                    Value futilityValue = ss->staticEval + 232 + 224 * lmrDepth
                                        + PieceValue[capturedPiece] + 131 * captHist / 1024;
                    if (futilityValue <= alpha)
                        continue;
                }

                // SEE based pruning for captures and checks
                int seeHist = std::clamp(captHist / 31, -137 * depth, 125 * depth);
                if (!pos.see_ge(move, -158 * depth - seeHist))
                {
                    bool mayStalemateTrap =
                      depth > 2 && alpha < 0 && pos.non_pawn_material(us) == PieceValue[movedPiece]
                      && PieceValue[movedPiece] >= RookValue
                      // it can't be stalemate if we moved a piece adjacent to the king
                      && !(attacks_bb<KING>(pos.square<KING>(us)) & move.from_sq())
                      && !mp.can_move_king_or_pawn();

                    // avoid pruning sacrifices of our last piece for stalemate
                    if (!mayStalemateTrap)
                        continue;
                }
            }
            else
            {
                int history =
                  (*contHist[0])[movedPiece][move.to_sq()]
                  + (*contHist[1])[movedPiece][move.to_sq()]
                  + thisThread->pawnHistory[pawn_structure_index(pos)][movedPiece][move.to_sq()];

                // Continuation history based pruning
                if (history < -4229 * depth)
                    continue;

                history += 68 * thisThread->mainHistory[us][move.from_to()] / 32;

                lmrDepth += history / 3388;

                Value baseFutility = (bestMove ? 46 : 138 + std::abs(history / 300));
                Value futilityValue =
                  ss->staticEval + baseFutility + 117 * lmrDepth + 102 * (ss->staticEval > alpha);

                // Futility pruning: parent node
                // (*Scaler): Generally, more frequent futility pruning
                // scales well with respect to time and threads
                if (!ss->inCheck && lmrDepth < 12 && futilityValue <= alpha)
                {
                    if (bestValue <= futilityValue && !is_decisive(bestValue)
                        && !is_win(futilityValue))
                        bestValue = futilityValue;
                    continue;
                }

                lmrDepth = std::max(lmrDepth, 0);

                // Prune moves with negative SEE
                if (!pos.see_ge(move, -27 * lmrDepth * lmrDepth))
                    continue;
            }
        }

        // Step 15. Extensions
        // Singular extension search. If all moves but one
        // fail low on a search of (alpha-s, beta-s), and just one fails high on
        // (alpha, beta), then that move is singular and should be extended. To
        // verify this we do a reduced search on the position excluding the ttMove
        // and if the result is lower than ttValue minus a margin, then we will
        // extend the ttMove. Recursive singular search is avoided.

        // (*Scaler) Generally, higher singularBeta (i.e closer to ttValue)
        // and lower extension margins scale well.

        if (!rootNode && move == ttData.move && !excludedMove
            && depth >= 6 - (thisThread->completedDepth > 27) + ss->ttPv && is_valid(ttData.value)
            && !is_decisive(ttData.value) && (ttData.bound & BOUND_LOWER)
            && ttData.depth >= depth - 3)
        {
            Value singularBeta  = ttData.value - (58 + 76 * (ss->ttPv && !PvNode)) * depth / 57;
            Depth singularDepth = newDepth / 2;

            ss->excludedMove = move;
            value = search<NonPV>(pos, ss, singularBeta - 1, singularBeta, singularDepth, cutNode);
            ss->excludedMove = Move::none();

            if (value < singularBeta)
            {
<<<<<<< HEAD
                // measure against search explosions: don't double/triple extend bouncing & triangulation moves
                if (ss->ply > 6 && isReverseOrTriangulaton(move, ss))
                    extension = 1;
                else
                {
                    int corrValAdj1  = std::abs(correctionValue) / 248400;
                    int corrValAdj2  = std::abs(correctionValue) / 249757;
                    int doubleMargin = -4 + 244 * PvNode - 206 * !ttCapture - corrValAdj1
                                     - 997 * ttMoveHistory / 131072
                                     - (ss->ply * 2 > thisThread->rootDepth * 3) * 47;
                    int tripleMargin = 84 + 269 * PvNode - 253 * !ttCapture + 91 * ss->ttPv
                                     - corrValAdj2 - (ss->ply * 2 > thisThread->rootDepth * 3) * 54;

                    extension =
                      1 + (value < singularBeta - doubleMargin) + (value < singularBeta - tripleMargin);
                }
=======
                int corrValAdj1  = std::abs(correctionValue) / 248400;
                int corrValAdj2  = std::abs(correctionValue) / 249757;
                int doubleMargin = -4 + 244 * PvNode - 206 * !ttCapture - corrValAdj1
                                 - 997 * ttMoveHistory / 131072
                                 - (ss->ply > thisThread->rootDepth) * 47;
                int tripleMargin = 84 + 269 * PvNode - 253 * !ttCapture + 91 * ss->ttPv
                                 - corrValAdj2 - (ss->ply * 2 > thisThread->rootDepth * 3) * 54;

                extension =
                  1 + (value < singularBeta - doubleMargin) + (value < singularBeta - tripleMargin);
>>>>>>> 73c55e89

                depth++;
            }

            // Multi-cut pruning
            // Our ttMove is assumed to fail high based on the bound of the TT entry,
            // and if after excluding the ttMove with a reduced search we fail high
            // over the original beta, we assume this expected cut-node is not
            // singular (multiple moves fail high), and we can prune the whole
            // subtree by returning a softbound.
            else if (value >= beta && !is_decisive(value))
                return value;

            // Negative extensions
            // If other moves failed high over (ttValue - margin) without the
            // ttMove on a reduced search, but we cannot do multi-cut because
            // (ttValue - margin) is lower than the original beta, we do not know
            // if the ttMove is singular or can do a multi-cut, so we reduce the
            // ttMove in favor of other moves based on some conditions:

            // If the ttMove is assumed to fail high over current beta
            else if (ttData.value >= beta)
                extension = -3;

            // If we are on a cutNode but the ttMove is not assumed to fail high
            // over current beta
            else if (cutNode)
                extension = -2;
        }

        // Step 16. Make the move
        do_move(pos, move, st, givesCheck);

        // Add extension to new depth
        newDepth += extension;

        // Update the current move (this must be done after singular extension search)
        ss->currentMove = move;
        ss->continuationHistory =
          &thisThread->continuationHistory[ss->inCheck][capture][movedPiece][move.to_sq()];
        ss->continuationCorrectionHistory =
          &thisThread->continuationCorrectionHistory[movedPiece][move.to_sq()];
        uint64_t nodeCount = rootNode ? uint64_t(nodes) : 0;

        // Decrease reduction for PvNodes (*Scaler)
        if (ss->ttPv)
            r -= 2437 + PvNode * 926 + (ttData.value > alpha) * 901
               + (ttData.depth >= depth) * (943 + cutNode * 1180);

        // These reduction adjustments have no proven non-linear scaling

        r += 316;  // Base reduction offset to compensate for other tweaks
        r -= moveCount * 66;
        r -= std::abs(correctionValue) / 28047;

        // Increase reduction for cut nodes
        if (cutNode)
            r += 2864 + 966 * !ttData.move;

        // Increase reduction if ttMove is a capture
        if (ttCapture)
            r += 1210 + (depth < 8) * 963;

        // Increase reduction if next ply has a lot of fail high
        if ((ss + 1)->cutoffCnt > 2)
            r += 1036 + allNode * 848;

        if (!capture && !givesCheck && ss->quietMoveStreak >= 2)
            r += (ss->quietMoveStreak - 1) * 50;

        // For first picked move (ttMove) reduce reduction
        if (move == ttData.move)
            r -= 2006;

        if (capture)
            ss->statScore =
              826 * int(PieceValue[pos.captured_piece()]) / 128
              + thisThread->captureHistory[movedPiece][move.to_sq()][type_of(pos.captured_piece())]
              - 5030;
        else
            ss->statScore = 2 * thisThread->mainHistory[us][move.from_to()]
                          + (*contHist[0])[movedPiece][move.to_sq()]
                          + (*contHist[1])[movedPiece][move.to_sq()] + 1000 * ss->inCheck - 3206;

        // Decrease/increase reduction for moves with a good/bad history
        r -= ss->statScore * 826 / 8192;

        // Step 17. Late moves reduction / extension (LMR)
        if (depth >= 2 && moveCount > 1)
        {
            // In general we want to cap the LMR depth search at newDepth, but when
            // reduction is negative, we allow this move a limited search extension
            // beyond the first move depth.
            // To prevent problems when the max value is less than the min value,
            // std::clamp has been replaced by a more robust implementation.
            Depth d = std::max(1, std::min(newDepth - r / 1024,
                                           newDepth + !allNode + (PvNode && !bestMove)))
                    + (ss - 1)->isPvNode;

            ss->reduction = newDepth - d;
            value         = -search<NonPV>(pos, ss + 1, -(alpha + 1), -alpha, d, true);
            ss->reduction = 0;

            // Do a full-depth search when reduced LMR search fails high
            // (*Scaler) Usually doing more shallower searches
            // doesn't scale well to longer TCs
            if (value > alpha && d < newDepth)
            {
                // Adjust full-depth search based on LMR results - if the result was
                // good enough search deeper, if it was bad enough search shallower.
                const bool doDeeperSearch    = value > (bestValue + 42 + 2 * newDepth);
                const bool doShallowerSearch = value < bestValue + 9;

                newDepth += doDeeperSearch - doShallowerSearch;

                if (newDepth > d)
                    value = -search<NonPV>(pos, ss + 1, -(alpha + 1), -alpha, newDepth, !cutNode);

                // Post LMR continuation history updates
                update_continuation_histories(ss, movedPiece, move.to_sq(), 1508);
            }
            else if (value > alpha && value < bestValue + 9)
                newDepth--;
        }

        // Step 18. Full-depth search when LMR is skipped
        else if (!PvNode || moveCount > 1)
        {
            // Increase reduction if ttMove is not present
            if (!ttData.move)
                r += 1128;

            r -= ttMoveHistory / 8;

            // Note that if expected reduction is high, we reduce search depth here
            value = -search<NonPV>(pos, ss + 1, -(alpha + 1), -alpha,
                                   newDepth - (r > 3564) - (r > 4969 && newDepth > 2), !cutNode);
        }

        // For PV nodes only, do a full PV search on the first move or after a fail high,
        // otherwise let the parent node fail low with value <= alpha and try another move.
        if (PvNode && (moveCount == 1 || value > alpha))
        {
            (ss + 1)->pv    = pv;
            (ss + 1)->pv[0] = Move::none();

            // Extend move from transposition table if we are about to dive into qsearch.
            if (move == ttData.move && thisThread->rootDepth > 8)
                newDepth = std::max(newDepth, 1);

            value = -search<PV>(pos, ss + 1, -beta, -alpha, newDepth, false);
        }

        // Step 19. Undo move
        undo_move(pos, move);

        assert(value > -VALUE_INFINITE && value < VALUE_INFINITE);

        // Step 20. Check for a new best move
        // Finished searching the move. If a stop occurred, the return value of
        // the search cannot be trusted, and we return immediately without updating
        // best move, principal variation nor transposition table.
        if (threads.stop.load(std::memory_order_relaxed))
            return VALUE_ZERO;

        if (rootNode)
        {
            RootMove& rm =
              *std::find(thisThread->rootMoves.begin(), thisThread->rootMoves.end(), move);

            rm.effort += nodes - nodeCount;

            rm.averageScore =
              rm.averageScore != -VALUE_INFINITE ? (value + rm.averageScore) / 2 : value;

            rm.meanSquaredScore = rm.meanSquaredScore != -VALUE_INFINITE * VALUE_INFINITE
                                  ? (value * std::abs(value) + rm.meanSquaredScore) / 2
                                  : value * std::abs(value);

            // PV move or new best move?
            if (moveCount == 1 || value > alpha)
            {
                rm.score = rm.uciScore = value;
                rm.selDepth            = thisThread->selDepth;
                rm.scoreLowerbound = rm.scoreUpperbound = false;

                if (value >= beta)
                {
                    rm.scoreLowerbound = true;
                    rm.uciScore        = beta;
                }
                else if (value <= alpha)
                {
                    rm.scoreUpperbound = true;
                    rm.uciScore        = alpha;
                }

                rm.pv.resize(1);

                assert((ss + 1)->pv);

                for (Move* m = (ss + 1)->pv; *m != Move::none(); ++m)
                    rm.pv.push_back(*m);

                // We record how often the best move has been changed in each iteration.
                // This information is used for time management. In MultiPV mode,
                // we must take care to only do this for the first PV line.
                if (moveCount > 1 && !thisThread->pvIdx)
                    ++thisThread->bestMoveChanges;
            }
            else
                // All other moves but the PV, are set to the lowest value: this
                // is not a problem when sorting because the sort is stable and the
                // move position in the list is preserved - just the PV is pushed up.
                rm.score = -VALUE_INFINITE;
        }

        // In case we have an alternative move equal in eval to the current bestmove,
        // promote it to bestmove by pretending it just exceeds alpha (but not beta).
        int inc = (value == bestValue && ss->ply + 2 >= thisThread->rootDepth
                   && (int(nodes) & 15) == 0 && !is_win(std::abs(value) + 1));

        if (value + inc > bestValue)
        {
            bestValue = value;

            if (value + inc > alpha)
            {
                bestMove = move;

                if (PvNode && !rootNode)  // Update pv even in fail-high case
                    update_pv(ss->pv, move, (ss + 1)->pv);

                if (value >= beta)
                {
                    // (* Scaler) Especially if they make cutoffCnt increment more often.
                    ss->cutoffCnt += (extension < 2) || PvNode;
                    assert(value >= beta);  // Fail high
                    break;
                }
                else
                {
                    // Reduce other moves if we have found at least one score improvement
                    if (depth > 2 && depth < 16 && !is_decisive(value))
                        depth -= 2;

                    assert(depth > 0);
                    alpha = value;  // Update alpha! Always alpha < beta
                }
            }
        }

        // If the move is worse than some previously searched move,
        // remember it, to update its stats later.
        if (move != bestMove && moveCount <= 32)
        {
            if (capture)
                capturesSearched.push_back(move);
            else
                quietsSearched.push_back(move);
        }
    }

    // Step 21. Check for mate and stalemate
    // All legal moves have been searched and if there are no legal moves, it
    // must be a mate or a stalemate. If we are in a singular extension search then
    // return a fail low score.

    assert(moveCount || !ss->inCheck || excludedMove || !MoveList<LEGAL>(pos).size());

    // Adjust best value for fail high cases
    if (bestValue >= beta && !is_decisive(bestValue) && !is_decisive(beta) && !is_decisive(alpha))
        bestValue = (bestValue * depth + beta) / (depth + 1);

    if (!moveCount)
        bestValue = excludedMove ? alpha : ss->inCheck ? mated_in(ss->ply) : VALUE_DRAW;

    // If there is a move that produces search value greater than alpha,
    // we update the stats of searched moves.
    else if (bestMove)
    {
        update_all_stats(pos, ss, *this, bestMove, prevSq, quietsSearched, capturesSearched, depth,
                         ttData.move, moveCount);
        if (!PvNode)
            ttMoveHistory << (bestMove == ttData.move ? 800 : -879);
    }

    // Bonus for prior quiet countermove that caused the fail low
    else if (!priorCapture && prevSq != SQ_NONE)
    {
        int bonusScale = -302;
        bonusScale += std::min(-(ss - 1)->statScore / 103, 323);
        bonusScale += std::min(73 * depth, 531);
        bonusScale += 174 * ((ss - 1)->moveCount > 8);
        bonusScale += 90 * (ss->cutoffCnt <= 3);
        bonusScale += 144 * (!ss->inCheck && bestValue <= ss->staticEval - 104);
        bonusScale += 128 * (!(ss - 1)->inCheck && bestValue <= -(ss - 1)->staticEval - 82);

        bonusScale = std::max(bonusScale, 0);

        const int scaledBonus = std::min(159 * depth - 94, 1501) * bonusScale;

        update_continuation_histories(ss - 1, pos.piece_on(prevSq), prevSq,
                                      scaledBonus * 412 / 32768);

        thisThread->mainHistory[~us][((ss - 1)->currentMove).from_to()]
          << scaledBonus * 203 / 32768;

        if (type_of(pos.piece_on(prevSq)) != PAWN && ((ss - 1)->currentMove).type_of() != PROMOTION)
            thisThread->pawnHistory[pawn_structure_index(pos)][pos.piece_on(prevSq)][prevSq]
              << scaledBonus * 1040 / 32768;
    }

    // Bonus for prior capture countermove that caused the fail low
    else if (priorCapture && prevSq != SQ_NONE)
    {
        Piece capturedPiece = pos.captured_piece();
        assert(capturedPiece != NO_PIECE);
        thisThread->captureHistory[pos.piece_on(prevSq)][prevSq][type_of(capturedPiece)] << 1080;
    }

    if (PvNode)
        bestValue = std::min(bestValue, maxValue);

    // If no good move is found and the previous position was ttPv, then the previous
    // opponent move is probably good and the new position is added to the search tree.
    if (bestValue <= alpha)
        ss->ttPv = ss->ttPv || (ss - 1)->ttPv;

    // Write gathered information in transposition table. Note that the
    // static evaluation is saved as it was before correction history.
    if (!excludedMove && !(rootNode && thisThread->pvIdx))
        ttWriter.write(posKey, value_to_tt(bestValue, ss->ply), ss->ttPv,
                       bestValue >= beta    ? BOUND_LOWER
                       : PvNode && bestMove ? BOUND_EXACT
                                            : BOUND_UPPER,
                       moveCount != 0 ? depth : std::min(MAX_PLY - 1, depth + 6), bestMove,
                       unadjustedStaticEval, tt.generation());

    // Adjust correction history
    if (!ss->inCheck && !(bestMove && pos.capture(bestMove))
        && ((bestValue < ss->staticEval && bestValue < beta)  // negative correction & no fail high
            || (bestValue > ss->staticEval && bestMove)))     // positive correction & no fail low
    {
        auto bonus = std::clamp(int(bestValue - ss->staticEval) * depth / 8,
                                -CORRECTION_HISTORY_LIMIT / 4, CORRECTION_HISTORY_LIMIT / 4);
        update_correction_history(pos, ss, *thisThread, bonus);
    }

    assert(bestValue > -VALUE_INFINITE && bestValue < VALUE_INFINITE);

    return bestValue;
}


// Quiescence search function, which is called by the main search function with
// depth zero, or recursively with further decreasing depth. With depth <= 0, we
// "should" be using static eval only, but tactical moves may confuse the static eval.
// To fight this horizon effect, we implement this qsearch of tactical moves.
// See https://www.chessprogramming.org/Horizon_Effect
// and https://www.chessprogramming.org/Quiescence_Search
template<NodeType nodeType>
Value Search::Worker::qsearch(Position& pos, Stack* ss, Value alpha, Value beta) {

    static_assert(nodeType != Root);
    constexpr bool PvNode = nodeType == PV;

    assert(alpha >= -VALUE_INFINITE && alpha < beta && beta <= VALUE_INFINITE);
    assert(PvNode || (alpha == beta - 1));

    // Check if we have an upcoming move that draws by repetition
    if (alpha < VALUE_DRAW && pos.upcoming_repetition(ss->ply))
    {
        alpha = value_draw(this->nodes);
        if (alpha >= beta)
            return alpha;
    }

    Move      pv[MAX_PLY + 1];
    StateInfo st;

    Key   posKey;
    Move  move, bestMove;
    Value bestValue, value, futilityBase;
    bool  pvHit, givesCheck, capture;
    int   moveCount;

    // Step 1. Initialize node
    if (PvNode)
    {
        (ss + 1)->pv = pv;
        ss->pv[0]    = Move::none();
    }

    Worker* thisThread = this;
    bestMove           = Move::none();
    ss->inCheck        = pos.checkers();
    moveCount          = 0;

    // Used to send selDepth info to GUI (selDepth counts from 1, ply from 0)
    if (PvNode && thisThread->selDepth < ss->ply + 1)
        thisThread->selDepth = ss->ply + 1;

    // Step 2. Check for an immediate draw or maximum ply reached
    if (pos.is_draw(ss->ply) || ss->ply >= MAX_PLY)
        return (ss->ply >= MAX_PLY && !ss->inCheck) ? evaluate(pos) : VALUE_DRAW;

    assert(0 <= ss->ply && ss->ply < MAX_PLY);

    // Step 3. Transposition table lookup
    posKey                         = pos.key();
    auto [ttHit, ttData, ttWriter] = tt.probe(posKey);
    // Need further processing of the saved data
    ss->ttHit    = ttHit;
    ttData.move  = ttHit ? ttData.move : Move::none();
    ttData.value = ttHit ? value_from_tt(ttData.value, ss->ply, pos.rule50_count()) : VALUE_NONE;
    pvHit        = ttHit && ttData.is_pv;

    // At non-PV nodes we check for an early TT cutoff
    if (!PvNode && ttData.depth >= DEPTH_QS
        && is_valid(ttData.value)  // Can happen when !ttHit or when access race in probe()
        && (ttData.bound & (ttData.value >= beta ? BOUND_LOWER : BOUND_UPPER)))
        return ttData.value;

    // Step 4. Static evaluation of the position
    Value unadjustedStaticEval = VALUE_NONE;
    if (ss->inCheck)
        bestValue = futilityBase = -VALUE_INFINITE;
    else
    {
        const auto correctionValue = correction_value(*thisThread, pos, ss);

        if (ss->ttHit)
        {
            // Never assume anything about values stored in TT
            unadjustedStaticEval = ttData.eval;
            if (!is_valid(unadjustedStaticEval))
                unadjustedStaticEval = evaluate(pos);
            ss->staticEval = bestValue =
              to_corrected_static_eval(unadjustedStaticEval, correctionValue);

            // ttValue can be used as a better position evaluation
            if (is_valid(ttData.value) && !is_decisive(ttData.value)
                && (ttData.bound & (ttData.value > bestValue ? BOUND_LOWER : BOUND_UPPER)))
                bestValue = ttData.value;
        }
        else
        {
            // In case of null move search, use previous static eval with opposite sign
            unadjustedStaticEval =
              (ss - 1)->currentMove != Move::null() ? evaluate(pos) : -(ss - 1)->staticEval;
            ss->staticEval = bestValue =
              to_corrected_static_eval(unadjustedStaticEval, correctionValue);
        }

        // Stand pat. Return immediately if static value is at least beta
        if (bestValue >= beta)
        {
            if (!is_decisive(bestValue))
                bestValue = (bestValue + beta) / 2;
            if (!ss->ttHit)
                ttWriter.write(posKey, value_to_tt(bestValue, ss->ply), false, BOUND_LOWER,
                               DEPTH_UNSEARCHED, Move::none(), unadjustedStaticEval,
                               tt.generation());
            return bestValue;
        }

        if (bestValue > alpha)
            alpha = bestValue;

        futilityBase = ss->staticEval + 376;
    }

    const PieceToHistory* contHist[] = {(ss - 1)->continuationHistory,
                                        (ss - 2)->continuationHistory};

    Square prevSq = ((ss - 1)->currentMove).is_ok() ? ((ss - 1)->currentMove).to_sq() : SQ_NONE;

    // Initialize a MovePicker object for the current position, and prepare to search
    // the moves. We presently use two stages of move generator in quiescence search:
    // captures, or evasions only when in check.
    MovePicker mp(pos, ttData.move, DEPTH_QS, &thisThread->mainHistory, &thisThread->lowPlyHistory,
                  &thisThread->captureHistory, contHist, &thisThread->pawnHistory, ss->ply);

    // Step 5. Loop through all pseudo-legal moves until no moves remain or a beta
    // cutoff occurs.
    while ((move = mp.next_move()) != Move::none())
    {
        assert(move.is_ok());

        if (!pos.legal(move))
            continue;

        givesCheck = pos.gives_check(move);
        capture    = pos.capture_stage(move);

        moveCount++;

        // Step 6. Pruning
        if (!is_loss(bestValue))
        {
            // Futility pruning and moveCount pruning
            if (!givesCheck && move.to_sq() != prevSq && !is_loss(futilityBase)
                && move.type_of() != PROMOTION)
            {
                if (moveCount > 2)
                    continue;

                Value futilityValue = futilityBase + PieceValue[pos.piece_on(move.to_sq())];

                // If static eval + value of piece we are going to capture is
                // much lower than alpha, we can prune this move.
                if (futilityValue <= alpha)
                {
                    bestValue = std::max(bestValue, futilityValue);
                    continue;
                }

                // If static exchange evaluation is low enough
                // we can prune this move.
                if (!pos.see_ge(move, alpha - futilityBase))
                {
                    bestValue = std::min(alpha, futilityBase);
                    continue;
                }
            }

            // Continuation history based pruning
            if (!capture
                && (*contHist[0])[pos.moved_piece(move)][move.to_sq()]
                       + thisThread->pawnHistory[pawn_structure_index(pos)][pos.moved_piece(move)]
                                                [move.to_sq()]
                     <= 6218)
                continue;

            // Do not search moves with bad enough SEE values
            if (!pos.see_ge(move, -74))
                continue;
        }

        // Step 7. Make and search the move
        Piece movedPiece = pos.moved_piece(move);

        do_move(pos, move, st, givesCheck);

        // Update the current move
        ss->currentMove = move;
        ss->continuationHistory =
          &thisThread->continuationHistory[ss->inCheck][capture][movedPiece][move.to_sq()];
        ss->continuationCorrectionHistory =
          &thisThread->continuationCorrectionHistory[movedPiece][move.to_sq()];

        value = -qsearch<nodeType>(pos, ss + 1, -beta, -alpha);
        undo_move(pos, move);

        assert(value > -VALUE_INFINITE && value < VALUE_INFINITE);

        // Step 8. Check for a new best move
        if (value > bestValue)
        {
            bestValue = value;

            if (value > alpha)
            {
                bestMove = move;

                if (PvNode)  // Update pv even in fail-high case
                    update_pv(ss->pv, move, (ss + 1)->pv);

                if (value < beta)  // Update alpha here!
                    alpha = value;
                else
                    break;  // Fail high
            }
        }
    }

    // Step 9. Check for mate
    // All legal moves have been searched. A special case: if we are
    // in check and no legal moves were found, it is checkmate.
    if (ss->inCheck && bestValue == -VALUE_INFINITE)
    {
        assert(!MoveList<LEGAL>(pos).size());
        return mated_in(ss->ply);  // Plies to mate from the root
    }

    if (!is_decisive(bestValue) && bestValue > beta)
        bestValue = (bestValue + beta) / 2;


    Color us = pos.side_to_move();
    if (!ss->inCheck && !moveCount && !pos.non_pawn_material(us)
        && type_of(pos.captured_piece()) >= ROOK)
    {
        if (!((us == WHITE ? shift<NORTH>(pos.pieces(us, PAWN))
                           : shift<SOUTH>(pos.pieces(us, PAWN)))
              & ~pos.pieces()))  // no pawn pushes available
        {
            pos.state()->checkersBB = Rank1BB;  // search for legal king-moves only
            if (!MoveList<LEGAL>(pos).size())   // stalemate
                bestValue = VALUE_DRAW;
            pos.state()->checkersBB = 0;
        }
    }

    // Save gathered info in transposition table. The static evaluation
    // is saved as it was before adjustment by correction history.
    ttWriter.write(posKey, value_to_tt(bestValue, ss->ply), pvHit,
                   bestValue >= beta ? BOUND_LOWER : BOUND_UPPER, DEPTH_QS, bestMove,
                   unadjustedStaticEval, tt.generation());

    assert(bestValue > -VALUE_INFINITE && bestValue < VALUE_INFINITE);

    return bestValue;
}

Depth Search::Worker::reduction(bool i, Depth d, int mn, int delta) const {
    int reductionScale = reductions[d] * reductions[mn];
    return reductionScale - delta * 794 / rootDelta + !i * reductionScale * 205 / 512 + 1086;
}

// elapsed() returns the time elapsed since the search started. If the
// 'nodestime' option is enabled, it will return the count of nodes searched
// instead. This function is called to check whether the search should be
// stopped based on predefined thresholds like time limits or nodes searched.
//
// elapsed_time() returns the actual time elapsed since the start of the search.
// This function is intended for use only when printing PV outputs, and not used
// for making decisions within the search algorithm itself.
TimePoint Search::Worker::elapsed() const {
    return main_manager()->tm.elapsed([this]() { return threads.nodes_searched(); });
}

TimePoint Search::Worker::elapsed_time() const { return main_manager()->tm.elapsed_time(); }

Value Search::Worker::evaluate(const Position& pos) {
    return Eval::evaluate(networks[numaAccessToken], pos, accumulatorStack, refreshTable,
                          optimism[pos.side_to_move()]);
}

namespace {
// Adjusts a mate or TB score from "plies to mate from the root" to
// "plies to mate from the current position". Standard scores are unchanged.
// The function is called before storing a value in the transposition table.
Value value_to_tt(Value v, int ply) { return is_win(v) ? v + ply : is_loss(v) ? v - ply : v; }


// Inverse of value_to_tt(): it adjusts a mate or TB score from the transposition
// table (which refers to the plies to mate/be mated from current position) to
// "plies to mate/be mated (TB win/loss) from the root". However, to avoid
// potentially false mate or TB scores related to the 50 moves rule and the
// graph history interaction, we return the highest non-TB score instead.
Value value_from_tt(Value v, int ply, int r50c) {

    if (!is_valid(v))
        return VALUE_NONE;

    // handle TB win or better
    if (is_win(v))
    {
        // Downgrade a potentially false mate score
        if (v >= VALUE_MATE_IN_MAX_PLY && VALUE_MATE - v > 100 - r50c)
            return VALUE_TB_WIN_IN_MAX_PLY - 1;

        // Downgrade a potentially false TB score.
        if (VALUE_TB - v > 100 - r50c)
            return VALUE_TB_WIN_IN_MAX_PLY - 1;

        return v - ply;
    }

    // handle TB loss or worse
    if (is_loss(v))
    {
        // Downgrade a potentially false mate score.
        if (v <= VALUE_MATED_IN_MAX_PLY && VALUE_MATE + v > 100 - r50c)
            return VALUE_TB_LOSS_IN_MAX_PLY + 1;

        // Downgrade a potentially false TB score.
        if (VALUE_TB + v > 100 - r50c)
            return VALUE_TB_LOSS_IN_MAX_PLY + 1;

        return v + ply;
    }

    return v;
}


// Adds current move and appends child pv[]
void update_pv(Move* pv, Move move, const Move* childPv) {

    for (*pv++ = move; childPv && *childPv != Move::none();)
        *pv++ = *childPv++;
    *pv = Move::none();
}


// Updates stats at the end of search() when a bestMove is found
void update_all_stats(const Position&      pos,
                      Stack*               ss,
                      Search::Worker&      workerThread,
                      Move                 bestMove,
                      Square               prevSq,
                      ValueList<Move, 32>& quietsSearched,
                      ValueList<Move, 32>& capturesSearched,
                      Depth                depth,
                      Move                 ttMove,
                      int                  moveCount) {

    CapturePieceToHistory& captureHistory = workerThread.captureHistory;
    Piece                  movedPiece     = pos.moved_piece(bestMove);
    PieceType              capturedPiece;

    int bonus = std::min(143 * depth - 89, 1496) + 302 * (bestMove == ttMove);
    int malus = std::min(737 * depth - 179, 3141) - 30 * moveCount;

    if (!pos.capture_stage(bestMove))
    {
        update_quiet_histories(pos, ss, workerThread, bestMove, bonus * 1059 / 1024);

        // Decrease stats for all non-best quiet moves
        for (Move move : quietsSearched)
            update_quiet_histories(pos, ss, workerThread, move, -malus * 1310 / 1024);
    }
    else
    {
        // Increase stats for the best move in case it was a capture move
        capturedPiece = type_of(pos.piece_on(bestMove.to_sq()));
        captureHistory[movedPiece][bestMove.to_sq()][capturedPiece] << bonus * 1213 / 1024;
    }

    // Extra penalty for a quiet early move that was not a TT move in
    // previous ply when it gets refuted.
    if (prevSq != SQ_NONE && ((ss - 1)->moveCount == 1 + (ss - 1)->ttHit) && !pos.captured_piece())
        update_continuation_histories(ss - 1, pos.piece_on(prevSq), prevSq, -malus * 580 / 1024);

    // Decrease stats for all non-best capture moves
    for (Move move : capturesSearched)
    {
        movedPiece    = pos.moved_piece(move);
        capturedPiece = type_of(pos.piece_on(move.to_sq()));
        captureHistory[movedPiece][move.to_sq()][capturedPiece] << -malus * 1388 / 1024;
    }
}


// Updates histories of the move pairs formed by moves
// at ply -1, -2, -3, -4, and -6 with current move.
void update_continuation_histories(Stack* ss, Piece pc, Square to, int bonus) {
    static constexpr std::array<ConthistBonus, 6> conthist_bonuses = {
      {{1, 1092}, {2, 631}, {3, 294}, {4, 517}, {5, 126}, {6, 445}}};

    for (const auto [i, weight] : conthist_bonuses)
    {
        // Only update the first 2 continuation histories if we are in check
        if (ss->inCheck && i > 2)
            break;
        if (((ss - i)->currentMove).is_ok())
            (*(ss - i)->continuationHistory)[pc][to] << bonus * weight / 1024;
    }
}

// Updates move sorting heuristics

void update_quiet_histories(
  const Position& pos, Stack* ss, Search::Worker& workerThread, Move move, int bonus) {

    Color us = pos.side_to_move();
    workerThread.mainHistory[us][move.from_to()] << bonus;  // Untuned to prevent duplicate effort

    if (ss->ply < LOW_PLY_HISTORY_SIZE)
        workerThread.lowPlyHistory[ss->ply][move.from_to()] << bonus * 792 / 1024;

    update_continuation_histories(ss, pos.moved_piece(move), move.to_sq(),
                                  bonus * (bonus > 0 ? 1082 : 784) / 1024);

    int pIndex = pawn_structure_index(pos);
    workerThread.pawnHistory[pIndex][pos.moved_piece(move)][move.to_sq()]
      << bonus * (bonus > 0 ? 705 : 450) / 1024;
}

}

// When playing with strength handicap, choose the best move among a set of
// RootMoves using a statistical rule dependent on 'level'. Idea by Heinz van Saanen.
Move Skill::pick_best(const RootMoves& rootMoves, size_t multiPV) {
    static PRNG rng(now());  // PRNG sequence should be non-deterministic

    // RootMoves are already sorted by score in descending order
    Value  topScore = rootMoves[0].score;
    int    delta    = std::min(topScore - rootMoves[multiPV - 1].score, int(PawnValue));
    int    maxScore = -VALUE_INFINITE;
    double weakness = 120 - 2 * level;

    // Choose best move. For each move score we add two terms, both dependent on
    // weakness. One is deterministic and bigger for weaker levels, and one is
    // random. Then we choose the move with the resulting highest score.
    for (size_t i = 0; i < multiPV; ++i)
    {
        // This is our magic formula
        int push = int(weakness * int(topScore - rootMoves[i].score)
                       + delta * (rng.rand<unsigned>() % int(weakness)))
                 / 128;

        if (rootMoves[i].score + push >= maxScore)
        {
            maxScore = rootMoves[i].score + push;
            best     = rootMoves[i].pv[0];
        }
    }

    return best;
}


// Used to print debug info and, more importantly, to detect
// when we are out of available time and thus stop the search.
void SearchManager::check_time(Search::Worker& worker) {
    if (--callsCnt > 0)
        return;

    // When using nodes, ensure checking rate is not lower than 0.1% of nodes
    callsCnt = worker.limits.nodes ? std::min(512, int(worker.limits.nodes / 1024)) : 512;

    static TimePoint lastInfoTime = now();

    TimePoint elapsed = tm.elapsed([&worker]() { return worker.threads.nodes_searched(); });
    TimePoint tick    = worker.limits.startTime + elapsed;

    if (tick - lastInfoTime >= 1000)
    {
        lastInfoTime = tick;
        dbg_print();
    }

    // We should not stop pondering until told so by the GUI
    if (ponder)
        return;

    if (
      // Later we rely on the fact that we can at least use the mainthread previous
      // root-search score and PV in a multithreaded environment to prove mated-in scores.
      worker.completedDepth >= 1
      && ((worker.limits.use_time_management() && (elapsed > tm.maximum() || stopOnPonderhit))
          || (worker.limits.movetime && elapsed >= worker.limits.movetime)
          || (worker.limits.nodes && worker.threads.nodes_searched() >= worker.limits.nodes)))
        worker.threads.stop = worker.threads.abortedSearch = true;
}

// Used to correct and extend PVs for moves that have a TB (but not a mate) score.
// Keeps the search based PV for as long as it is verified to maintain the game
// outcome, truncates afterwards. Finally, extends to mate the PV, providing a
// possible continuation (but not a proven mating line).
void syzygy_extend_pv(const OptionsMap&         options,
                      const Search::LimitsType& limits,
                      Position&                 pos,
                      RootMove&                 rootMove,
                      Value&                    v) {

    auto t_start      = std::chrono::steady_clock::now();
    int  moveOverhead = int(options["Move Overhead"]);
    bool rule50       = bool(options["Syzygy50MoveRule"]);

    // Do not use more than moveOverhead / 2 time, if time management is active
    auto time_abort = [&t_start, &moveOverhead, &limits]() -> bool {
        auto t_end = std::chrono::steady_clock::now();
        return limits.use_time_management()
            && 2 * std::chrono::duration<double, std::milli>(t_end - t_start).count()
                 > moveOverhead;
    };

    std::list<StateInfo> sts;

    // Step 0, do the rootMove, no correction allowed, as needed for MultiPV in TB.
    auto& stRoot = sts.emplace_back();
    pos.do_move(rootMove.pv[0], stRoot);
    int ply = 1;

    // Step 1, walk the PV to the last position in TB with correct decisive score
    while (size_t(ply) < rootMove.pv.size())
    {
        Move& pvMove = rootMove.pv[ply];

        RootMoves legalMoves;
        for (const auto& m : MoveList<LEGAL>(pos))
            legalMoves.emplace_back(m);

        Tablebases::Config config = Tablebases::rank_root_moves(options, pos, legalMoves);
        RootMove&          rm     = *std::find(legalMoves.begin(), legalMoves.end(), pvMove);

        if (legalMoves[0].tbRank != rm.tbRank)
            break;

        ply++;

        auto& st = sts.emplace_back();
        pos.do_move(pvMove, st);

        // Do not allow for repetitions or drawing moves along the PV in TB regime
        if (config.rootInTB && ((rule50 && pos.is_draw(ply)) || pos.is_repetition(ply)))
        {
            pos.undo_move(pvMove);
            ply--;
            break;
        }

        // Full PV shown will thus be validated and end in TB.
        // If we cannot validate the full PV in time, we do not show it.
        if (config.rootInTB && time_abort())
            break;
    }

    // Resize the PV to the correct part
    rootMove.pv.resize(ply);

    // Step 2, now extend the PV to mate, as if the user explored syzygy-tables.info
    // using top ranked moves (minimal DTZ), which gives optimal mates only for simple
    // endgames e.g. KRvK.
    while (!(rule50 && pos.is_draw(0)))
    {
        if (time_abort())
            break;

        RootMoves legalMoves;
        for (const auto& m : MoveList<LEGAL>(pos))
        {
            auto&     rm = legalMoves.emplace_back(m);
            StateInfo tmpSI;
            pos.do_move(m, tmpSI);
            // Give a score of each move to break DTZ ties restricting opponent mobility,
            // but not giving the opponent a capture.
            for (const auto& mOpp : MoveList<LEGAL>(pos))
                rm.tbRank -= pos.capture(mOpp) ? 100 : 1;
            pos.undo_move(m);
        }

        // Mate found
        if (legalMoves.size() == 0)
            break;

        // Sort moves according to their above assigned rank.
        // This will break ties for moves with equal DTZ in rank_root_moves.
        std::stable_sort(
          legalMoves.begin(), legalMoves.end(),
          [](const Search::RootMove& a, const Search::RootMove& b) { return a.tbRank > b.tbRank; });

        // The winning side tries to minimize DTZ, the losing side maximizes it
        Tablebases::Config config = Tablebases::rank_root_moves(options, pos, legalMoves, true);

        // If DTZ is not available we might not find a mate, so we bail out
        if (!config.rootInTB || config.cardinality > 0)
            break;

        ply++;

        Move& pvMove = legalMoves[0].pv[0];
        rootMove.pv.push_back(pvMove);
        auto& st = sts.emplace_back();
        pos.do_move(pvMove, st);
    }

    // Finding a draw in this function is an exceptional case, that cannot happen when rule50 is false or
    // during engine game play, since we have a winning score, and play correctly
    // with TB support. However, it can be that a position is draw due to the 50 move
    // rule if it has been been reached on the board with a non-optimal 50 move counter
    // (e.g. 8/8/6k1/3B4/3K4/4N3/8/8 w - - 54 106 ) which TB with dtz counter rounding
    // cannot always correctly rank. See also
    // https://github.com/official-stockfish/Stockfish/issues/5175#issuecomment-2058893495
    // We adjust the score to match the found PV. Note that a TB loss score can be
    // displayed if the engine did not find a drawing move yet, but eventually search
    // will figure it out (e.g. 1kq5/q2r4/5K2/8/8/8/8/7Q w - - 96 1 )
    if (pos.is_draw(0))
        v = VALUE_DRAW;

    // Undo the PV moves
    for (auto it = rootMove.pv.rbegin(); it != rootMove.pv.rend(); ++it)
        pos.undo_move(*it);

    // Inform if we couldn't get a full extension in time
    if (time_abort())
        sync_cout
          << "info string Syzygy based PV extension requires more time, increase Move Overhead as needed."
          << sync_endl;
}

void SearchManager::pv(Search::Worker&           worker,
                       const ThreadPool&         threads,
                       const TranspositionTable& tt,
                       Depth                     depth) {

    const auto nodes     = threads.nodes_searched();
    auto&      rootMoves = worker.rootMoves;
    auto&      pos       = worker.rootPos;
    size_t     pvIdx     = worker.pvIdx;
    size_t     multiPV   = std::min(size_t(worker.options["MultiPV"]), rootMoves.size());
    uint64_t   tbHits    = threads.tb_hits() + (worker.tbConfig.rootInTB ? rootMoves.size() : 0);

    for (size_t i = 0; i < multiPV; ++i)
    {
        bool updated = rootMoves[i].score != -VALUE_INFINITE;

        if (depth == 1 && !updated && i > 0)
            continue;

        Depth d = updated ? depth : std::max(1, depth - 1);
        Value v = updated ? rootMoves[i].uciScore : rootMoves[i].previousScore;

        if (v == -VALUE_INFINITE)
            v = VALUE_ZERO;

        bool tb = worker.tbConfig.rootInTB && std::abs(v) <= VALUE_TB;
        v       = tb ? rootMoves[i].tbScore : v;

        bool isExact = i != pvIdx || tb || !updated;  // tablebase- and previous-scores are exact

        // Potentially correct and extend the PV, and in exceptional cases v
        if (is_decisive(v) && std::abs(v) < VALUE_MATE_IN_MAX_PLY
            && ((!rootMoves[i].scoreLowerbound && !rootMoves[i].scoreUpperbound) || isExact))
            syzygy_extend_pv(worker.options, worker.limits, pos, rootMoves[i], v);

        std::string pv;
        for (Move m : rootMoves[i].pv)
            pv += UCIEngine::move(m, pos.is_chess960()) + " ";

        // Remove last whitespace
        if (!pv.empty())
            pv.pop_back();

        auto wdl   = worker.options["UCI_ShowWDL"] ? UCIEngine::wdl(v, pos) : "";
        auto bound = rootMoves[i].scoreLowerbound
                     ? "lowerbound"
                     : (rootMoves[i].scoreUpperbound ? "upperbound" : "");

        InfoFull info;

        info.depth    = d;
        info.selDepth = rootMoves[i].selDepth;
        info.multiPV  = i + 1;
        info.score    = {v, pos};
        info.wdl      = wdl;

        if (!isExact)
            info.bound = bound;

        TimePoint time = std::max(TimePoint(1), tm.elapsed_time());
        info.timeMs    = time;
        info.nodes     = nodes;
        info.nps       = nodes * 1000 / time;
        info.tbHits    = tbHits;
        info.pv        = pv;
        info.hashfull  = tt.hashfull();

        updates.onUpdateFull(info);
    }
}

// Called in case we have no ponder move before exiting the search,
// for instance, in case we stop the search during a fail high at root.
// We try hard to have a ponder move to return to the GUI,
// otherwise in case of 'ponder on' we have nothing to think about.
bool RootMove::extract_ponder_from_tt(const TranspositionTable& tt, Position& pos) {

    StateInfo st;

    assert(pv.size() == 1);
    if (pv[0] == Move::none())
        return false;

    pos.do_move(pv[0], st, &tt);

    auto [ttHit, ttData, ttWriter] = tt.probe(pos.key());
    if (ttHit)
    {
        if (MoveList<LEGAL>(pos).contains(ttData.move))
            pv.push_back(ttData.move);
    }

    pos.undo_move(pv[0]);
    return pv.size() > 1;
}

}  // namespace Stockfish<|MERGE_RESOLUTION|>--- conflicted
+++ resolved
@@ -1156,7 +1156,6 @@
 
             if (value < singularBeta)
             {
-<<<<<<< HEAD
                 // measure against search explosions: don't double/triple extend bouncing & triangulation moves
                 if (ss->ply > 6 && isReverseOrTriangulaton(move, ss))
                     extension = 1;
@@ -1166,25 +1165,13 @@
                     int corrValAdj2  = std::abs(correctionValue) / 249757;
                     int doubleMargin = -4 + 244 * PvNode - 206 * !ttCapture - corrValAdj1
                                      - 997 * ttMoveHistory / 131072
-                                     - (ss->ply * 2 > thisThread->rootDepth * 3) * 47;
+                                     - (ss->ply > thisThread->rootDepth) * 47;
                     int tripleMargin = 84 + 269 * PvNode - 253 * !ttCapture + 91 * ss->ttPv
                                      - corrValAdj2 - (ss->ply * 2 > thisThread->rootDepth * 3) * 54;
 
                     extension =
                       1 + (value < singularBeta - doubleMargin) + (value < singularBeta - tripleMargin);
                 }
-=======
-                int corrValAdj1  = std::abs(correctionValue) / 248400;
-                int corrValAdj2  = std::abs(correctionValue) / 249757;
-                int doubleMargin = -4 + 244 * PvNode - 206 * !ttCapture - corrValAdj1
-                                 - 997 * ttMoveHistory / 131072
-                                 - (ss->ply > thisThread->rootDepth) * 47;
-                int tripleMargin = 84 + 269 * PvNode - 253 * !ttCapture + 91 * ss->ttPv
-                                 - corrValAdj2 - (ss->ply * 2 > thisThread->rootDepth * 3) * 54;
-
-                extension =
-                  1 + (value < singularBeta - doubleMargin) + (value < singularBeta - tripleMargin);
->>>>>>> 73c55e89
 
                 depth++;
             }
