--- conflicted
+++ resolved
@@ -51,6 +51,7 @@
 #include "ucioption.h"
 
 namespace Stockfish {
+
 
 namespace TB = Tablebases;
 
@@ -787,24 +788,14 @@
     // Step 7. Razoring (~1 Elo)
     // If eval is really low, skip search entirely and return the qsearch value.
     // For PvNodes, we must have a guard against mates being returned.
-<<<<<<< HEAD
     if (!PvNode && eval < alpha - a34 - a35 * depth * depth)
-        return qsearch<NonPV>(pos, ss, alpha - 1, alpha);
-=======
-    if (!PvNode && eval < alpha - 462 - 297 * depth * depth)
         return qsearch<NonPV>(pos, ss, alpha, beta);
->>>>>>> 8e3e22b3
 
     // Step 8. Futility pruning: child node (~40 Elo)
     // The depth condition is important for mate finding.
     if (!ss->ttPv && depth < a36
         && eval - futility_margin(depth, cutNode && !ss->ttHit, improving, opponentWorsening)
-<<<<<<< HEAD
-               - (ss - 1)->statScore / a37
-               + (ss->staticEval == eval) * (40 - std::abs(correctionValue) / 131072)
-=======
-               - (ss - 1)->statScore / 310 + 40 - std::abs(correctionValue) / 131072
->>>>>>> 8e3e22b3
+               - (ss - 1)->statScore / a37 + 40 - std::abs(correctionValue) / 131072
              >= beta
         && eval >= beta && (!ttData.move || ttCapture) && !is_loss(beta) && !is_win(eval))
         return beta + (eval - beta) / 3;
@@ -867,13 +858,8 @@
     // Step 11. ProbCut (~10 Elo)
     // If we have a good enough capture (or queen promotion) and a reduced search
     // returns a value much above beta, we can (almost) safely prune the previous move.
-<<<<<<< HEAD
     probCutBeta = beta + a45 - a46 * improving;
-    if (depth > 3
-=======
-    probCutBeta = beta + 174 - 56 * improving;
     if (depth >= 3
->>>>>>> 8e3e22b3
         && !is_decisive(beta)
         // If value from transposition table is lower than probCutBeta, don't attempt
         // probCut there and in further interactions with transposition table cutoff
@@ -1165,13 +1151,6 @@
         // so changing them or adding conditions that are similar requires
         // tests at these types of time controls.
 
-<<<<<<< HEAD
-        // Decrease reduction if position is or has been on the PV (~7 Elo)
-        if (ss->ttPv)
-            r -= a76 + (ttData.value > alpha) * a77 + (ttData.depth >= depth) * a78;
-
-=======
->>>>>>> 8e3e22b3
         // Decrease reduction for PvNodes (~0 Elo on STC, ~2 Elo on LTC)
         if (PvNode)
             r -= a79;
@@ -1867,13 +1846,8 @@
 // Updates histories of the move pairs formed by moves
 // at ply -1, -2, -3, -4, and -6 with current move.
 void update_continuation_histories(Stack* ss, Piece pc, Square to, int bonus) {
-<<<<<<< HEAD
     static const std::array<ConthistBonus, 5> conthist_bonuses = {
-      {{1, a132}, {2, a133}, {3, a134}, {4, a135}, {6, a136}}};
-=======
-    static constexpr std::array<ConthistBonus, 6> conthist_bonuses = {
-      {{1, 1025}, {2, 621}, {3, 325}, {4, 512}, {5, 122}, {6, 534}}};
->>>>>>> 8e3e22b3
+      {{1, a132}, {2, a133}, {3, a134}, {4, a135}, {5, 122}, {6, a136}}};
 
     for (const auto [i, weight] : conthist_bonuses)
     {
