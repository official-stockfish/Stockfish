--- conflicted
+++ resolved
@@ -133,12 +133,8 @@
         else if (token == "ponderhit")
             engine.set_ponderhit(false);
 
-<<<<<<< HEAD
         else if (token == "uci" && Cluster::is_root())
-=======
-        else if (token == "uci")
         {
->>>>>>> a169c78b
             sync_cout << "id name " << engine_info(true) << "\n"
                       << engine.get_options() << sync_endl;
 
