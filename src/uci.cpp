/*
  Stockfish, a UCI chess playing engine derived from Glaurung 2.1
  Copyright (C) 2004-2008 Tord Romstad (Glaurung author)
  Copyright (C) 2008-2015 Marco Costalba, Joona Kiiski, Tord Romstad
  Copyright (C) 2015-2016 Marco Costalba, Joona Kiiski, Gary Linscott, Tord Romstad

  Stockfish is free software: you can redistribute it and/or modify
  it under the terms of the GNU General Public License as published by
  the Free Software Foundation, either version 3 of the License, or
  (at your option) any later version.

  Stockfish is distributed in the hope that it will be useful,
  but WITHOUT ANY WARRANTY; without even the implied warranty of
  MERCHANTABILITY or FITNESS FOR A PARTICULAR PURPOSE.  See the
  GNU General Public License for more details.

  You should have received a copy of the GNU General Public License
  along with this program.  If not, see <http://www.gnu.org/licenses/>.
*/

#include <iostream>
#include <sstream>
#include <string>

#include "evaluate.h"
#include "movegen.h"
#include "position.h"
#include "search.h"
#include "thread.h"
#include "timeman.h"
#include "uci.h"

extern void benchmark(const Position& pos, std::istream& is);

namespace {

  // FEN string of the initial position, normal chess
  const char* StartFEN = "rnbqkbnr/pppppppp/8/8/8/8/PPPPPPPP/RNBQKBNR w KQkq - 0 1";

  // A list to keep track of the position states along the setup moves (from the
  // start position to the position just before the search starts). Needed by
  // 'draw by repetition' detection.
  StateListPtr States(new std::deque<StateInfo>(1));


  // position() is called when engine receives the "position" UCI command.
  // The function sets up the position described in the given FEN string ("fen")
  // or the starting position ("startpos") and then makes the moves given in the
  // following move list ("moves").

  void position(Position& pos, std::istringstream& is) {

    Move m;
    std::string token, fen;

    is >> token;

    if (token == "startpos")
    {
        fen = StartFEN;
        is >> token; // Consume "moves" token if any
    }
    else if (token == "fen")
        while (is >> token && token != "moves")
            fen += token + " ";
    else
        return;

    States = StateListPtr(new std::deque<StateInfo>(1));
    pos.set(fen, Options["UCI_Chess960"], &States->back(), Threads.main());

    // Parse move list (if any)
    while (is >> token && (m = UCI::to_move(pos, token)) != MOVE_NONE)
    {
        States->push_back(StateInfo());
        pos.do_move(m, States->back(), pos.gives_check(m));
    }
  }


  // setoption() is called when engine receives the "setoption" UCI command. The
  // function updates the UCI option ("name") to the given value ("value").

  void setoption(std::istringstream& is) {

    std::string token, name, value;

    is >> token; // Consume "name" token

    // Read option name (can contain spaces)
    while (is >> token && token != "value")
        name += std::string(" ", name.empty() ? 0 : 1) + token;

    // Read option value (can contain spaces)
    while (is >> token)
        value += std::string(" ", value.empty() ? 0 : 1) + token;

    if (Options.count(name))
        Options[name] = value;
    else
        sync_cout << "No such option: " << name << sync_endl;
  }


  // go() is called when engine receives the "go" UCI command. The function sets
  // the thinking time and other parameters from the input string, then starts
  // the search.

<<<<<<< HEAD
  void go(const Position& pos, std::istringstream& is) {
=======
  void go(Position& pos, istringstream& is) {
>>>>>>> 0b944c71

    Search::LimitsType limits;
    std::string token;

    limits.startTime = now(); // As early as possible!

    while (is >> token)
        if (token == "searchmoves")
            while (is >> token)
                limits.searchmoves.push_back(UCI::to_move(pos, token));

        else if (token == "wtime")     is >> limits.time[WHITE];
        else if (token == "btime")     is >> limits.time[BLACK];
        else if (token == "winc")      is >> limits.inc[WHITE];
        else if (token == "binc")      is >> limits.inc[BLACK];
        else if (token == "movestogo") is >> limits.movestogo;
        else if (token == "depth")     is >> limits.depth;
        else if (token == "nodes")     is >> limits.nodes;
        else if (token == "movetime")  is >> limits.movetime;
        else if (token == "mate")      is >> limits.mate;
        else if (token == "infinite")  limits.infinite = 1;
        else if (token == "ponder")    limits.ponder = 1;

    Threads.start_thinking(pos, States, limits);
  }

} // namespace


/// UCI::loop() waits for a command from stdin, parses it and calls the appropriate
/// function. Also intercepts EOF from stdin to ensure gracefully exiting if the
/// GUI dies unexpectedly. When called with some command line arguments, e.g. to
/// run 'bench', once the command is executed the function returns immediately.
/// In addition to the UCI ones, also some additional debug commands are supported.

void UCI::loop(int argc, char* argv[]) {

  Position pos;
  std::string token, cmd;

  pos.set(StartFEN, false, &States->back(), Threads.main());

  for (int i = 1; i < argc; ++i)
      cmd += std::string(argv[i]) + " ";

  do {
      if (argc == 1 && !getline(std::cin, cmd))
	// Block here waiting for input or EOF
          cmd = "quit";

      std::istringstream is(cmd);

      token.clear(); // getline() could return empty or blank line
      is >> std::skipws >> token;

      // The GUI sends 'ponderhit' to tell us to ponder on the same move the
      // opponent has played. In case Signals.stopOnPonderhit is set we are
      // waiting for 'ponderhit' to stop the search (for instance because we
      // already ran out of time), otherwise we should continue searching but
      // switching from pondering to normal search.
      if (    token == "quit"
          ||  token == "stop"
          || (token == "ponderhit" && Search::Signals.stopOnPonderhit))
      {
          Search::Signals.stop = true;
          Threads.main()->start_searching(true); // Could be sleeping
      }
      else if (token == "ponderhit")
          Search::Limits.ponder = 0; // Switch to normal search

      else if (token == "uci")
          sync_cout << "id name " << engine_info(true)
                    << "\n"       << Options
                    << "\nuciok"  << sync_endl;

      else if (token == "ucinewgame")
      {
          Search::clear();
          Time.availableNodes = 0;
      }
      else if (token == "isready")    sync_cout << "readyok" << sync_endl;
      else if (token == "go")         go(pos, is);
      else if (token == "position")   position(pos, is);
      else if (token == "setoption")  setoption(is);

      // Additional custom non-UCI commands, useful for debugging
      else if (token == "flip")       pos.flip();
      else if (token == "bench")      benchmark(pos, is);
      else if (token == "d")          sync_cout << pos << sync_endl;
      else if (token == "eval")       sync_cout << Eval::trace(pos) << sync_endl;
      else if (token == "perft")
      {
          int depth;
	  std::stringstream ss;

          is >> depth;
          ss << Options["Hash"]    << " "
             << Options["Threads"] << " " << depth << " current perft";

          benchmark(pos, ss);
      }
      else
          sync_cout << "Unknown command: " << cmd << sync_endl;

  } while (token != "quit" && argc == 1); // Passed args have one-shot behaviour

  Threads.main()->wait_for_search_finished();
}


/// UCI::value() converts a Value to a string suitable for use with the UCI
/// protocol specification:
///
/// cp <x>    The score from the engine's point of view in centipawns.
/// mate <y>  Mate in y moves, not plies. If the engine is getting mated
///           use negative values for y.

std::string UCI::value(Value v) {

  std::stringstream ss;

  if (abs(v) < VALUE_MATE - MAX_PLY)
      ss << "cp " << v * 100 / PawnValueEg;
  else
      ss << "mate " << (v > 0 ? VALUE_MATE - v + 1 : -VALUE_MATE - v) / 2;

  return ss.str();
}


/// UCI::square() converts a Square to a string in algebraic notation (g1, a7, etc.)

std::string UCI::square(Square s) {
  return std::string{ char('a' + file_of(s)), char('1' + rank_of(s)) };
}


/// UCI::move() converts a Move to a string in coordinate notation (g1f3, a7a8q).
/// The only special case is castling, where we print in the e1g1 notation in
/// normal chess mode, and in e1h1 notation in chess960 mode. Internally all
/// castling moves are always encoded as 'king captures rook'.

std::string UCI::move(Move m, bool chess960) {

  Square from = from_sq(m);
  Square to = to_sq(m);

  if (m == MOVE_NONE)
      return "(none)";

  if (m == MOVE_NULL)
      return "0000";

  if (type_of(m) == CASTLING && !chess960)
      to = make_square(to > from ? FILE_G : FILE_C, rank_of(from));

  std::string move = UCI::square(from) + UCI::square(to);

  if (type_of(m) == PROMOTION)
      move += " pnbrqk"[promotion_type(m)];

  return move;
}


/// UCI::to_move() converts a string representing a move in coordinate notation
/// (g1f3, a7a8q) to the corresponding legal Move, if any.

Move UCI::to_move(const Position& pos, std::string& str) {

  if (str.length() == 5) // Junior could send promotion piece in uppercase
      str[4] = char(tolower(str[4]));

  for (const auto& m : MoveList<LEGAL>(pos))
      if (str == UCI::move(m, pos.is_chess960()))
          return m;

  return MOVE_NONE;
}<|MERGE_RESOLUTION|>--- conflicted
+++ resolved
@@ -106,11 +106,8 @@
   // the thinking time and other parameters from the input string, then starts
   // the search.
 
-<<<<<<< HEAD
-  void go(const Position& pos, std::istringstream& is) {
-=======
-  void go(Position& pos, istringstream& is) {
->>>>>>> 0b944c71
+void go(Position& pos, std::istringstream& is) {
+
 
     Search::LimitsType limits;
     std::string token;
