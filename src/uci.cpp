--- conflicted
+++ resolved
@@ -32,11 +32,8 @@
 #include <vector>
 
 #include "benchmark.h"
-<<<<<<< HEAD
 #include "cluster.h"
-=======
 #include "engine.h"
->>>>>>> 299707d2
 #include "evaluate.h"
 #include "movegen.h"
 #include "nnue/network.h"
@@ -134,13 +131,8 @@
         else if (token == "position")
             position(is);
         else if (token == "ucinewgame")
-<<<<<<< HEAD
-            search_clear();
+            engine.search_clear();
         else if (token == "isready" && Cluster::is_root())
-=======
-            engine.search_clear();
-        else if (token == "isready")
->>>>>>> 299707d2
             sync_cout << "readyok" << sync_endl;
 
         // Add custom non-UCI commands, mainly for debugging purposes.
@@ -148,21 +140,12 @@
         else if (token == "flip")
             pos.flip();
         else if (token == "bench")
-<<<<<<< HEAD
-            bench(pos, is, states);
+            bench(pos, is);
         else if (token == "d" && Cluster::is_root())
             sync_cout << pos << sync_endl;
         else if (token == "eval" && Cluster::is_root())
-            trace_eval(pos);
+            engine.trace_eval();
         else if (token == "compiler" && Cluster::is_root())
-=======
-            bench(pos, is);
-        else if (token == "d")
-            sync_cout << pos << sync_endl;
-        else if (token == "eval")
-            engine.trace_eval();
-        else if (token == "compiler")
->>>>>>> 299707d2
             sync_cout << compiler_info() << sync_endl;
         else if (token == "export_net" && Cluster::is_root())
         {
@@ -262,21 +245,12 @@
                           << std::endl;
             if (token == "go")
             {
-<<<<<<< HEAD
-                go(pos, is, states);
-                threads.main_thread()->wait_for_search_finished();
-                nodes += Cluster::nodes_searched(threads);
+                go(pos, is);
+                engine.wait_for_search_finished();
+                nodes += Cluster::nodes_searched(engine);
             }
             else if (Cluster::is_root())
-                trace_eval(pos);
-=======
-                go(pos, is);
-                engine.wait_for_search_finished();
-                nodes += engine.nodes_searched();
-            }
-            else
                 engine.trace_eval();
->>>>>>> 299707d2
         }
         else if (token == "setoption")
             setoption(is);
