/*
  Stockfish, a UCI chess playing engine derived from Glaurung 2.1
  Copyright (C) 2004-2024 The Stockfish developers (see AUTHORS file)

  Stockfish is free software: you can redistribute it and/or modify
  it under the terms of the GNU General Public License as published by
  the Free Software Foundation, either version 3 of the License, or
  (at your option) any later version.

  Stockfish is distributed in the hope that it will be useful,
  but WITHOUT ANY WARRANTY; without even the implied warranty of
  MERCHANTABILITY or FITNESS FOR A PARTICULAR PURPOSE.  See the
  GNU General Public License for more details.

  You should have received a copy of the GNU General Public License
  along with this program.  If not, see <http://www.gnu.org/licenses/>.
*/

#include "uci.h"

#include <algorithm>
#include <cctype>
#include <cmath>
#include <cstdint>
#include <optional>
#include <sstream>
#include <string_view>
#include <utility>
#include <vector>

#include "benchmark.h"
<<<<<<< HEAD
#include "cluster.h"
#include "evaluate.h"
=======
#include "engine.h"
>>>>>>> 60351b9d
#include "movegen.h"
#include "position.h"
#include "score.h"
#include "search.h"
#include "types.h"
#include "ucioption.h"

namespace Stockfish {

constexpr auto StartFEN = "rnbqkbnr/pppppppp/8/8/8/8/PPPPPPPP/RNBQKBNR w KQkq - 0 1";
template<typename... Ts>
struct overload: Ts... {
    using Ts::operator()...;
};

template<typename... Ts>
overload(Ts...) -> overload<Ts...>;

void UCIEngine::print_info_string(const std::string& str) {
    sync_cout_start();
    for (auto& line : split(str, "\n"))
    {
        if (!is_whitespace(line))
        {
            std::cout << "info string " << line << '\n';
        }
    }
    sync_cout_end();
}

UCIEngine::UCIEngine(int argc, char** argv) :
    engine(argv[0]),
    cli(argc, argv) {

    engine.get_options().add_info_listener([](const std::optional<std::string>& str) {
        if (str.has_value())
            print_info_string(*str);
    });

    engine.set_on_iter([](const auto& i) { on_iter(i); });
    engine.set_on_update_no_moves([](const auto& i) { on_update_no_moves(i); });
    engine.set_on_update_full(
      [this](const auto& i) { on_update_full(i, engine.get_options()["UCI_ShowWDL"]); });
    engine.set_on_bestmove([](const auto& bm, const auto& p) { on_bestmove(bm, p); });
}

void UCIEngine::loop() {
    std::string token, cmd;

    for (int i = 1; i < cli.argc; ++i)
        cmd += std::string(cli.argv[i]) + " ";

    do
    {
        if (cli.argc == 1
            && !Cluster::getline(std::cin,
                                 cmd))  // Wait for an input or an end-of-file (EOF) indication
            cmd = "quit";

        std::istringstream is(cmd);

        token.clear();  // Avoid a stale if getline() returns nothing or a blank line
        is >> std::skipws >> token;

        if (token == "quit" || token == "stop")
            engine.stop();

        // The GUI sends 'ponderhit' to tell that the user has played the expected move.
        // So, 'ponderhit' is sent if pondering was done on the same move that the user
        // has played. The search should continue, but should also switch from pondering
        // to the normal search.
        else if (token == "ponderhit")
            engine.set_ponderhit(false);

<<<<<<< HEAD
        else if (token == "uci" && Cluster::is_root())
=======
        else if (token == "uci")
        {
>>>>>>> 60351b9d
            sync_cout << "id name " << engine_info(true) << "\n"
                      << engine.get_options() << sync_endl;

            sync_cout << "uciok" << sync_endl;
        }

        else if (token == "setoption")
            setoption(is);
        else if (token == "go")
        {
            // send info strings after the go command is sent for old GUIs and python-chess
            print_info_string(engine.numa_config_information_as_string());
            print_info_string(engine.thread_binding_information_as_string());
            go(is);
        }
        else if (token == "position")
            position(is);
        else if (token == "ucinewgame")
<<<<<<< HEAD
            search_clear();
        else if (token == "isready" && Cluster::is_root())
=======
            engine.search_clear();
        else if (token == "isready")
>>>>>>> 60351b9d
            sync_cout << "readyok" << sync_endl;

        // Add custom non-UCI commands, mainly for debugging purposes.
        // These commands must not be used during a search!
        else if (token == "flip")
            engine.flip();
        else if (token == "bench")
<<<<<<< HEAD
            bench(pos, is, states);
        else if (token == "d" && Cluster::is_root())
            sync_cout << pos << sync_endl;
        else if (token == "eval" && Cluster::is_root())
            trace_eval(pos);
        else if (token == "compiler" && Cluster::is_root())
=======
            bench(is);
        else if (token == "d")
            sync_cout << engine.visualize() << sync_endl;
        else if (token == "eval")
            engine.trace_eval();
        else if (token == "compiler")
>>>>>>> 60351b9d
            sync_cout << compiler_info() << sync_endl;
        else if (token == "export_net" && Cluster::is_root())
        {
            std::pair<std::optional<std::string>, std::string> files[2];

            if (is >> std::skipws >> files[0].second)
                files[0].first = files[0].second;

            if (is >> std::skipws >> files[1].second)
                files[1].first = files[1].second;

            engine.save_network(files);
        }
        else if ((token == "--help" || token == "help" || token == "--license"
                  || token == "license")
                 && Cluster::is_root())
            sync_cout
              << "\nStockfish is a powerful chess engine for playing and analyzing."
                 "\nIt is released as free software licensed under the GNU GPLv3 License."
                 "\nStockfish is normally used with a graphical user interface (GUI) and implements"
                 "\nthe Universal Chess Interface (UCI) protocol to communicate with a GUI, an API, etc."
                 "\nFor any further information, visit https://github.com/official-stockfish/Stockfish#readme"
                 "\nor read the corresponding README.md and Copying.txt files distributed along with this program.\n"
              << sync_endl;
        else if (!token.empty() && token[0] != '#' && Cluster::is_root())
            sync_cout << "Unknown command: '" << cmd << "'. Type help for more information."
                      << sync_endl;

    } while (token != "quit" && cli.argc == 1);  // The command-line arguments are one-shot
}

Search::LimitsType UCIEngine::parse_limits(std::istream& is) {
    Search::LimitsType limits;
    std::string        token;

    limits.startTime = now();  // The search starts as early as possible

    while (is >> token)
        if (token == "searchmoves")  // Needs to be the last command on the line
            while (is >> token)
                limits.searchmoves.push_back(to_lower(token));

        else if (token == "wtime")
            is >> limits.time[WHITE];
        else if (token == "btime")
            is >> limits.time[BLACK];
        else if (token == "winc")
            is >> limits.inc[WHITE];
        else if (token == "binc")
            is >> limits.inc[BLACK];
        else if (token == "movestogo")
            is >> limits.movestogo;
        else if (token == "depth")
            is >> limits.depth;
        else if (token == "nodes")
            is >> limits.nodes;
        else if (token == "movetime")
            is >> limits.movetime;
        else if (token == "mate")
            is >> limits.mate;
        else if (token == "perft")
            is >> limits.perft;
        else if (token == "infinite")
            limits.infinite = 1;
        else if (token == "ponder")
            limits.ponderMode = true;

    return limits;
}

void UCIEngine::go(std::istringstream& is) {

    Search::LimitsType limits = parse_limits(is);

    if (limits.perft)
        perft(limits);
    else
        engine.go(limits);
}

void UCIEngine::bench(std::istream& args) {
    std::string token;
    uint64_t    num, nodes = 0, cnt = 1;
    uint64_t    nodesSearched = 0;
    const auto& options       = engine.get_options();

    engine.set_on_update_full([&](const auto& i) {
        nodesSearched = i.nodes;
        on_update_full(i, options["UCI_ShowWDL"]);
    });

    std::vector<std::string> list = Benchmark::setup_bench(engine.fen(), args);

    num = count_if(list.begin(), list.end(),
                   [](const std::string& s) { return s.find("go ") == 0 || s.find("eval") == 0; });

    TimePoint elapsed = now();

    for (const auto& cmd : list)
    {
        std::istringstream is(cmd);
        is >> std::skipws >> token;

        if (token == "go" || token == "eval")
        {
<<<<<<< HEAD
            if (Cluster::is_root())
                std::cerr << "\nPosition: " << cnt++ << '/' << num << " (" << pos.fen() << ")"
                          << std::endl;
            if (token == "go")
            {
                go(pos, is, states);
                threads.main_thread()->wait_for_search_finished();
                nodes += Cluster::nodes_searched(threads);
            }
            else if (Cluster::is_root())
                trace_eval(pos);
=======
            std::cerr << "\nPosition: " << cnt++ << '/' << num << " (" << engine.fen() << ")"
                      << std::endl;
            if (token == "go")
            {
                Search::LimitsType limits = parse_limits(is);

                if (limits.perft)
                    nodesSearched = perft(limits);
                else
                {
                    engine.go(limits);
                    engine.wait_for_search_finished();
                }

                nodes += nodesSearched;
                nodesSearched = 0;
            }
            else
                engine.trace_eval();
>>>>>>> 60351b9d
        }
        else if (token == "setoption")
            setoption(is);
        else if (token == "position")
            position(is);
        else if (token == "ucinewgame")
        {
            engine.search_clear();  // search_clear may take a while
            elapsed = now();
        }
    }

    elapsed = now() - elapsed + 1;  // Ensure positivity to avoid a 'divide by zero'

    dbg_print();

<<<<<<< HEAD
    if (Cluster::is_root())
        std::cerr << "\n==========================="
                  << "\nTotal time (ms) : " << elapsed << "\nNodes searched  : " << nodes
                  << "\nNodes/second    : " << 1000 * nodes / elapsed << std::endl;
}

void UCI::trace_eval(Position& pos) {
    StateListPtr states(new std::deque<StateInfo>(1));
    Position     p;
    p.set(pos.fen(), options["UCI_Chess960"], &states->back());
=======
    std::cerr << "\n==========================="    //
              << "\nTotal time (ms) : " << elapsed  //
              << "\nNodes searched  : " << nodes    //
              << "\nNodes/second    : " << 1000 * nodes / elapsed << std::endl;
>>>>>>> 60351b9d

    // reset callback, to not capture a dangling reference to nodesSearched
    engine.set_on_update_full([&](const auto& i) { on_update_full(i, options["UCI_ShowWDL"]); });
}


void UCIEngine::setoption(std::istringstream& is) {
    engine.wait_for_search_finished();
    engine.get_options().setoption(is);
}

std::uint64_t UCIEngine::perft(const Search::LimitsType& limits) {
    auto nodes = engine.perft(engine.fen(), limits.perft, engine.get_options()["UCI_Chess960"]);
    sync_cout << "\nNodes searched: " << nodes << "\n" << sync_endl;
    return nodes;
}

void UCIEngine::position(std::istringstream& is) {
    std::string token, fen;

    is >> token;

    if (token == "startpos")
    {
        fen = StartFEN;
        is >> token;  // Consume the "moves" token, if any
    }
    else if (token == "fen")
        while (is >> token && token != "moves")
            fen += token + " ";
    else
        return;

    std::vector<std::string> moves;

    while (is >> token)
    {
        moves.push_back(token);
    }

    engine.set_position(fen, moves);
}

namespace {

struct WinRateParams {
    double a;
    double b;
};

WinRateParams win_rate_params(const Position& pos) {

    int material = pos.count<PAWN>() + 3 * pos.count<KNIGHT>() + 3 * pos.count<BISHOP>()
                 + 5 * pos.count<ROOK>() + 9 * pos.count<QUEEN>();

    // The fitted model only uses data for material counts in [17, 78], and is anchored at count 58.
    double m = std::clamp(material, 17, 78) / 58.0;

    // Return a = p_a(material) and b = p_b(material), see github.com/official-stockfish/WDL_model
    constexpr double as[] = {-37.45051876, 121.19101539, -132.78783573, 420.70576692};
    constexpr double bs[] = {90.26261072, -137.26549898, 71.10130540, 51.35259597};

    double a = (((as[0] * m + as[1]) * m + as[2]) * m) + as[3];
    double b = (((bs[0] * m + bs[1]) * m + bs[2]) * m) + bs[3];

    return {a, b};
}

// The win rate model is 1 / (1 + exp((a - eval) / b)), where a = p_a(material) and b = p_b(material).
// It fits the LTC fishtest statistics rather accurately.
int win_rate_model(Value v, const Position& pos) {

    auto [a, b] = win_rate_params(pos);

    // Return the win rate in per mille units, rounded to the nearest integer.
    return int(0.5 + 1000 / (1 + std::exp((a - double(v)) / b)));
}
}

std::string UCIEngine::format_score(const Score& s) {
    constexpr int TB_CP = 20000;
    const auto    format =
      overload{[](Score::Mate mate) -> std::string {
                   auto m = (mate.plies > 0 ? (mate.plies + 1) : mate.plies) / 2;
                   return std::string("mate ") + std::to_string(m);
               },
               [](Score::Tablebase tb) -> std::string {
                   return std::string("cp ")
                        + std::to_string((tb.win ? TB_CP - tb.plies : -TB_CP - tb.plies));
               },
               [](Score::InternalUnits units) -> std::string {
                   return std::string("cp ") + std::to_string(units.value);
               }};

    return s.visit(format);
}

// Turns a Value to an integer centipawn number,
// without treatment of mate and similar special scores.
int UCIEngine::to_cp(Value v, const Position& pos) {

    // In general, the score can be defined via the WDL as
    // (log(1/L - 1) - log(1/W - 1)) / (log(1/L - 1) + log(1/W - 1)).
    // Based on our win_rate_model, this simply yields v / a.

    auto [a, b] = win_rate_params(pos);

    return std::round(100 * int(v) / a);
}

std::string UCIEngine::wdl(Value v, const Position& pos) {
    std::stringstream ss;

    int wdl_w = win_rate_model(v, pos);
    int wdl_l = win_rate_model(-v, pos);
    int wdl_d = 1000 - wdl_w - wdl_l;
    ss << wdl_w << " " << wdl_d << " " << wdl_l;

    return ss.str();
}

std::string UCIEngine::square(Square s) {
    return std::string{char('a' + file_of(s)), char('1' + rank_of(s))};
}

std::string UCIEngine::move(Move m, bool chess960) {
    if (m == Move::none())
        return "(none)";

    if (m == Move::null())
        return "0000";

    Square from = m.from_sq();
    Square to   = m.to_sq();

    if (m.type_of() == CASTLING && !chess960)
        to = make_square(to > from ? FILE_G : FILE_C, rank_of(from));

    std::string move = square(from) + square(to);

    if (m.type_of() == PROMOTION)
        move += " pnbrqk"[m.promotion_type()];

    return move;
}


std::string UCIEngine::to_lower(std::string str) {
    std::transform(str.begin(), str.end(), str.begin(), [](auto c) { return std::tolower(c); });

    return str;
}

Move UCIEngine::to_move(const Position& pos, std::string str) {
    str = to_lower(str);

    for (const auto& m : MoveList<LEGAL>(pos))
        if (str == move(m, pos.is_chess960()))
            return m;

    return Move::none();
}

void UCIEngine::on_update_no_moves(const Engine::InfoShort& info) {
    sync_cout << "info depth " << info.depth << " score " << format_score(info.score) << sync_endl;
}

void UCIEngine::on_update_full(const Engine::InfoFull& info, bool showWDL) {
    std::stringstream ss;

    ss << "info";
    ss << " depth " << info.depth                 //
       << " seldepth " << info.selDepth           //
       << " multipv " << info.multiPV             //
       << " score " << format_score(info.score);  //

    if (showWDL)
        ss << " wdl " << info.wdl;

    if (!info.bound.empty())
        ss << " " << info.bound;

    ss << " nodes " << info.nodes        //
       << " nps " << info.nps            //
       << " hashfull " << info.hashfull  //
       << " tbhits " << info.tbHits      //
       << " time " << info.timeMs        //
       << " pv " << info.pv;             //

    sync_cout << ss.str() << sync_endl;
}

void UCIEngine::on_iter(const Engine::InfoIter& info) {
    std::stringstream ss;

    ss << "info";
    ss << " depth " << info.depth                     //
       << " currmove " << info.currmove               //
       << " currmovenumber " << info.currmovenumber;  //

    sync_cout << ss.str() << sync_endl;
}

void UCIEngine::on_bestmove(std::string_view bestmove, std::string_view ponder) {
    sync_cout << "bestmove " << bestmove;
    if (!ponder.empty())
        std::cout << " ponder " << ponder;
    std::cout << sync_endl;
}

}  // namespace Stockfish<|MERGE_RESOLUTION|>--- conflicted
+++ resolved
@@ -29,12 +29,9 @@
 #include <vector>
 
 #include "benchmark.h"
-<<<<<<< HEAD
 #include "cluster.h"
+#include "engine.h"
 #include "evaluate.h"
-=======
-#include "engine.h"
->>>>>>> 60351b9d
 #include "movegen.h"
 #include "position.h"
 #include "score.h"
@@ -54,15 +51,18 @@
 overload(Ts...) -> overload<Ts...>;
 
 void UCIEngine::print_info_string(const std::string& str) {
-    sync_cout_start();
-    for (auto& line : split(str, "\n"))
+    if (Cluster::is_root())
     {
-        if (!is_whitespace(line))
+        sync_cout_start();
+        for (auto& line : split(str, "\n"))
         {
-            std::cout << "info string " << line << '\n';
+            if (!is_whitespace(line))
+            {
+                std::cout << "info string " << line << '\n';
+            }
         }
+        sync_cout_end();
     }
-    sync_cout_end();
 }
 
 UCIEngine::UCIEngine(int argc, char** argv) :
@@ -109,18 +109,9 @@
         else if (token == "ponderhit")
             engine.set_ponderhit(false);
 
-<<<<<<< HEAD
         else if (token == "uci" && Cluster::is_root())
-=======
-        else if (token == "uci")
-        {
->>>>>>> 60351b9d
             sync_cout << "id name " << engine_info(true) << "\n"
                       << engine.get_options() << sync_endl;
-
-            sync_cout << "uciok" << sync_endl;
-        }
-
         else if (token == "setoption")
             setoption(is);
         else if (token == "go")
@@ -133,13 +124,8 @@
         else if (token == "position")
             position(is);
         else if (token == "ucinewgame")
-<<<<<<< HEAD
-            search_clear();
+            engine.search_clear();
         else if (token == "isready" && Cluster::is_root())
-=======
-            engine.search_clear();
-        else if (token == "isready")
->>>>>>> 60351b9d
             sync_cout << "readyok" << sync_endl;
 
         // Add custom non-UCI commands, mainly for debugging purposes.
@@ -147,21 +133,12 @@
         else if (token == "flip")
             engine.flip();
         else if (token == "bench")
-<<<<<<< HEAD
-            bench(pos, is, states);
+            bench(is);
         else if (token == "d" && Cluster::is_root())
-            sync_cout << pos << sync_endl;
+            sync_cout << engine.visualize() << sync_endl;
         else if (token == "eval" && Cluster::is_root())
-            trace_eval(pos);
+            engine.trace_eval();
         else if (token == "compiler" && Cluster::is_root())
-=======
-            bench(is);
-        else if (token == "d")
-            sync_cout << engine.visualize() << sync_endl;
-        else if (token == "eval")
-            engine.trace_eval();
-        else if (token == "compiler")
->>>>>>> 60351b9d
             sync_cout << compiler_info() << sync_endl;
         else if (token == "export_net" && Cluster::is_root())
         {
@@ -189,7 +166,6 @@
         else if (!token.empty() && token[0] != '#' && Cluster::is_root())
             sync_cout << "Unknown command: '" << cmd << "'. Type help for more information."
                       << sync_endl;
-
     } while (token != "quit" && cli.argc == 1);  // The command-line arguments are one-shot
 }
 
@@ -267,39 +243,30 @@
 
         if (token == "go" || token == "eval")
         {
-<<<<<<< HEAD
             if (Cluster::is_root())
-                std::cerr << "\nPosition: " << cnt++ << '/' << num << " (" << pos.fen() << ")"
+                std::cerr << "\nPosition: " << cnt++ << '/' << num << " (" << engine.fen() << ")"
                           << std::endl;
-            if (token == "go")
-            {
-                go(pos, is, states);
-                threads.main_thread()->wait_for_search_finished();
-                nodes += Cluster::nodes_searched(threads);
-            }
-            else if (Cluster::is_root())
-                trace_eval(pos);
-=======
-            std::cerr << "\nPosition: " << cnt++ << '/' << num << " (" << engine.fen() << ")"
-                      << std::endl;
+
             if (token == "go")
             {
                 Search::LimitsType limits = parse_limits(is);
 
-                if (limits.perft)
+                if (limits.perft && Cluster::is_root())
+                {
                     nodesSearched = perft(limits);
+                }
                 else
                 {
                     engine.go(limits);
                     engine.wait_for_search_finished();
                 }
 
+                // @TODO count cluster correctly
                 nodes += nodesSearched;
                 nodesSearched = 0;
             }
-            else
+            else if (Cluster::is_root())
                 engine.trace_eval();
->>>>>>> 60351b9d
         }
         else if (token == "setoption")
             setoption(is);
@@ -316,23 +283,11 @@
 
     dbg_print();
 
-<<<<<<< HEAD
     if (Cluster::is_root())
-        std::cerr << "\n==========================="
-                  << "\nTotal time (ms) : " << elapsed << "\nNodes searched  : " << nodes
+        std::cerr << "\n==========================="    //
+                  << "\nTotal time (ms) : " << elapsed  //
+                  << "\nNodes searched  : " << nodes    //
                   << "\nNodes/second    : " << 1000 * nodes / elapsed << std::endl;
-}
-
-void UCI::trace_eval(Position& pos) {
-    StateListPtr states(new std::deque<StateInfo>(1));
-    Position     p;
-    p.set(pos.fen(), options["UCI_Chess960"], &states->back());
-=======
-    std::cerr << "\n==========================="    //
-              << "\nTotal time (ms) : " << elapsed  //
-              << "\nNodes searched  : " << nodes    //
-              << "\nNodes/second    : " << 1000 * nodes / elapsed << std::endl;
->>>>>>> 60351b9d
 
     // reset callback, to not capture a dangling reference to nodesSearched
     engine.set_on_update_full([&](const auto& i) { on_update_full(i, options["UCI_ShowWDL"]); });
@@ -501,28 +456,7 @@
 }
 
 void UCIEngine::on_update_full(const Engine::InfoFull& info, bool showWDL) {
-    std::stringstream ss;
-
-    ss << "info";
-    ss << " depth " << info.depth                 //
-       << " seldepth " << info.selDepth           //
-       << " multipv " << info.multiPV             //
-       << " score " << format_score(info.score);  //
-
-    if (showWDL)
-        ss << " wdl " << info.wdl;
-
-    if (!info.bound.empty())
-        ss << " " << info.bound;
-
-    ss << " nodes " << info.nodes        //
-       << " nps " << info.nps            //
-       << " hashfull " << info.hashfull  //
-       << " tbhits " << info.tbHits      //
-       << " time " << info.timeMs        //
-       << " pv " << info.pv;             //
-
-    sync_cout << ss.str() << sync_endl;
+    sync_cout << formatUpdateFull(info, showWDL) << sync_endl;
 }
 
 void UCIEngine::on_iter(const Engine::InfoIter& info) {
