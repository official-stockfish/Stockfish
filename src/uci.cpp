--- conflicted
+++ resolved
@@ -264,12 +264,8 @@
             {
                 go(pos, is);
                 engine.wait_for_search_finished();
-<<<<<<< HEAD
-                nodes += Cluster::nodes_searched(engine);
-=======
                 nodes += nodesSearched;
                 nodesSearched = 0;
->>>>>>> 9032c6cb
             }
             else if (Cluster::is_root())
                 engine.trace_eval();
@@ -289,19 +285,13 @@
 
     dbg_print();
 
-<<<<<<< HEAD
     if (Cluster::is_root())
         std::cerr << "\n==========================="
                   << "\nTotal time (ms) : " << elapsed << "\nNodes searched  : " << nodes
                   << "\nNodes/second    : " << 1000 * nodes / elapsed << std::endl;
-=======
-    std::cerr << "\n==========================="
-              << "\nTotal time (ms) : " << elapsed << "\nNodes searched  : " << nodes
-              << "\nNodes/second    : " << 1000 * nodes / elapsed << std::endl;
 
     // reset callback, to not capture a dangling reference to nodesSearched
     engine.set_on_update_full([&](const auto& i) { on_update_full(i, options["UCI_ShowWDL"]); });
->>>>>>> 9032c6cb
 }
 
 
