--- conflicted
+++ resolved
@@ -144,17 +144,10 @@
         else if (token == "flip")
             engine.flip();
         else if (token == "bench")
-<<<<<<< HEAD
-            bench(pos, is);
+            bench(is);
         else if (token == "d" && Cluster::is_root())
-            sync_cout << pos << sync_endl;
+            sync_cout << engine.visualize() << sync_endl;
         else if (token == "eval" && Cluster::is_root())
-=======
-            bench(is);
-        else if (token == "d")
-            sync_cout << engine.visualize() << sync_endl;
-        else if (token == "eval")
->>>>>>> 4912f5b0
             engine.trace_eval();
         else if (token == "compiler" && Cluster::is_root())
             sync_cout << compiler_info() << sync_endl;
@@ -258,14 +251,9 @@
 
         if (token == "go" || token == "eval")
         {
-<<<<<<< HEAD
             if (Cluster::is_root())
-                std::cerr << "\nPosition: " << cnt++ << '/' << num << " (" << pos.fen() << ")"
+                std::cerr << "\nPosition: " << cnt++ << '/' << num << " (" << engine.fen() << ")"
                           << std::endl;
-=======
-            std::cerr << "\nPosition: " << cnt++ << '/' << num << " (" << engine.fen() << ")"
-                      << std::endl;
->>>>>>> 4912f5b0
             if (token == "go")
             {
                 go(is);
