/*
 McBrain, a UCI chess playing engine derived from Stockfish and Glaurung 2.1
 Copyright (C) 2004-2008 Tord Romstad (Glaurung author)
 Copyright (C) 2008-2015 Marco Costalba, Joona Kiiski, Tord Romstad (Stockfish Authors)
 Copyright (C) 2015-2016 Marco Costalba, Joona Kiiski, Gary Linscott, Tord Romstad (Stockfish Authors)
 Copyright (C) 2017-2018 Michael Byrne, Marco Costalba, Joona Kiiski, Gary Linscott, Tord Romstad (McBrain Authors)
 
 McBrain is free software: you can redistribute it and/or modify
 it under the terms of the GNU General Public License as published by
 the Free Software Foundation, either version 3 of the License, or
 (at your option) any later version.
 
 McBrain is distributed in the hope that it will be useful,
 but WITHOUT ANY WARRANTY; without even the implied warranty of
 MERCHANTABILITY or FITNESS FOR A PARTICULAR PURPOSE.  See the
 GNU General Public License for more details.
 
 You should have received a copy of the GNU General Public License
 along with this program.  If not, see <http://www.gnu.org/licenses/>.
 */

#include <algorithm>
#include <cassert>
#include <ostream>

#include "misc.h"
#include "polybook.h"
#include "search.h"
#include "thread.h"
#include "tt.h"
#include "uci.h"
#include "tbprobe.h"

using std::string;

UCI::OptionsMap Options; // Global object

namespace UCI {

/// 'On change' actions, triggered by an option's value change
void on_clear_hash(const Option&) { Search::clear(); }
void on_hash_size(const Option& o) { TT.resize(o); }
void on_logger(const Option& o) { start_logger(o); }
void on_threads(const Option& o) { Threads.set(o); }
void on_tb_path(const Option& o) { Tablebases::init(o); }
void on_book_file(const Option& o) { polybook.init(o); }
void on_best_book_move(const Option& o) { polybook.set_best_book_move(o); }
void on_book_depth(const Option& o) { polybook.set_book_depth(o); }


/// Our case insensitive less() function as required by UCI protocol
bool CaseInsensitiveLess::operator() (const string& s1, const string& s2) const {

  return std::lexicographical_compare(s1.begin(), s1.end(), s2.begin(), s2.end(),
         [](char c1, char c2) { return tolower(c1) < tolower(c2); });
}


/// init() initializes the UCI options to their hard-coded default values

void init(OptionsMap& o) {

  // at most 2^32 clusters.
  const int MaxHashMB = Is64Bit ? 131072 : 2048;

  o["Debug Log File"]        << Option("", on_logger);
<<<<<<< HEAD
  o["Contempt"]              << Option(18, -100, 100);
=======
  o["Contempt"]              << Option(20, -100, 100);
  o["Analysis Contempt"]     << Option("Off var Off var White var Black var Both", "Off");
  o["UCI_AnalyseMode"]       << Option(false);
  o["Tactical"]              << Option(0, 0,  8);
>>>>>>> 1c81bf71
  o["Threads"]               << Option(1, 1, 512, on_threads);
  o["Hash"]                  << Option(16, 1, MaxHashMB, on_hash_size);
  o["Ponder"]                << Option(false);
  o["Threads"]               << Option(1, 1, 512, on_threads);
  o["Clear_Hash"]            << Option(on_clear_hash);
  o["Clean_Search"]          << Option(false);
  o["BruteForce"]            << Option(false);
  o["FastPlay"]              << Option(false);
  o["No_Null_Moves"]         << Option(false);
  o["UCI_Chess960"]          << Option(false);
  o["UCI_LimitStrength"]     << Option(false);

  o["UCI_ELO"]               << Option(1500, 1500, 2800);
  o["Skill Level"]           << Option(20, 0, 20);

  o["MultiPV"]               << Option(1, 1, 256);


  o["Move Overhead"]         << Option(30, 0, 5000);
  o["Minimum Thinking Time"] << Option(20, 0, 5000);
  o["Slow Mover"]            << Option(89, 10, 1000);
  o["nodestime"]             << Option(0, 0, 10000);

  o["SyzygyPath"]            << Option("<empty>", on_tb_path);
  o["SyzygyProbeDepth"]      << Option(1, 1, 100);
  o["Syzygy50MoveRule"]      << Option(true);
  o["SyzygyProbeLimit"]      << Option(6, 0, 6);
  o["Book_Enabled"]          << Option(false);
  o["BookFile"]              << Option("<empty>", on_book_file);
  o["BestBookMove"]          << Option(true, on_best_book_move);
  o["BookDepth"]             << Option(255, 1, 255, on_book_depth);
  o["Debug"]                 << Option("", on_logger);
}


/// operator<<() is used to print all the options default values in chronological
/// insertion order (the idx field) and in the format defined by the UCI protocol.

std::ostream& operator<<(std::ostream& os, const OptionsMap& om) {

  for (size_t idx = 0; idx < om.size(); ++idx)
      for (const auto& it : om)
          if (it.second.idx == idx)
          {
              const Option& o = it.second;
              os << "\noption name " << it.first << " type " << o.type;

              if (o.type != "button")
                  os << " default " << o.defaultValue;

              if (o.type == "spin")
                  os << " min " << o.min << " max " << o.max;

              break;
          }

  return os;
}


/// Option class constructors and conversion operators

Option::Option(const char* v, OnChange f) : type("string"), min(0), max(0), on_change(f)
{ defaultValue = currentValue = v; }

Option::Option(bool v, OnChange f) : type("check"), min(0), max(0), on_change(f)
{ defaultValue = currentValue = (v ? "true" : "false"); }

Option::Option(OnChange f) : type("button"), min(0), max(0), on_change(f)
{}

Option::Option(int v, int minv, int maxv, OnChange f) : type("spin"), min(minv), max(maxv), on_change(f)
{ defaultValue = currentValue = std::to_string(v); }

Option::Option(const char* v, const char* cur, OnChange f) : type("combo"), min(0), max(0), on_change(f)
{ defaultValue = v; currentValue = cur; }

Option::operator int() const {
  assert(type == "check" || type == "spin");
  return (type == "spin" ? stoi(currentValue) : currentValue == "true");
}

Option::operator std::string() const {
  assert(type == "string");
  return currentValue;
}

bool Option::operator==(const char* s) {
  assert(type == "combo");
  return !CaseInsensitiveLess()(currentValue, s) && !CaseInsensitiveLess()(s, currentValue);
}


/// operator<<() inits options and assigns idx in the correct printing order

void Option::operator<<(const Option& o) {

  static size_t insert_order = 0;

  *this = o;
  idx = insert_order++;
}


/// operator=() updates currentValue and triggers on_change() action. It's up to
/// the GUI to check for option's limits, but we could receive the new value from
/// the user by console window, so let's check the bounds anyway.

Option& Option::operator=(const string& v) {

  assert(!type.empty());

  if (   (type != "button" && v.empty())
      || (type == "check" && v != "true" && v != "false")
      || (type == "spin" && (stoi(v) < min || stoi(v) > max)))
      return *this;

  if (type != "button")
      currentValue = v;

  if (on_change)
      on_change(*this);

  return *this;
}

} // namespace UCI<|MERGE_RESOLUTION|>--- conflicted
+++ resolved
@@ -64,14 +64,10 @@
   const int MaxHashMB = Is64Bit ? 131072 : 2048;
 
   o["Debug Log File"]        << Option("", on_logger);
-<<<<<<< HEAD
   o["Contempt"]              << Option(18, -100, 100);
-=======
-  o["Contempt"]              << Option(20, -100, 100);
   o["Analysis Contempt"]     << Option("Off var Off var White var Black var Both", "Off");
   o["UCI_AnalyseMode"]       << Option(false);
   o["Tactical"]              << Option(0, 0,  8);
->>>>>>> 1c81bf71
   o["Threads"]               << Option(1, 1, 512, on_threads);
   o["Hash"]                  << Option(16, 1, MaxHashMB, on_hash_size);
   o["Ponder"]                << Option(false);
