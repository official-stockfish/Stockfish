--- conflicted
+++ resolved
@@ -265,13 +265,9 @@
       b = theirPawns & file_bb(f);
       Rank rkThem = b ? relative_rank(Us, frontmost_sq(Them, b)) : RANK_1;
 
-<<<<<<< HEAD
-      int d = std::min(f, FILE_H - f);
+
+      int d = std::min(f, ~f);
       safety -=  ShelterWeakness[f == kf][d][rkUs]
-=======
-      int d = std::min(f, ~f);
-      safety -=  ShelterWeakness[f == file_of(ksq)][d][rkUs]
->>>>>>> 2198cd05
                + StormDanger
                  [f == kf && rkThem == relative_rank(Us, ksq) + 1 ? BlockedByKing  :
                   rkUs   == RANK_1                                ? Unopposed :
