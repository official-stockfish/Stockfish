--- conflicted
+++ resolved
@@ -159,16 +159,8 @@
 template<Direction D>
 inline Bitboard shift(Bitboard b) {
 
-<<<<<<< HEAD
-  static_assert((D & 7) == 7 || (D & 7) < 2, "Only single horizontal steps allowed.");
-
-  Bitboard bb = (D & 7) == 1 ? b & ~FileHBB : (D & 7) == 7 ? b & ~FileABB : b;
-  return D > 0 ? bb << D : bb >> -D;
-}
-=======
   constexpr int hs = D & 7;  //horizontal steps
   static_assert(hs <= 1 || hs == 7, "Horizontal steps limited to 1.");
->>>>>>> f28a844d
 
   Bitboard bb = (hs == 1) ? b & ~FileHBB : (hs == 7) ? b & ~FileABB : b;
   return D > 0 ? bb << D : bb >> -D;
@@ -179,12 +171,8 @@
 
 template<Color C>
 constexpr Bitboard pawn_attacks_bb(Bitboard b) {
-<<<<<<< HEAD
-  return shift<pawn_push(C) + WEST>(b) | shift<pawn_push(C) + EAST>(b);
-=======
   return C == WHITE ? shift<NORTH+WEST>(b) | shift<NORTH+EAST>(b)
                     : shift<SOUTH+WEST>(b) | shift<SOUTH+EAST>(b);
->>>>>>> f28a844d
 }
 
 
@@ -193,12 +181,8 @@
 
 template<Color C>
 constexpr Bitboard pawn_double_attacks_bb(Bitboard b) {
-<<<<<<< HEAD
-  return shift<pawn_push(C) + WEST>(b) & shift<pawn_push(C) + EAST>(b);
-=======
   return C == WHITE ? shift<NORTH+WEST>(b) & shift<NORTH+EAST>(b)
                     : shift<SOUTH+WEST>(b) & shift<SOUTH+EAST>(b);
->>>>>>> f28a844d
 }
 
 
