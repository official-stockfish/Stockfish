/*
  Stockfish, a UCI chess playing engine derived from Glaurung 2.1
  Copyright (C) 2004-2008 Tord Romstad (Glaurung author)
  Copyright (C) 2008-2015 Marco Costalba, Joona Kiiski, Tord Romstad
  Copyright (C) 2015-2017 Marco Costalba, Joona Kiiski, Gary Linscott, Tord Romstad

  Stockfish is free software: you can redistribute it and/or modify
  it under the terms of the GNU General Public License as published by
  the Free Software Foundation, either version 3 of the License, or
  (at your option) any later version.

  Stockfish is distributed in the hope that it will be useful,
  but WITHOUT ANY WARRANTY; without even the implied warranty of
  MERCHANTABILITY or FITNESS FOR A PARTICULAR PURPOSE.  See the
  GNU General Public License for more details.

  You should have received a copy of the GNU General Public License
  along with this program.  If not, see <http://www.gnu.org/licenses/>.
*/

#ifndef BITBOARD_H_INCLUDED
#define BITBOARD_H_INCLUDED

#include <string>

#include "types.h"

namespace Bitbases {

void init();
bool probe(Square wksq, Square wpsq, Square bksq, Color us);

}

namespace Bitboards {

void init();
const std::string pretty(Bitboard b);

}

const Bitboard AllSquares = ~Bitboard(0);
const Bitboard DarkSquares = 0xAA55AA55AA55AA55ULL;

const Bitboard FileABB = 0x0101010101010101ULL;
const Bitboard FileBBB = FileABB << 1;
const Bitboard FileCBB = FileABB << 2;
const Bitboard FileDBB = FileABB << 3;
const Bitboard FileEBB = FileABB << 4;
const Bitboard FileFBB = FileABB << 5;
const Bitboard FileGBB = FileABB << 6;
const Bitboard FileHBB = FileABB << 7;

const Bitboard Rank1BB = 0xFF;
const Bitboard Rank2BB = Rank1BB << (8 * 1);
const Bitboard Rank3BB = Rank1BB << (8 * 2);
const Bitboard Rank4BB = Rank1BB << (8 * 3);
const Bitboard Rank5BB = Rank1BB << (8 * 4);
const Bitboard Rank6BB = Rank1BB << (8 * 5);
const Bitboard Rank7BB = Rank1BB << (8 * 6);
const Bitboard Rank8BB = Rank1BB << (8 * 7);

extern int SquareDistance[SQUARE_NB][SQUARE_NB];

extern Bitboard SquareBB[SQUARE_NB];
extern Bitboard FileBB[FILE_NB];
extern Bitboard RankBB[RANK_NB];
extern Bitboard AdjacentFilesBB[FILE_NB];
extern Bitboard ForwardRanksBB[COLOR_NB][RANK_NB];
extern Bitboard BetweenBB[SQUARE_NB][SQUARE_NB];
extern Bitboard LineBB[SQUARE_NB][SQUARE_NB];
extern Bitboard DistanceRingBB[SQUARE_NB][8];
extern Bitboard ForwardFileBB[COLOR_NB][SQUARE_NB];
extern Bitboard PassedPawnMask[COLOR_NB][SQUARE_NB];
extern Bitboard PawnAttackSpan[COLOR_NB][SQUARE_NB];
extern Bitboard PseudoAttacks[PIECE_TYPE_NB][SQUARE_NB];
extern Bitboard PawnAttacks[COLOR_NB][SQUARE_NB];


/// Magic holds all magic bitboards relevant data for a single square
struct Magic {
  Bitboard  mask;
  Bitboard  magic;
  Bitboard* attacks;
  unsigned  shift;

  // Compute the attack's index using the 'magic bitboards' approach
  unsigned index(Bitboard occupied) const {

    if (HasPext)
        return unsigned(pext(occupied, mask));

    if (Is64Bit)
        return unsigned(((occupied & mask) * magic) >> shift);

    unsigned lo = unsigned(occupied) & unsigned(mask);
    unsigned hi = unsigned(occupied >> 32) & unsigned(mask >> 32);
    return (lo * unsigned(magic) ^ hi * unsigned(magic >> 32)) >> shift;
  }
};

extern Magic RookMagics[SQUARE_NB];
extern Magic BishopMagics[SQUARE_NB];


/// Overloads of bitwise operators between a Bitboard and a Square for testing
/// whether a given bit is set in a bitboard, and for setting and clearing bits.

inline Bitboard operator&(Bitboard b, Square s) {
  return b & SquareBB[s];
}

inline Bitboard operator|(Bitboard b, Square s) {
  return b | SquareBB[s];
}

inline Bitboard operator^(Bitboard b, Square s) {
  return b ^ SquareBB[s];
}

inline Bitboard& operator|=(Bitboard& b, Square s) {
  return b |= SquareBB[s];
}

inline Bitboard& operator^=(Bitboard& b, Square s) {
  return b ^= SquareBB[s];
}

constexpr bool more_than_one(Bitboard b) {
  return b & (b - 1);
}

/// rank_bb() and file_bb() return a bitboard representing all the squares on
/// the given file or rank.

inline Bitboard rank_bb(Rank r) {
  return RankBB[r];
}

inline Bitboard rank_bb(Square s) {
  return RankBB[rank_of(s)];
}

inline Bitboard file_bb(File f) {
  return FileBB[f];
}

inline Bitboard file_bb(Square s) {
  return FileBB[file_of(s)];
}


/// shift() moves a bitboard one step along direction D. Mainly for pawns

<<<<<<< HEAD
template<Delta D>
inline Bitboard shift(Bitboard b) {
=======
template<Square D>
constexpr Bitboard shift(Bitboard b) {
>>>>>>> 2acda1fd
  return  D == NORTH      ?  b             << 8 : D == SOUTH      ?  b             >> 8
        : D == NORTH_EAST ? (b & ~FileHBB) << 9 : D == SOUTH_EAST ? (b & ~FileHBB) >> 7
        : D == NORTH_WEST ? (b & ~FileABB) << 7 : D == SOUTH_WEST ? (b & ~FileABB) >> 9
        : 0;
}


/// adjacent_files_bb() returns a bitboard representing all the squares on the
/// adjacent files of the given one.

inline Bitboard adjacent_files_bb(File f) {
  return AdjacentFilesBB[f];
}


/// between_bb() returns a bitboard representing all the squares between the two
/// given ones. For instance, between_bb(SQ_C4, SQ_F7) returns a bitboard with
/// the bits for square d5 and e6 set. If s1 and s2 are not on the same rank, file
/// or diagonal, 0 is returned.

inline Bitboard between_bb(Square s1, Square s2) {
  return BetweenBB[s1][s2];
}


/// forward_ranks_bb() returns a bitboard representing all the squares on all the ranks
/// in front of the given one, from the point of view of the given color. For
/// instance, forward_ranks_bb(BLACK, SQ_D3) will return the 16 squares on ranks 1 and 2.

inline Bitboard forward_ranks_bb(Color c, Square s) {
  return ForwardRanksBB[c][rank_of(s)];
}


/// forward_file_bb() returns a bitboard representing all the squares along the line
/// in front of the given one, from the point of view of the given color:
///      ForwardFileBB[c][s] = forward_ranks_bb(c, s) & file_bb(s)

inline Bitboard forward_file_bb(Color c, Square s) {
  return ForwardFileBB[c][s];
}


/// pawn_attack_span() returns a bitboard representing all the squares that can be
/// attacked by a pawn of the given color when it moves along its file, starting
/// from the given square:
///      PawnAttackSpan[c][s] = forward_ranks_bb(c, s) & adjacent_files_bb(file_of(s));

inline Bitboard pawn_attack_span(Color c, Square s) {
  return PawnAttackSpan[c][s];
}


/// passed_pawn_mask() returns a bitboard mask which can be used to test if a
/// pawn of the given color and on the given square is a passed pawn:
///      PassedPawnMask[c][s] = pawn_attack_span(c, s) | forward_file_bb(c, s)

inline Bitboard passed_pawn_mask(Color c, Square s) {
  return PassedPawnMask[c][s];
}


/// aligned() returns true if the squares s1, s2 and s3 are aligned either on a
/// straight or on a diagonal line.

inline bool aligned(Square s1, Square s2, Square s3) {
  return LineBB[s1][s2] & s3;
}


/// distance() functions return the distance between x and y, defined as the
/// number of steps for a king in x to reach y. Works with squares, ranks, files.

template<typename T> inline int distance(T x, T y) { return x < y ? y - x : x - y; }
template<> inline int distance<Square>(Square x, Square y) { return SquareDistance[x][y]; }

template<typename T1, typename T2> inline int distance(T2 x, T2 y);
template<> inline int distance<File>(Square x, Square y) { return distance(file_of(x), file_of(y)); }
template<> inline int distance<Rank>(Square x, Square y) { return distance(rank_of(x), rank_of(y)); }


/// attacks_bb() returns a bitboard representing all the squares attacked by a
/// piece of type Pt (bishop or rook) placed on 's'.

template<PieceType Pt>
inline Bitboard attacks_bb(Square s, Bitboard occupied) {

  const Magic& m = Pt == ROOK ? RookMagics[s] : BishopMagics[s];
  return m.attacks[m.index(occupied)];
}

inline Bitboard attacks_bb(PieceType pt, Square s, Bitboard occupied) {

  assert(pt != PAWN);

  switch (pt)
  {
  case BISHOP: return attacks_bb<BISHOP>(s, occupied);
  case ROOK  : return attacks_bb<  ROOK>(s, occupied);
  case QUEEN : return attacks_bb<BISHOP>(s, occupied) | attacks_bb<ROOK>(s, occupied);
  default    : return PseudoAttacks[pt][s];
  }
}


/// popcount() counts the number of non-zero bits in a bitboard

inline int popcount(Bitboard b) {

#ifndef USE_POPCNT

  extern uint8_t PopCnt16[1 << 16];
  union { Bitboard bb; uint16_t u[4]; } v = { b };
  return PopCnt16[v.u[0]] + PopCnt16[v.u[1]] + PopCnt16[v.u[2]] + PopCnt16[v.u[3]];

#elif defined(_MSC_VER) || defined(__INTEL_COMPILER)

  return (int)_mm_popcnt_u64(b);

#else // Assumed gcc or compatible compiler

  return __builtin_popcountll(b);

#endif
}


/// lsb() and msb() return the least/most significant bit in a non-zero bitboard

#if defined(__GNUC__)

inline Square lsb(Bitboard b) {
  assert(b);
  return Square(__builtin_ctzll(b));
}

inline Square msb(Bitboard b) {
  assert(b);
  return Square(63 ^ __builtin_clzll(b));
}

#elif defined(_WIN64) && defined(_MSC_VER)

inline Square lsb(Bitboard b) {
  assert(b);
  unsigned long idx;
  _BitScanForward64(&idx, b);
  return (Square) idx;
}

inline Square msb(Bitboard b) {
  assert(b);
  unsigned long idx;
  _BitScanReverse64(&idx, b);
  return (Square) idx;
}

#else

#define NO_BSF // Fallback on software implementation for other cases

Square lsb(Bitboard b);
Square msb(Bitboard b);

#endif


/// pop_lsb() finds and clears the least significant bit in a non-zero bitboard

inline Square pop_lsb(Bitboard* b) {
  const Square s = lsb(*b);
  *b &= *b - 1;
  return s;
}


/// frontmost_sq() and backmost_sq() return the square corresponding to the
/// most/least advanced bit relative to the given color.

inline Square frontmost_sq(Color c, Bitboard b) { return c == WHITE ? msb(b) : lsb(b); }
inline Square  backmost_sq(Color c, Bitboard b) { return c == WHITE ? lsb(b) : msb(b); }

#endif // #ifndef BITBOARD_H_INCLUDED<|MERGE_RESOLUTION|>--- conflicted
+++ resolved
@@ -152,13 +152,8 @@
 
 /// shift() moves a bitboard one step along direction D. Mainly for pawns
 
-<<<<<<< HEAD
-template<Delta D>
-inline Bitboard shift(Bitboard b) {
-=======
-template<Square D>
+template<Direction D>
 constexpr Bitboard shift(Bitboard b) {
->>>>>>> 2acda1fd
   return  D == NORTH      ?  b             << 8 : D == SOUTH      ?  b             >> 8
         : D == NORTH_EAST ? (b & ~FileHBB) << 9 : D == SOUTH_EAST ? (b & ~FileHBB) >> 7
         : D == NORTH_WEST ? (b & ~FileABB) << 7 : D == SOUTH_WEST ? (b & ~FileABB) >> 9
